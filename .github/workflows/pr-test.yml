# This workflow triggers tests on PRs
name: Tests on Pull Requests
on:
  pull_request:
    paths:
      - api/**
<<<<<<< HEAD
=======
      - database/**
>>>>>>> ef3e65ec
      - ui/**

jobs:
  build:
    runs-on: ubuntu-latest
    services:
      postgres:
        image: postgres:11
        # Provide the password for postgres
        env:
          POSTGRES_PASSWORD: postgres
        # Set health checks to wait until postgres has started
        options: >-
          --health-cmd pg_isready
          --health-interval 10s
          --health-timeout 5s
          --health-retries 5
        ports:
          # Maps tcp port 5432 on service container to the host
          - 5432:5432
    env:
      MODULES: api functions/aou functions/sg

    steps:
      - name: Checkout
        uses: actions/checkout@v2

      - name: Setup Java
        uses: actions/setup-java@v1
        with:
          java-version: '11'

      - name: Setup Clojure
        uses: DeLaGuardo/setup-clojure@e73bf2b6435244b2c9c5c226ae5022d91d0ce702
        with:
          cli: '1.10.1.739'

      - name: Setup Python3
        uses: actions/setup-python@v2
        with:
          python-version: '3.8' # Version range or exact version of a Python version to use, using SemVer's version range syntax

        # Get secret from vault
      - name: Authenticate to GCloud
        id: gcloud
        env:
          ROLE_ID: ${{ secrets.ROLE_ID }}
          SECRET_ID: ${{ secrets.SECRET_ID }}
          VAULT_ADDR: ${{ secrets.VAULT_ADDR }}
        run: |
          # get vault token using role-id and secret-id
          VAULT_TOKEN=$(curl \
              --request POST \
              --data "{\"role_id\":\"${ROLE_ID}\",\"secret_id\":\"${SECRET_ID}\"}" \
              ${VAULT_ADDR}/v1/auth/approle/login | jq -r .auth.client_token)
          if [ -z "${VAULT_TOKEN}" ] ; then
            echo "Vault authentication failed!"
            exit 1
          fi
          echo ::add-mask::${VAULT_TOKEN}
          echo "VAULT_TOKEN=${VAULT_TOKEN}" >> $GITHUB_ENV
          echo ${VAULT_TOKEN} > ~/.vault-token

          # use vault token to read secret - service account json
          curl --silent -H "X-Vault-Token: ${VAULT_TOKEN}" -X GET \
              ${VAULT_ADDR}/v1/secret/dsde/gotc/dev/wfl/wfl-non-prod-service-account.json \
              | jq .data > sa.json
          if [ ! -s sa.json ] ; then
            echo "Retrieval of Gcloud SA credentials failed"
            exit 1
          fi
          # auth as service account
          gcloud auth activate-service-account --key-file=sa.json
          if [ $? -ne 0 ] ; then
            echo "Gcloud auth failed!"
            exit 1
          fi

          # get bearer token and set it to a specific env var that
          #   subsequent steps expect.  bearer token good for 1 hour
          GOOGLE_OAUTH_ACCESS_TOKEN=$(gcloud auth print-access-token)
          if [ -z "${GOOGLE_OAUTH_ACCESS_TOKEN}" ] ; then
            echo "Generating Gcloud access token failed"
            exit 1
          fi
          echo ::add-mask::${GOOGLE_OAUTH_ACCESS_TOKEN}
          echo "GOOGLE_OAUTH_ACCESS_TOKEN=${GOOGLE_OAUTH_ACCESS_TOKEN}" >> $GITHUB_ENV
          echo "GOOGLE_APPLICATION_CREDENTIALS=$(find `pwd` -maxdepth 1 -name sa.json)" >> $GITHUB_ENV

      - name: Fetch Dependency Cache
        uses: actions/cache@v2
        with:
          key: ${{ runner.os }}-depedency-cache
          path: ~/.m2

      - name: Pre-Build
        run: make ${MODULES} TARGET=prebuild

      - name: Lint
        run: make ${MODULES} TARGET=lint

      - name: Build
        run: make ${MODULES} TARGET=build

      - name: Unit Test
        run: make ${MODULES} TARGET=unit

      - name: Integration Test
        env:
          WFL_POSTGRES_USERNAME: postgres
          WFL_POSTGRES_PASSWORD: postgres
        run: make ${MODULES} TARGET=integration<|MERGE_RESOLUTION|>--- conflicted
+++ resolved
@@ -4,10 +4,7 @@
   pull_request:
     paths:
       - api/**
-<<<<<<< HEAD
-=======
       - database/**
->>>>>>> ef3e65ec
       - ui/**
 
 jobs:
