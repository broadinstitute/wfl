--- conflicted
+++ resolved
@@ -3,12 +3,8 @@
 on:
   push:
     branches:
-<<<<<<< HEAD
       - main
-=======
-      - master
       - release/**
->>>>>>> a627c7cd
   pull_request:
 
 jobs:
