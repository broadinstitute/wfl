<?xml version="1.1" encoding="UTF-8" standalone="no"?>
<databaseChangeLog
    xmlns="http://www.liquibase.org/xml/ns/dbchangelog"
    xmlns:ext="http://www.liquibase.org/xml/ns/dbchangelog-ext"
    xmlns:xsi="http://www.w3.org/2001/XMLSchema-instance"
    xsi:schemaLocation="http://www.liquibase.org/xml/ns/dbchangelog-ext
                        http://www.liquibase.org/xml/ns/dbchangelog/dbchangelog-ext.xsd
                        http://www.liquibase.org/xml/ns/dbchangelog
                        http://www.liquibase.org/xml/ns/dbchangelog/dbchangelog-3.8.xsd"
    logicalFilePath="changelog.xml" >
    <include file="changesets/01_db_schema.xml"                                       relativeToChangelogFile="true"/>
    <include file="changesets/20200314_DropWorkloadTable.xml"                         relativeToChangelogFile="true"/>
    <include file="changesets/20200315_CreateWorkloadTable.xml"                       relativeToChangelogFile="true"/>
    <include file="changesets/20200316_ExternalWholeGenomeReprocessingEnum.xml"       relativeToChangelogFile="true"/>
    <include file="changesets/20200317_ExternalWholeGenomeReprocessingTable.xml"      relativeToChangelogFile="true"/>
    <include file="changesets/20200424_RenameLoadColumnToItems.xml"                   relativeToChangelogFile="true"/>
    <include file="changesets/20200600_CopyfileEnum.xml"                              relativeToChangelogFile="true"/>
    <include file="changesets/20200601_CopyfileTable.xml"                             relativeToChangelogFile="true"/>
    <include file="changesets/20200616_AllOfUsArraysEnum.xml"                         relativeToChangelogFile="true"/>
    <include file="changesets/20200616_AllOfUsArraysTable.xml"                        relativeToChangelogFile="true"/>
    <include file="changesets/20200827_ExternalWholeGenomeReprocessingTable.xml"      relativeToChangelogFile="true"/>
    <include file="changesets/20201029_CromwellWorkflow.xml"                          relativeToChangelogFile="true"/>
    <include file="changesets/20201030_ExternalExomeReprocessing.xml"                 relativeToChangelogFile="true"/>
    <include file="changesets/20201105_GPArraysEnum.xml"                              relativeToChangelogFile="true"/>
    <include file="changesets/20201216_GDCWholeGenomeSomaticSingleSample.xml"         relativeToChangelogFile="true"/>
    <include file="changesets/20210107_CromwellToExecutor.xml"                        relativeToChangelogFile="true"/>
    <include file="changesets/20210303_StoppedWorkloadProperty.xml"                   relativeToChangelogFile="true"/>
    <include file="changesets/20210422_SourceExecutorSinkEnums.xml"                   relativeToChangelogFile="true"/>
    <include file="changesets/20210422_AddSourceSinkExecutorToWorkload.xml"           relativeToChangelogFile="true"/>
    <include file="changesets/20210422_TerraDataRepoSourceDetailsTable.xml"           relativeToChangelogFile="true"/>
    <include file="changesets/20210422_TerraDataRepoSourceEnum.xml"                   relativeToChangelogFile="true"/>
    <include file="changesets/20210422_TerraDataRepoSourceTable.xml"                  relativeToChangelogFile="true"/>
    <include file="changesets/20210422_TerraExecutorDetailsTable.xml"                 relativeToChangelogFile="true"/>
    <include file="changesets/20210422_TerraExecutorEnum.xml"                         relativeToChangelogFile="true"/>
    <include file="changesets/20210422_TerraExecutorTable.xml"                        relativeToChangelogFile="true"/>
    <include file="changesets/20210422_TerraWorkspaceSinkEnum.xml"                    relativeToChangelogFile="true"/>
    <include file="changesets/20210422_TerraWorkspaceSinkTable.xml"                   relativeToChangelogFile="true"/>
    <include file="changesets/20210507_AddWatchersAndLabelsToWorkload.xml"            relativeToChangelogFile="true"/>
    <include file="changesets/20210510_TerraWorkspaceSinkDetailsTable.xml"            relativeToChangelogFile="true"/>
    <include file="changesets/20210519_ListSourceType.xml"                            relativeToChangelogFile="true"/>
    <include file="changesets/20210519_TDRSnapshotListSourceEnum.xml"                 relativeToChangelogFile="true"/>
    <include file="changesets/20210624_AddRetryToTerraExecutorDetails.xml"            relativeToChangelogFile="true"/>
    <include file="changesets/20210709_TerraDataRepoSink.xml"                         relativeToChangelogFile="true"/>
    <include file="changesets/20210720_AddConfigurationTable.xml"                     relativeToChangelogFile="true"/>
    <include file="changesets/20210823_ConvertWatchersArrayToText.xml"                relativeToChangelogFile="true"/>
    <include file="changesets/20210910_AddRetryToTerraDataRepoSourceDetails.xml"      relativeToChangelogFile="true"/>
    <include file="changesets/20211102_WorkloadWatchersDataCompatibilityUpdate.xml"   relativeToChangelogFile="true"/>
    <include file="changesets/20211110_AddPollingIntervalColumn.xml"                  relativeToChangelogFile="true"/>
<<<<<<< HEAD
=======
    <include file="changesets/20220119_TerraDataRepoSourceAddLoadTagColumn.xml"       relativeToChangelogFile="true"/>
    <include file="changesets/20220125_TerraDataRepoSourceRemoveTableColumnName.xml"  relativeToChangelogFile="true"/>
>>>>>>> 143a883b
</databaseChangeLog><|MERGE_RESOLUTION|>--- conflicted
+++ resolved
@@ -46,9 +46,6 @@
     <include file="changesets/20210910_AddRetryToTerraDataRepoSourceDetails.xml"      relativeToChangelogFile="true"/>
     <include file="changesets/20211102_WorkloadWatchersDataCompatibilityUpdate.xml"   relativeToChangelogFile="true"/>
     <include file="changesets/20211110_AddPollingIntervalColumn.xml"                  relativeToChangelogFile="true"/>
-<<<<<<< HEAD
-=======
     <include file="changesets/20220119_TerraDataRepoSourceAddLoadTagColumn.xml"       relativeToChangelogFile="true"/>
     <include file="changesets/20220125_TerraDataRepoSourceRemoveTableColumnName.xml"  relativeToChangelogFile="true"/>
->>>>>>> 143a883b
 </databaseChangeLog>