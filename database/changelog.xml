--- conflicted
+++ resolved
@@ -36,9 +36,6 @@
     <include file="changesets/20210422_TerraExecutorTable.xml"                        relativeToChangelogFile="true"/>
     <include file="changesets/20210422_TerraWorkspaceSinkEnum.xml"                    relativeToChangelogFile="true"/>
     <include file="changesets/20210422_TerraWorkspaceSinkTable.xml"                   relativeToChangelogFile="true"/>
-<<<<<<< HEAD
-=======
     <include file="changesets/20210507_AddWatchersAndLabelsToWorkload.xml"            relativeToChangelogFile="true"/>
     <include file="changesets/20210510_TerraSinkDetailsTable.xml"                     relativeToChangelogFile="true"/>
->>>>>>> e3585f15
 </databaseChangeLog>