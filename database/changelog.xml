<?xml version="1.1" encoding="UTF-8" standalone="no"?>
<databaseChangeLog
    xmlns="http://www.liquibase.org/xml/ns/dbchangelog"
    xmlns:ext="http://www.liquibase.org/xml/ns/dbchangelog-ext"
    xmlns:xsi="http://www.w3.org/2001/XMLSchema-instance"
    xsi:schemaLocation="http://www.liquibase.org/xml/ns/dbchangelog-ext
                        http://www.liquibase.org/xml/ns/dbchangelog/dbchangelog-ext.xsd
                        http://www.liquibase.org/xml/ns/dbchangelog
                        http://www.liquibase.org/xml/ns/dbchangelog/dbchangelog-3.8.xsd"
    logicalFilePath="changelog.xml" >
    <include file="changesets/01_db_schema.xml"                                       relativeToChangelogFile="true"/>
    <include file="changesets/20200314_DropWorkloadTable.xml"                         relativeToChangelogFile="true"/>
    <include file="changesets/20200315_CreateWorkloadTable.xml"                       relativeToChangelogFile="true"/>
    <include file="changesets/20200316_ExternalWholeGenomeReprocessingEnum.xml"       relativeToChangelogFile="true"/>
    <include file="changesets/20200317_ExternalWholeGenomeReprocessingTable.xml"      relativeToChangelogFile="true"/>
    <include file="changesets/20200424_RenameLoadColumnToItems.xml"                   relativeToChangelogFile="true"/>
    <include file="changesets/20200600_CopyfileEnum.xml"                              relativeToChangelogFile="true"/>
    <include file="changesets/20200601_CopyfileTable.xml"                             relativeToChangelogFile="true"/>
    <include file="changesets/20200616_AllOfUsArraysEnum.xml"                         relativeToChangelogFile="true"/>
    <include file="changesets/20200616_AllOfUsArraysTable.xml"                        relativeToChangelogFile="true"/>
    <include file="changesets/20200827_ExternalWholeGenomeReprocessingTable.xml"      relativeToChangelogFile="true"/>
    <include file="changesets/20201029_CromwellWorkflow.xml"                          relativeToChangelogFile="true"/>
    <include file="changesets/20201030_ExternalExomeReprocessing.xml"                 relativeToChangelogFile="true"/>
    <include file="changesets/20201105_GPArraysEnum.xml"                              relativeToChangelogFile="true"/>
    <include file="changesets/20201216_GDCWholeGenomeSomaticSingleSample.xml"         relativeToChangelogFile="true"/>
    <include file="changesets/20210107_CromwellToExecutor.xml"                        relativeToChangelogFile="true"/>
    <include file="changesets/20210303_StoppedWorkloadProperty.xml"                   relativeToChangelogFile="true"/>
    <include file="changesets/20210422_SourceExecutorSinkEnums.xml"                   relativeToChangelogFile="true"/>
    <include file="changesets/20210422_AddSourceSinkExecutorToWorkload.xml"           relativeToChangelogFile="true"/>
    <include file="changesets/20210422_TerraDataRepoSourceDetailsTable.xml"           relativeToChangelogFile="true"/>
    <include file="changesets/20210422_TerraDataRepoSourceEnum.xml"                   relativeToChangelogFile="true"/>
    <include file="changesets/20210422_TerraDataRepoSourceTable.xml"                  relativeToChangelogFile="true"/>
    <include file="changesets/20210422_TerraExecutorDetailsTable.xml"                 relativeToChangelogFile="true"/>
    <include file="changesets/20210422_TerraExecutorEnum.xml"                         relativeToChangelogFile="true"/>
    <include file="changesets/20210422_TerraExecutorTable.xml"                        relativeToChangelogFile="true"/>
    <include file="changesets/20210422_TerraWorkspaceSinkEnum.xml"                    relativeToChangelogFile="true"/>
    <include file="changesets/20210422_TerraWorkspaceSinkTable.xml"                   relativeToChangelogFile="true"/>
    <include file="changesets/20210507_AddWatchersAndLabelsToWorkload.xml"            relativeToChangelogFile="true"/>
    <include file="changesets/20210510_TerraWorkspaceSinkDetailsTable.xml"            relativeToChangelogFile="true"/>
    <include file="changesets/20210519_ListSourceType.xml"                            relativeToChangelogFile="true"/>
    <include file="changesets/20210519_TDRSnapshotListSourceEnum.xml"                 relativeToChangelogFile="true"/>
    <include file="changesets/20210624_AddRetryToTerraExecutorDetails.xml"            relativeToChangelogFile="true"/>
<<<<<<< HEAD
    <include file="changesets/20210709_TerraDataRepoSink.xml"                         relativeToChangelogFile="true"/>
=======
    <include file="changesets/20210720_AddConfigurationTable.xml"                     relativeToChangelogFile="true"/>
>>>>>>> 23dee47b
</databaseChangeLog><|MERGE_RESOLUTION|>--- conflicted
+++ resolved
@@ -40,9 +40,6 @@
     <include file="changesets/20210519_ListSourceType.xml"                            relativeToChangelogFile="true"/>
     <include file="changesets/20210519_TDRSnapshotListSourceEnum.xml"                 relativeToChangelogFile="true"/>
     <include file="changesets/20210624_AddRetryToTerraExecutorDetails.xml"            relativeToChangelogFile="true"/>
-<<<<<<< HEAD
     <include file="changesets/20210709_TerraDataRepoSink.xml"                         relativeToChangelogFile="true"/>
-=======
     <include file="changesets/20210720_AddConfigurationTable.xml"                     relativeToChangelogFile="true"/>
->>>>>>> 23dee47b
 </databaseChangeLog>