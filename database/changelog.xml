--- conflicted
+++ resolved
@@ -44,8 +44,5 @@
     <include file="changesets/20210720_AddConfigurationTable.xml"                     relativeToChangelogFile="true"/>
     <include file="changesets/20210823_ConvertWatchersArrayToText.xml"                relativeToChangelogFile="true"/>
     <include file="changesets/20210910_AddRetryToTerraDataRepoSourceDetails.xml"      relativeToChangelogFile="true"/>
-<<<<<<< HEAD
-=======
     <include file="changesets/20211102_WorkloadWatchersDataCompatibilityUpdate.xml"   relativeToChangelogFile="true"/>
->>>>>>> a8e96380
 </databaseChangeLog>