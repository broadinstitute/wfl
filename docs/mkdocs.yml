--- conflicted
+++ resolved
@@ -40,15 +40,6 @@
     - Monitoring: dev-monitoring.md
   - Staged Workloads:
     - Overview: staged-workload.md
-<<<<<<< HEAD
-    - Source: source.md
-    - Executor: executor.md
-    - Sink: sink.md
-  - Module-Specific Usage:
-    - Overview: modules-general.md
-    - Arrays: modules-aou-arrays.md
-    - Covid: modules-covid.md
-=======
     - API Usage: staged-api-usage.md
     - Source: staged-source.md
     - Executor: staged-executor.md
@@ -56,7 +47,6 @@
   - Module-Specific Usage:
     - Overview: modules-general.md
     - Arrays: modules-aou-arrays.md
->>>>>>> d6cedb8a
     - External Exome: modules-external-exome-reprocessing.md
     - Somatic Genomes: modules-sg.md
     - Whole Genome: modules-wgs.md
