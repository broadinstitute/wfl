site_name: Workflow Launcher

repo_url: https://github.com/broadinstitute/wfl

theme:
  name: material
  palette:
    - scheme: default
      primary: green
      accent: teal
      toggle:
        icon: material/lightbulb
        name: Switch to light mode
    - scheme: slate
      primary: teal
      accent: teal
      toggle:
        icon: material/lightbulb-outline
        name: Switch to dark mode
  language: en
  features:
    - navigation.top
    - navigation.sections
    - navigation.instant

docs_dir: "md"

extra:
  version: 2.0
  social:
    - icon: fontawesome/brands/github-alt
      link: 'https://github.com/broadinstitute/wfl'

nav:
  - Get Started: index.md
  - Development Guide:
    - Development Process and Tips: dev-process.md
    - Release Process: dev-release.md
    - Logging: dev-logging.md
    - Frontend: dev-frontend.md
<<<<<<< HEAD
    - Monitoring: dev-monitoring.md
=======
  - Staged Workloads:
    - Overview: staged-workload.md
    - Source: source.md
    - Executor: executor.md
    - Sink: sink.md
>>>>>>> dee3a805
  - Module-Specific Usage:
    - Overview: modules-general.md
    - Arrays: modules-aou-arrays.md
    - Covid: modules-covid.md
    - External Exome: modules-external-exome-reprocessing.md
    - Somatic Genomes: modules-sg.md
    - Whole Genome: modules-wgs.md
  - General Usage:
    - Workflow Options: usage-workflow-options.md
    - Usage Across a Directory: usage-across-directory.md
    - Retrying Workflows: usage-retry.md
    - Aborting a Workload: usage-abort.md
  - Readings:
    - WorkFlow Launcher's Role in Terra: terra.md

markdown_extensions:
  - codehilite
  - admonition
  - pymdownx.tabbed
  - pymdownx.superfences
  - pymdownx.details
  - attr_list
  - pymdownx.tasklist:
      custom_checkbox: true
  - toc:
      permalink: ⚓︎
  - markdown_include.include:
      base_path: md
  - pymdownx.emoji:
      emoji_index: !!python/name:materialx.emoji.twemoji
      emoji_generator: !!python/name:materialx.emoji.to_svg<|MERGE_RESOLUTION|>--- conflicted
+++ resolved
@@ -38,15 +38,12 @@
     - Release Process: dev-release.md
     - Logging: dev-logging.md
     - Frontend: dev-frontend.md
-<<<<<<< HEAD
     - Monitoring: dev-monitoring.md
-=======
   - Staged Workloads:
     - Overview: staged-workload.md
     - Source: source.md
     - Executor: executor.md
     - Sink: sink.md
->>>>>>> dee3a805
   - Module-Specific Usage:
     - Overview: modules-general.md
     - Arrays: modules-aou-arrays.md
