# Welcome to WorkFlow Launcher

[![Build Board](https://img.shields.io/badge/-The%20Build%20Board%20(VPN)-blue)](https://internal.broadinstitute.org/~chengche/green-hornet-status.html)
![Docsite Build](https://github.com/broadinstitute/wfl/workflows/Publish%20docs%20via%20GitHub%20Pages/badge.svg?branch=main)
![Build on Main](https://github.com/broadinstitute/wfl/workflows/Tests%20on%20Pull%20Requests%20and%20Main/badge.svg?branch=main)
[![GitHub tag (latest by date)](https://img.shields.io/github/v/tag/broadinstitute/wfl?label=Latest%20Release)](https://github.com/broadinstitute/wfl/blob/main/CHANGELOG.md)

## Overview

[WorkFlow Launcher (WFL)](https://github.com/broadinstitute/wfl.git)
is a workload manager.

For example, a workload could be a set of Whole Genome samples to be reprocessed in a
given project/bucket, the workflow is the processing of an individual sample
in that workload running WGS reprocessing; a workload could also be a queue of
incoming notifications that describe all of the required inputs to launch Arrays
scientific pipelines in Cromwell.

Most recent efforts leverage the general applicability of a
<<<<<<< HEAD
[staged workload](staged-workload.md) model
which automates fetching data from a [source](./source.md),
pushing it into a workflow [executor](./executor.md) for analysis,
and delivering the results of the analysis to an output location
(also known as a [sink](./sink.md)).
=======
[staged workload](./staged-workload.md) model
which automates fetching data from a [source](./staged-source.md),
pushing it into a workflow [executor](./staged-executor.md) for analysis,
and delivering the results of the analysis to an output location
(also known as a [sink](./staged-sink.md)).
>>>>>>> d6cedb8a

WFL is designed to be deployed to run as a service in the cloud, primarily
on Kubernetes clusters.

!!! info ""
    For more on Workflow Launcher's role in the Terra infrastructure
    see [Workflow Launcher's role in Terra](./terra.md).


## Quickstart

???+ tip
    This is the Quickstart section, which should cover the most frequent
    uses cases that interact with WFL. For more detailed information, please
    check other sections such as the [development guide](./dev-process.md)
    or [modules design principles](./modules-general.md).

### Build

The easiest way to build WFL is via `make`, in addition, the following
prerequisites are needed:

- [The Docker daemon](https://www.docker.com/products/docker-desktop)
- Clojure (`brew install clojure` on macOS)
- Python3 (`brew install python@3.9` on macOS)
- NodeJS (`brew install node` on macOS)
- Google Cloud SDK (`brew install --cask google-cloud-sdk` on macOS)

!!! tip "Arch Linux tips"
    - Install [clojure](https://www.archlinux.org/packages/?name=clojure)
      from the official repository.
    - Install
      [google-cloud-sdk](https://aur.archlinux.org/packages/google-cloud-sdk)
      from the AUR.

    You could then invoke `make` at the project level to test and build all
    `workflow-launcher` modules:

```bash
$ make -j8
```
where `8` can be replaced by any number that represents the concurrent
jobs you wish to run.

!!! info
    If the version of your `make` is above GNU Make 4.0 (you could check
    by running `make --version`), it's **highly recommended** to use
    `--output-sync` along with `-j` so the standard outputs are sorted, i.e.
    ```
    $ make -j8 --output-sync
    ```

`make` will **build** each module in `workflow-launcher`, **run tests** and **generate**
`Docker` images. All generated files go into a `derived` directory under the
project root.

You can also invoke `make` on a module from the top level directory by

```bash
$ make [MODULE] TARGET={prebuild|build|check|images|clean|distclean}
```

where currently available `MODULE`s are {api functions/aou docs helm ui}

For most of the time, you would want to run something like:

```bash
$ make clean
```

to clean up the built modules (`-j8` is also available for `make clean`).

and then run:

```bash
$ make ui api TARGET=images -j8
```

to **only build** the WFL and its docker images without running tests.

!!! info
    Note if you updated the second party repositories such as
    `pipeline-config` or `gotc-deploy`, you might have to run:
    ```bash
    $ make distclean
    ```
    to remove them. This is not always needed but can help completely
    purge the local derived files.


### Test

If you only want to run tests on specific modules, you could run:

```bash
$ make [MODULE] TARGET=check
```

such as `make api TARGET=check` or `make functions/aou TARGET=check`.
Note this automatically makes all of `check`'s prerequisites.

#### Clojure Test

When it comes to clojure tests, sometimes it's useful to only run a subset
of tests to save time and filter out noise. You can do this by directly
invoke `clojure` cli from within the `api` directory, for example, `cd api` and:

```bash
$ clojure -M:test integration --focus wfl.integration.modules.copyfile-test
```

In general, we implement Clojure tests under the `test/` root directory and use the
[kaocha](https://cljdoc.org/d/lambdaisland/kaocha/1.0.632/doc/readme) test
runner. Test suites use a `-test` namespace suffix. You can pass extra command
line arguments to `kaocha`, such as the above `--focus` flag.
You can see the full list of options with the following:

```shell
clojure -M:test --help
```

At present, `wfl` api has three kinds of test, `unit`, `integration`, and `system`.
These can be run via the `deps.edn`, optionally specifying the kind:

```shell
clojure -M:test [unit|integration|system]
```

Note that the integration tests currently require a little more configuration
before they can be run, namely, they require a `wfl` server running locally:

```shell
./ops/server.sh
```

Additionally, there is a custom parallel test runner that can be invoked
to help speed up the `system` tests. Rather than `clojure -M:test system` you'd
just specify the namespace(s) to try to parallelize.

```shell
clojure -M:parallel-test wfl.system.v1-endpoint-test
```

!!! info
    Note for `system` tests, no matter it's kicked off through `clojure -M:test system` or
    `clojure -M:parallel-test wfl.system.v1-endpoint-test`, you can use an environment
    variable `WFL_CROMWELL_URL` to override the default Cromwell instance that's used in the test. For
    example:

    ```bash
    WFL_CROMWELL_URL=https://cromwell-gotc-auth.gotc-prod.broadinstitute.org/ clojure -M:parallel-test wfl.system.v1-endpoint-test
    ```

    will tell the test to submit workflows to the "gotc-prod" Cromwell instance no matter what the
    default instance was defined in the test. However, you need to make sure the validity of the Cromwell
    URL you passed in; certain IAM permissions will also be required in order for Cromwell to execute the
    testing workflows smoothly.

### Deploy

Currently, we mainly deploy WFL to `broad-gotc-dev` and `broad-gotc-prod` projects.
When it's time to deploy WFL, for most of the time developers need to
release a new version following the steps in [Release Guide](./dev-release.md)

After which, the developers who have broad VPN connected can go to the
[Jenkins Page](https://gotc-jenkins.dsp-techops.broadinstitute.org/job/deploy-wfl/build?delay=0sec)
to deploy applicable versions of WFL to various available cloud projects.

## Implementation

### Top-level files

After cloning a new WFL repo, the top-level files are:
```
.
├── api/            - `workflow-launcher` backend
├── functions/      - cloud functions deployed separately
├── database/       - database scheme migration changelog and changeset
├── derived/        - generated artifacts
├── docs/           - ancillary documentation
├── helm/           - helm-managed k8s configuration
├── LICENSE.txt
├── Makefile        - project level` Makefile`
├── makerules/      - common `Makefile` functionality
├── ops/            - scripts to support Operations
├── README.md       - symbolic link to docs/md/README.md
└── version         - holds the current semantic version
```
Tip: Run `make` at least once after cloning the repo to make sure all the
necessary files are in place.

### `api` Module
#### Source code

The Clojure source code is in the `api/src/` directory.

The entry point for the WFL executable is the `-main` function
in `main.clj`. It takes the command line arguments as strings,
validates the arguments, then launches the appropriate process.

The `server.clj` file implements the WFL server. The
`server_debug.clj` file adds some tools to aid in debugging the
server.

Some hacks specific to WFL are in `wfl.clj`.

The `build.clj` file includes build and deployment code.

The `debug.clj` file defines some macros useful when debugging
or logging.

The `util.clj` file contains a few functions and macros used in
WFL that are not specific to its function.

The `environments.clj` file defines configuration parameters for
different execution contexts. It's a placeholder in this repo
but will be loaded in build/deploy time from a private repo.

The `module/xx.clj` file implements a command-line starter for
reprocessing *eXternal eXomes*.

The `module/wgs.clj` file helps implements a command-line starter for
reprocessing *Whole GenomeS*.

The `module/sg.clj` file implements *Somatic Genomes* support.

The `module/all.clj` file hosts some utilities shared across modules.

The `metadata.clj` file implements a tool to extract metadata
from Cromwell that can be archived with the outputs generated by
a workflow.

The `dx.clj` file implements miscellaneous pipeline debugging
tools.

The `once.clj` file defines some initialization functions mostly
supporting authentication.

The `api/handlers.clj` file defines the handler functions used by
server.

The `api/routes.clj` file defines the routing strategy for server.

Each of the other source files implement an interface to one of
the services WFL talks to, and are named accordingly.

| File         | Service                                   |
| ------------ | ----------------------------------------- |
| cromwell.clj | Cromwell workflow runner                  |
| datarepo.clj | DSP DataRepo                              |
| db.clj       | On-prem and Cloud SQL databases           |
| gcs.clj      | Google Cloud Storage                      |
| jms.clj      | Java Message Service queues               |
| postgres.clj | Cloud SQL postgres databases              |
| server.clj   | the WFL server itself                     |

####  Exomes in the Cloud Resources

From [Hybrid Selection in the Cloud V1](https://docs.google.com/a/broadinstitute.org/document/d/1g8EmPjOZl-DzHlypXeOjKHzI4ff1LvzBiigDbZTy1Cs/edit?usp=sharing)

1.  Clients
    - [Google Cloud Storage Client Library (Java)](https://cloud.google.com/storage/docs/reference/libraries#client-libraries-install-java)
    - [Google Cloud Client Library for Java](https://googlecloudplatform.github.io/google-cloud-java/0.30.0/index.html)

2.  Diagrams
    - [Zamboni Overview](https://confluence.broadinstitute.org/download/attachments/39552724/ZamboniOverview.pdf)

3.  Sources
    - /Users/tbl/Broad/zamboni/Client/src/scala/org/broadinstitute/zamboni/client/lightning/clp/Lightning.scala
    - /Users/tbl/Broad/picard-private/src/java/edu/mit/broad/picard/lightning
    - /Users/tbl/Broad/gppipeline-devtools/release<sub>client</sub>
    - /Users/tbl/Broad/gppipeline-devtools/starter<sub>control</sub>
    - /picard02:/seq/pipeline/gppipeline-devtools/current/defs/prod.defs<|MERGE_RESOLUTION|>--- conflicted
+++ resolved
@@ -17,19 +17,11 @@
 scientific pipelines in Cromwell.
 
 Most recent efforts leverage the general applicability of a
-<<<<<<< HEAD
-[staged workload](staged-workload.md) model
-which automates fetching data from a [source](./source.md),
-pushing it into a workflow [executor](./executor.md) for analysis,
-and delivering the results of the analysis to an output location
-(also known as a [sink](./sink.md)).
-=======
 [staged workload](./staged-workload.md) model
 which automates fetching data from a [source](./staged-source.md),
 pushing it into a workflow [executor](./staged-executor.md) for analysis,
 and delivering the results of the analysis to an output location
 (also known as a [sink](./staged-sink.md)).
->>>>>>> d6cedb8a
 
 WFL is designed to be deployed to run as a service in the cloud, primarily
 on Kubernetes clusters.
