# Release Process

The `main` branch contains tagged release commits. We follow a simple process
in order to release a new version of WFL:

1. Create a release branch based off `develop`
   - release branch names follow the convention `release/X.Y.Z-rc`
   - the version string should match that specified in `version`
2. Identify and cherry-pick additional commits from `develop` that you want
   to release (e.g. late features and bug fixes).
<<<<<<< HEAD
3. Create a pull request into `main`. You will need to run
   `./ops/cli.py release` to generate the changelog for this release (the `-d`
   flag can be used to do a dry run without writing to the `CHANGELOG.md`file).
5. When the PR is approved, merge it into `main`. The release action will run
=======
3. Create a release candidate and deploy to a testing environment. See
   instructions bellow.
4. [Bash](https://broadinstitute.atlassian.net/wiki/spaces/GHConfluence/pages/1731658083/Feature+Bashes)
   the release candidate. Add/cherry-pick any bug fixes that result.
5. Create a pull request into `main`. You will need to run
   `./ops/cli.py release` to generate the changelog for this release (the `-d`
   flag can be used to do a dry run without writing to the `CHANGELOG.md`file).
6. When the PR is approved, merge it into `main`. The release action will run
>>>>>>> ef3e65ec
   automatically to build, test and build and push the tagged docker images of
   WFL to [DockerHub](https://hub.docker.com/repository/docker/broadinstitute/workflow-launcher-api).
   Please merge PRs that have passed all automated tests only.

!!! tip
<<<<<<< HEAD
    It can take up to 30 minutes for the Github Action to finish! Please be 
=======
    It can take up to 30 minutes for the Github Action to finish! Please be
>>>>>>> ef3e65ec
    patient!

!!! tip
    Remember to create a PR to bump the version string in `version` in
<<<<<<< HEAD
    `develop` for the next release.
=======
    `develop` for the next release, including changes to `CHANGELOG.md`
    from the release.

## Creating a Release Candidate

In this example, we will create a release candidate for vX.Y.Z. We will assume
the existence of a release branch `release/X.Y.Z-rc`. From `wfl`'s root
directory:

1. Ensure your local repository clone is clean
    ```
    $ make distclean
    ```

2. Prepare sources
    ```bash
    $ git checkout release/X.Y.Z-rc
    $ git pull origin release/X.Y.Z-rc --ff
    ```

4. Build the docker images locally
    ```bash
    $ make TARGET=images
    ```

5. Tag the commit and release the images to dockerhub with the release
   candidate tag. Let us assume that this is the Mth release candidate.
    ```bash
    $ ./ops/cli.py tag-and-push-images --version=X.Y.Z-rcN
    ```

!!! tip
    You can run `make` in parallel by adding `-jN` to the end of your `make`
    command, where `N` is the number of concurrent jobs to run.
>>>>>>> ef3e65ec
<|MERGE_RESOLUTION|>--- conflicted
+++ resolved
@@ -8,12 +8,6 @@
    - the version string should match that specified in `version`
 2. Identify and cherry-pick additional commits from `develop` that you want
    to release (e.g. late features and bug fixes).
-<<<<<<< HEAD
-3. Create a pull request into `main`. You will need to run
-   `./ops/cli.py release` to generate the changelog for this release (the `-d`
-   flag can be used to do a dry run without writing to the `CHANGELOG.md`file).
-5. When the PR is approved, merge it into `main`. The release action will run
-=======
 3. Create a release candidate and deploy to a testing environment. See
    instructions bellow.
 4. [Bash](https://broadinstitute.atlassian.net/wiki/spaces/GHConfluence/pages/1731658083/Feature+Bashes)
@@ -22,24 +16,16 @@
    `./ops/cli.py release` to generate the changelog for this release (the `-d`
    flag can be used to do a dry run without writing to the `CHANGELOG.md`file).
 6. When the PR is approved, merge it into `main`. The release action will run
->>>>>>> ef3e65ec
    automatically to build, test and build and push the tagged docker images of
    WFL to [DockerHub](https://hub.docker.com/repository/docker/broadinstitute/workflow-launcher-api).
    Please merge PRs that have passed all automated tests only.
 
 !!! tip
-<<<<<<< HEAD
-    It can take up to 30 minutes for the Github Action to finish! Please be 
-=======
     It can take up to 30 minutes for the Github Action to finish! Please be
->>>>>>> ef3e65ec
     patient!
 
 !!! tip
     Remember to create a PR to bump the version string in `version` in
-<<<<<<< HEAD
-    `develop` for the next release.
-=======
     `develop` for the next release, including changes to `CHANGELOG.md`
     from the release.
 
@@ -73,5 +59,4 @@
 
 !!! tip
     You can run `make` in parallel by adding `-jN` to the end of your `make`
-    command, where `N` is the number of concurrent jobs to run.
->>>>>>> ef3e65ec
+    command, where `N` is the number of concurrent jobs to run.