# WFL Logging

## TL;DR
> Import `wfl.log :as log` and use `log/error` / `log/info` etc.
> The logger will write the logs with a message, severity and timestamp by default.
>
> Example:
>
> `{"severity": "INFO", "message": "This is an information logging message.", "timestamp": "2021-07-08T22:02:58.079938Z"}`
>
> These logs are eventually sent to Google Cloud Logging and can be queried from there.
> More information about Google Logging and what some of the fields provided mean can be found here:
> https://cloud.google.com/logging/docs/agent/logging/configuration#special-fields
>
> Below is more detailed information for those interested.

## Usage
Require it like any other dependency:
```clojure
(ns "..."
  (:require
    ...
    [wfl.log :as log]
    ...))

(log/info "Hello!")
```

There are currently 5 macros for creating simple json logs for `INFO, WARN, DEBUG, ERROR, NOTICE`. There is also
a public method `log` that can be called with additional fields you may want to provide in the log, such as
labels.
<<<<<<< HEAD

A list of the Google Cloud supported logging fields and severities can be found here:
https://cloud.google.com/logging/docs/reference/v2/rest/v2/LogEntry

An example call to log:
```clojure
(ns "..."
  (:require
    ...
    [wfl.log :as log]
    ...))
(log/log :info "This is an information message with a label" :logging.googleapis.com/labels {:my-label "label value"})
```
This example produces the following json log:
```json
{"severity":"INFO","message":"This is an information message with a label","timestamp":"2021-07-09T14:57:22.437485Z","logging.googleapis.com/labels":{"my-label":"label value"}}
```
The logging can also be disabled if you see fit for whatever reason by binding the `*logger*` instance to `disabled-logger`.
=======

A list of the Google Cloud supported logging fields and severities can be found here:
https://cloud.google.com/logging/docs/reference/v2/rest/v2/LogEntry

An example call to log:
```clojure
(ns "..."
  (:require
    ...
    [wfl.log :as log]
    ...))
(log/log :info "This is an information message with a label" :logging.googleapis.com/labels {:my-label "label value"})
```
This example produces the following json log:
```json
{"severity":"INFO","message":"This is an information message with a label","timestamp":"2021-07-09T14:57:22.437485Z","logging.googleapis.com/labels":{"my-label":"label value"}}
```
The logging can also be disabled if you see fit for whatever reason by binding the `*logger*` instance to `disabled-logger`.

Example:
```clojure
(binding [log/*logger* log/disabled-logger]
  (log/info "This message will not be written"))
```

## Logging Levels
The severity levels currently supported for WFL logs are, in order: DEBUG, INFO, NOTICE, ERROR, CRITICAL, ALERT, EMERGENCY.

By default, all logs of severity INFO and higher are written to stdout. If you desire to change this level, i.e. write only logs ERROR and higher or DEBUG and higher, you can set this configuration with the `logging_level` endpoint.

Calling `logging_level` with a GET request will return the current level in which the api is writing. Example on a local server below:

```
curl -X GET http://localhost:3000/api/v1/logging_level \
     -H 'accept: application/json' \
     -H "authorization: Bearer "$(gcloud auth print-access-token)
```

The result will look something like this:
```
{
  "level" : "INFO"
}
```

In order to change this level as desired would be done like so:
```
curl -X POST http://localhost:3000/api/v1/logging_level?level=DEBUG \
     -H 'accept: application/json' \
     -H "authorization: Bearer "$(gcloud auth print-access-token)
```

The result would be similar:
```
{
  "level" : "DEBUG"
}
```

The above change would allow all logs DEBUG and higher to be written, i.e. DEBUG, INFO, NOTICE,
WARNING, ERROR, CRITICAL, ALERT, EMERGENCY.
>>>>>>> 6f2ee0ba

Example:
```clojure
(binding [log/*logger* log/disabled-logger]
  (log/info "This message will not be written"))
```
## Testing
Test for this can be found in `test/wfl/unit/logging_test.clj`. Currently, the tests check whether the logging methods
produce json that includes the correct severity and message.

## Usage in Debugging
In order to be able to search for specific logs locally that could be useful in your debugging you will want to follow these steps:

1. Make sure you have `jq` installed for your terminal.
2. Run the server with `./ops/server.sh >> path/to/wfl/log 2>&1`
3. Look up logs by severity and only show the message: `tail -f path/to/wfl/log | grep --line-buffered -w '"severity":"[YOUR_SEVERITY_HERE]"' | jq '.message'`
<<<<<<< HEAD
4. Look up logs by a label and print the message: `tail -f path/to/wfl/log | grep --line-buffered -w 'my-label' | jq '.message'`
=======
4. Look up logs by a label and print the message: `tail -f path/to/wfl/log | grep --line-buffered -w 'my-label' | jq '.message'`

You may also wish to check the Logging Level section for changing the severity of messages being written. An example being that you want to have debug messages that WFL writes that are not always displayed when the app is deployed on a production server. You could set the logging level to DEBUG and then tail the messages like so:

`tail -f path/to/wfl/log | grep --line-buffered -w '"severity":"DEBUG"' | jq '.message'`

Now you can read only the debug messages in stdout as they come and filter out all other severities such as INFO.
>>>>>>> 6f2ee0ba
<|MERGE_RESOLUTION|>--- conflicted
+++ resolved
@@ -29,26 +29,6 @@
 There are currently 5 macros for creating simple json logs for `INFO, WARN, DEBUG, ERROR, NOTICE`. There is also
 a public method `log` that can be called with additional fields you may want to provide in the log, such as
 labels.
-<<<<<<< HEAD
-
-A list of the Google Cloud supported logging fields and severities can be found here:
-https://cloud.google.com/logging/docs/reference/v2/rest/v2/LogEntry
-
-An example call to log:
-```clojure
-(ns "..."
-  (:require
-    ...
-    [wfl.log :as log]
-    ...))
-(log/log :info "This is an information message with a label" :logging.googleapis.com/labels {:my-label "label value"})
-```
-This example produces the following json log:
-```json
-{"severity":"INFO","message":"This is an information message with a label","timestamp":"2021-07-09T14:57:22.437485Z","logging.googleapis.com/labels":{"my-label":"label value"}}
-```
-The logging can also be disabled if you see fit for whatever reason by binding the `*logger*` instance to `disabled-logger`.
-=======
 
 A list of the Google Cloud supported logging fields and severities can be found here:
 https://cloud.google.com/logging/docs/reference/v2/rest/v2/LogEntry
@@ -110,7 +90,6 @@
 
 The above change would allow all logs DEBUG and higher to be written, i.e. DEBUG, INFO, NOTICE,
 WARNING, ERROR, CRITICAL, ALERT, EMERGENCY.
->>>>>>> 6f2ee0ba
 
 Example:
 ```clojure
@@ -127,14 +106,10 @@
 1. Make sure you have `jq` installed for your terminal.
 2. Run the server with `./ops/server.sh >> path/to/wfl/log 2>&1`
 3. Look up logs by severity and only show the message: `tail -f path/to/wfl/log | grep --line-buffered -w '"severity":"[YOUR_SEVERITY_HERE]"' | jq '.message'`
-<<<<<<< HEAD
-4. Look up logs by a label and print the message: `tail -f path/to/wfl/log | grep --line-buffered -w 'my-label' | jq '.message'`
-=======
 4. Look up logs by a label and print the message: `tail -f path/to/wfl/log | grep --line-buffered -w 'my-label' | jq '.message'`
 
 You may also wish to check the Logging Level section for changing the severity of messages being written. An example being that you want to have debug messages that WFL writes that are not always displayed when the app is deployed on a production server. You could set the logging level to DEBUG and then tail the messages like so:
 
 `tail -f path/to/wfl/log | grep --line-buffered -w '"severity":"DEBUG"' | jq '.message'`
 
-Now you can read only the debug messages in stdout as they come and filter out all other severities such as INFO.
->>>>>>> 6f2ee0ba
+Now you can read only the debug messages in stdout as they come and filter out all other severities such as INFO.