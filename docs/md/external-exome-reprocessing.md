# External Exome Reprocessing workload

## Inputs
An `ExternalExomeReprocessing` workload requires the specification of exactly
one the following inputs for each workflow:

- `input_bam`, OR
- `input_cram`

Where `input_bam` and `input_cram` are GS URLs of the file to reprocess. Note
that the `input_bam` and `input_cram` inputs should only be used with CRAM and
BAM files, respectively. All other WDL inputs are optional - see the output
below for all options.

## Usage

### Create Workload: `/api/v1/create`
Create a new workload. Ensure that `workflow-launcher` and `cromwell`'s service
accounts have at least read access to the input files.

Request:
<<<<<<< HEAD

```bash
curl -X POST 'https://workflow-launcher.broadinstitute.org/api/v1/create' \
=======
```
curl -X POST 'https://dev-wfl.gotc-dev.broadinstitute.org/api/v1/create' \
>>>>>>> ad6c59c6
  -H "Authorization: Bearer $(gcloud auth print-access-token)" \
  -H 'Content-Type: application/json' \
  -d '{
        "cromwell": "https://cromwell-gotc-auth.gotc-dev.broadinstitute.org",
        "output": "gs://broad-gotc-dev-wfl-ptc-test-outputs/xx-test-output/",
        "pipeline": "ExternalExomeReprocessing",
        "project": "PO-1234",
        "items": [{
            "inputs": {
                "input_cram": "gs://path/to/a.cram"
            }
        }]
      }'
```
Response:

```json
{
  "creator" : "user@domain",
  "pipeline" : "ExternalExomeReprocessing",
  "cromwell" : "https://cromwell-gotc-auth.gotc-dev.broadinstitute.org",
  "release" : "ExternalExomeReprocessing_vX.Y.Z",
  "created" : "YYYY-MM-DDTHH:MM:SSZ",
  "output" : "gs://broad-gotc-dev-wfl-ptc-test-outputs/xx-test-output/",
  "workflows" : [ {
    "inputs" : {
      "cram_ref_fasta" : "gs://gcp-public-data--broad-references/hg38/v0/Homo_sapiens_assembly38.fasta",
      "scatter_settings" : {
        "haplotype_scatter_count" : 50,
        "break_bands_at_multiples_of" : 0
      },
      "input_cram" : "gs://path/to/a.cram",
      "destination_cloud_path" : "gs://broad-gotc-dev-wfl-ptc-test-outputs/xx-test-output/to",
      "sample_name" : "a",
      "bait_set_name" : "whole_exome_illumina_coding_v1",
      "references" : {
        "calling_interval_list" : "gs://gcp-public-data--broad-references/hg38/v0/exome_calling_regions.v1.interval_list",
        "contamination_sites_bed" : "gs://gcp-public-data--broad-references/hg38/v0/contamination-resources/1000g/1000g.phase3.100k.b38.vcf.gz.dat.bed",
        "dbsnp_vcf_index" : "gs://gcp-public-data--broad-references/hg38/v0/Homo_sapiens_assembly38.dbsnp138.vcf.idx",
        "haplotype_database_file" : "gs://gcp-public-data--broad-references/hg38/v0/Homo_sapiens_assembly38.haplotype_database.txt",
        "known_indels_sites_indices" : [ "gs://gcp-public-data--broad-references/hg38/v0/Mills_and_1000G_gold_standard.indels.hg38.vcf.gz.tbi", "gs://gcp-public-data--broad-references/hg38/v0/Homo_sapiens_assembly38.known_indels.vcf.gz.tbi" ],
        "evaluation_interval_list" : "gs://gcp-public-data--broad-references/hg38/v0/exome_evaluation_regions.v1.interval_list",
        "contamination_sites_mu" : "gs://gcp-public-data--broad-references/hg38/v0/contamination-resources/1000g/1000g.phase3.100k.b38.vcf.gz.dat.mu",
        "dbsnp_vcf" : "gs://gcp-public-data--broad-references/hg38/v0/Homo_sapiens_assembly38.dbsnp138.vcf",
        "known_indels_sites_vcfs" : [ "gs://gcp-public-data--broad-references/hg38/v0/Mills_and_1000G_gold_standard.indels.hg38.vcf.gz", "gs://gcp-public-data--broad-references/hg38/v0/Homo_sapiens_assembly38.known_indels.vcf.gz" ],
        "reference_fasta" : {
          "ref_pac" : "gs://gcp-public-data--broad-references/hg38/v0/Homo_sapiens_assembly38.fasta.64.pac",
          "ref_bwt" : "gs://gcp-public-data--broad-references/hg38/v0/Homo_sapiens_assembly38.fasta.64.bwt",
          "ref_dict" : "gs://gcp-public-data--broad-references/hg38/v0/Homo_sapiens_assembly38.dict",
          "ref_ann" : "gs://gcp-public-data--broad-references/hg38/v0/Homo_sapiens_assembly38.fasta.64.ann",
          "ref_fasta_index" : "gs://gcp-public-data--broad-references/hg38/v0/Homo_sapiens_assembly38.fasta.fai",
          "ref_alt" : "gs://gcp-public-data--broad-references/hg38/v0/Homo_sapiens_assembly38.fasta.64.alt",
          "ref_fasta" : "gs://gcp-public-data--broad-references/hg38/v0/Homo_sapiens_assembly38.fasta",
          "ref_sa" : "gs://gcp-public-data--broad-references/hg38/v0/Homo_sapiens_assembly38.fasta.64.sa",
          "ref_amb" : "gs://gcp-public-data--broad-references/hg38/v0/Homo_sapiens_assembly38.fasta.64.amb"
        },
        "contamination_sites_ud" : "gs://gcp-public-data--broad-references/hg38/v0/contamination-resources/1000g/1000g.phase3.100k.b38.vcf.gz.dat.UD"
      },
      "cram_ref_fasta_index" : "gs://gcp-public-data--broad-references/hg38/v0/Homo_sapiens_assembly38.fasta.fai",
      "papi_settings" : {
        "agg_preemptible_tries" : 3,
        "preemptible_tries" : 3
      },
      "base_file_name" : "a.cram",
      "bait_interval_list" : "gs://gcp-public-data--broad-references/hg38/v0/HybSelOligos/whole_exome_illumina_coding_v1/whole_exome_illumina_coding_v1.Homo_sapiens_assembly38.baits.interval_list",
      "final_gvcf_base_name" : "a.cram",
      "target_interval_list" : "gs://gcp-public-data--broad-references/hg38/v0/HybSelOligos/whole_exome_illumina_coding_v1/whole_exome_illumina_coding_v1.Homo_sapiens_assembly38.targets.interval_list",
      "unmapped_bam_suffix" : ".unmapped.bam"
    }
  } ],
  "commit" : "commit-ish",
  "project" : "PO-1234",
  "uuid" : "1337254e-f7d8-438d-a2b3-a74b199fee3c",
  "wdl" : "pipelines/broad/reprocessing/external/exome/ExternalExomeReprocessing.wdl",
  "version" : "X.Y.Z"
}
```

### Start Workload: `/api/v1/start`

Starts a Cromwell workflow for each item in the workload. If an output already exists in the output bucket for a
particular input cram, WFL will not re-submit that workflow.

Request:
<<<<<<< HEAD

```bash
curl -X POST 'https://workflow-launcher.broadinstitute.org/api/v1/start' \
=======
```
curl -X POST 'https://dev-wfl.gotc-dev.broadinstitute.org/api/v1/start' \
>>>>>>> ad6c59c6
 -H "Authorization: Bearer $(gcloud auth print-access-token)" \
 -H 'Content-Type: application/json' \
 -d '{"uuid": "1337254e-f7d8-438d-a2b3-a74b199fee3c"}'
```

Response:

```json
{
   "creator" : "user@domain",
   "pipeline" : "ExternalExomeReprocessing",
   "cromwell" : "https://cromwell-gotc-auth.gotc-dev.broadinstitute.org",
   "release" : "ExternalExomeReprocessing_vX.Y.Z",
   "created" : "YYYY-MM-DDTHH:MM:SSZ",
   "started" : "YYYY-MM-DDTHH:MM:SSZ",
   "output" : "gs://broad-gotc-dev-wfl-ptc-test-outputs/xx-test-output/",
   "workflows" : [ {
     "status" : "Submitted"
     "updated" : "YYYY-MM-DDTHH:MM:SSZ",
     "uuid" : "bb0d93e3-1a6a-4816-82d9-713fa58fb235",
     "inputs" : {
       "cram_ref_fasta" : "gs://gcp-public-data--broad-references/hg38/v0/Homo_sapiens_assembly38.fasta",
       "scatter_settings" : {
         "haplotype_scatter_count" : 50,
         "break_bands_at_multiples_of" : 0
       },
       "input_cram" : "gs://path/to/a.cram",
       "destination_cloud_path" : "gs://broad-gotc-dev-wfl-ptc-test-outputs/xx-test-output/to",
       "sample_name" : "a",
       "bait_set_name" : "whole_exome_illumina_coding_v1",
       "references" : {
         "calling_interval_list" : "gs://gcp-public-data--broad-references/hg38/v0/exome_calling_regions.v1.interval_list",
         "contamination_sites_bed" : "gs://gcp-public-data--broad-references/hg38/v0/contamination-resources/1000g/1000g.phase3.100k.b38.vcf.gz.dat.bed",
         "dbsnp_vcf_index" : "gs://gcp-public-data--broad-references/hg38/v0/Homo_sapiens_assembly38.dbsnp138.vcf.idx",
         "haplotype_database_file" : "gs://gcp-public-data--broad-references/hg38/v0/Homo_sapiens_assembly38.haplotype_database.txt",
         "known_indels_sites_indices" : [ "gs://gcp-public-data--broad-references/hg38/v0/Mills_and_1000G_gold_standard.indels.hg38.vcf.gz.tbi", "gs://gcp-public-data--broad-references/hg38/v0/Homo_sapiens_assembly38.known_indels.vcf.gz.tbi" ],
         "evaluation_interval_list" : "gs://gcp-public-data--broad-references/hg38/v0/exome_evaluation_regions.v1.interval_list",
         "contamination_sites_mu" : "gs://gcp-public-data--broad-references/hg38/v0/contamination-resources/1000g/1000g.phase3.100k.b38.vcf.gz.dat.mu",
         "dbsnp_vcf" : "gs://gcp-public-data--broad-references/hg38/v0/Homo_sapiens_assembly38.dbsnp138.vcf",
         "known_indels_sites_vcfs" : [ "gs://gcp-public-data--broad-references/hg38/v0/Mills_and_1000G_gold_standard.indels.hg38.vcf.gz", "gs://gcp-public-data--broad-references/hg38/v0/Homo_sapiens_assembly38.known_indels.vcf.gz" ],
         "reference_fasta" : {
           "ref_pac" : "gs://gcp-public-data--broad-references/hg38/v0/Homo_sapiens_assembly38.fasta.64.pac",
           "ref_bwt" : "gs://gcp-public-data--broad-references/hg38/v0/Homo_sapiens_assembly38.fasta.64.bwt",
           "ref_dict" : "gs://gcp-public-data--broad-references/hg38/v0/Homo_sapiens_assembly38.dict",
           "ref_ann" : "gs://gcp-public-data--broad-references/hg38/v0/Homo_sapiens_assembly38.fasta.64.ann",
           "ref_fasta_index" : "gs://gcp-public-data--broad-references/hg38/v0/Homo_sapiens_assembly38.fasta.fai",
           "ref_alt" : "gs://gcp-public-data--broad-references/hg38/v0/Homo_sapiens_assembly38.fasta.64.alt",
           "ref_fasta" : "gs://gcp-public-data--broad-references/hg38/v0/Homo_sapiens_assembly38.fasta",
           "ref_sa" : "gs://gcp-public-data--broad-references/hg38/v0/Homo_sapiens_assembly38.fasta.64.sa",
           "ref_amb" : "gs://gcp-public-data--broad-references/hg38/v0/Homo_sapiens_assembly38.fasta.64.amb"
         },
         "contamination_sites_ud" : "gs://gcp-public-data--broad-references/hg38/v0/contamination-resources/1000g/1000g.phase3.100k.b38.vcf.gz.dat.UD"
       },
       "cram_ref_fasta_index" : "gs://gcp-public-data--broad-references/hg38/v0/Homo_sapiens_assembly38.fasta.fai",
       "papi_settings" : {
         "agg_preemptible_tries" : 3,
         "preemptible_tries" : 3
       },
       "base_file_name" : "a.cram",
       "bait_interval_list" : "gs://gcp-public-data--broad-references/hg38/v0/HybSelOligos/whole_exome_illumina_coding_v1/whole_exome_illumina_coding_v1.Homo_sapiens_assembly38.baits.interval_list",
       "final_gvcf_base_name" : "a.cram",
       "target_interval_list" : "gs://gcp-public-data--broad-references/hg38/v0/HybSelOligos/whole_exome_illumina_coding_v1/whole_exome_illumina_coding_v1.Homo_sapiens_assembly38.targets.interval_list",
       "unmapped_bam_suffix" : ".unmapped.bam"
     }
   } ],
   "commit" : "commit-ish",
   "project" : "PO-1234",
   "uuid" : "1337254e-f7d8-438d-a2b3-a74b199fee3c",
   "wdl" : "pipelines/broad/reprocessing/external/exome/ExternalExomeReprocessing.wdl",
   "version" : "X.Y.Z"
 }
```

### Exec Workload: `/api/v1/exec`

Creates and then starts a Cromwell workflow for each item in the workload.

Request:
<<<<<<< HEAD
```bash
curl -X POST 'https://workflow-launcher.broadinstitute.org/api/v1/exec' \
=======
```
curl -X POST 'https://dev-wfl.gotc-dev.broadinstitute.org/api/v1/exec' \
>>>>>>> ad6c59c6
  -H "Authorization: Bearer $(gcloud auth print-access-token)" \
  -H 'Content-Type: application/json' \
  -d '{
        "cromwell": "https://cromwell-gotc-auth.gotc-dev.broadinstitute.org",
        "output": "gs://broad-gotc-dev-wfl-ptc-test-outputs/xx-test-output/",
        "pipeline": "ExternalExomeReprocessing",
        "project": "PO-1234",
        "items": [{
            "inputs": {
                "input_cram": "gs://path/to/a.cram"
            }
        }]
      }'
```

Response:

```json
{
   "creator" : "user@domain",
   "pipeline" : "ExternalExomeReprocessing",
   "cromwell" : "https://cromwell-gotc-auth.gotc-dev.broadinstitute.org",
   "release" : "ExternalExomeReprocessing_vX.Y.Z",
   "created" : "YYYY-MM-DDTHH:MM:SSZ",
   "started" : "YYYY-MM-DDTHH:MM:SSZ",
   "output" : "gs://broad-gotc-dev-wfl-ptc-test-outputs/xx-test-output/",
   "workflows" : [ {
     "status" : "Submitted"
     "updated" : "YYYY-MM-DDTHH:MM:SSZ",
     "uuid" : "bb0d93e3-1a6a-4816-82d9-713fa58fb235",
     "inputs" : {
       "cram_ref_fasta" : "gs://gcp-public-data--broad-references/hg38/v0/Homo_sapiens_assembly38.fasta",
       "scatter_settings" : {
         "haplotype_scatter_count" : 50,
         "break_bands_at_multiples_of" : 0
       },
       "input_cram" : "gs://path/to/a.cram",
       "destination_cloud_path" : "gs://broad-gotc-dev-wfl-ptc-test-outputs/xx-test-output/to",
       "sample_name" : "a",
       "bait_set_name" : "whole_exome_illumina_coding_v1",
       "references" : {
         "calling_interval_list" : "gs://gcp-public-data--broad-references/hg38/v0/exome_calling_regions.v1.interval_list",
         "contamination_sites_bed" : "gs://gcp-public-data--broad-references/hg38/v0/contamination-resources/1000g/1000g.phase3.100k.b38.vcf.gz.dat.bed",
         "dbsnp_vcf_index" : "gs://gcp-public-data--broad-references/hg38/v0/Homo_sapiens_assembly38.dbsnp138.vcf.idx",
         "haplotype_database_file" : "gs://gcp-public-data--broad-references/hg38/v0/Homo_sapiens_assembly38.haplotype_database.txt",
         "known_indels_sites_indices" : [ "gs://gcp-public-data--broad-references/hg38/v0/Mills_and_1000G_gold_standard.indels.hg38.vcf.gz.tbi", "gs://gcp-public-data--broad-references/hg38/v0/Homo_sapiens_assembly38.known_indels.vcf.gz.tbi" ],
         "evaluation_interval_list" : "gs://gcp-public-data--broad-references/hg38/v0/exome_evaluation_regions.v1.interval_list",
         "contamination_sites_mu" : "gs://gcp-public-data--broad-references/hg38/v0/contamination-resources/1000g/1000g.phase3.100k.b38.vcf.gz.dat.mu",
         "dbsnp_vcf" : "gs://gcp-public-data--broad-references/hg38/v0/Homo_sapiens_assembly38.dbsnp138.vcf",
         "known_indels_sites_vcfs" : [ "gs://gcp-public-data--broad-references/hg38/v0/Mills_and_1000G_gold_standard.indels.hg38.vcf.gz", "gs://gcp-public-data--broad-references/hg38/v0/Homo_sapiens_assembly38.known_indels.vcf.gz" ],
         "reference_fasta" : {
           "ref_pac" : "gs://gcp-public-data--broad-references/hg38/v0/Homo_sapiens_assembly38.fasta.64.pac",
           "ref_bwt" : "gs://gcp-public-data--broad-references/hg38/v0/Homo_sapiens_assembly38.fasta.64.bwt",
           "ref_dict" : "gs://gcp-public-data--broad-references/hg38/v0/Homo_sapiens_assembly38.dict",
           "ref_ann" : "gs://gcp-public-data--broad-references/hg38/v0/Homo_sapiens_assembly38.fasta.64.ann",
           "ref_fasta_index" : "gs://gcp-public-data--broad-references/hg38/v0/Homo_sapiens_assembly38.fasta.fai",
           "ref_alt" : "gs://gcp-public-data--broad-references/hg38/v0/Homo_sapiens_assembly38.fasta.64.alt",
           "ref_fasta" : "gs://gcp-public-data--broad-references/hg38/v0/Homo_sapiens_assembly38.fasta",
           "ref_sa" : "gs://gcp-public-data--broad-references/hg38/v0/Homo_sapiens_assembly38.fasta.64.sa",
           "ref_amb" : "gs://gcp-public-data--broad-references/hg38/v0/Homo_sapiens_assembly38.fasta.64.amb"
         },
         "contamination_sites_ud" : "gs://gcp-public-data--broad-references/hg38/v0/contamination-resources/1000g/1000g.phase3.100k.b38.vcf.gz.dat.UD"
       },
       "cram_ref_fasta_index" : "gs://gcp-public-data--broad-references/hg38/v0/Homo_sapiens_assembly38.fasta.fai",
       "papi_settings" : {
         "agg_preemptible_tries" : 3,
         "preemptible_tries" : 3
       },
       "base_file_name" : "a.cram",
       "bait_interval_list" : "gs://gcp-public-data--broad-references/hg38/v0/HybSelOligos/whole_exome_illumina_coding_v1/whole_exome_illumina_coding_v1.Homo_sapiens_assembly38.baits.interval_list",
       "final_gvcf_base_name" : "a.cram",
       "target_interval_list" : "gs://gcp-public-data--broad-references/hg38/v0/HybSelOligos/whole_exome_illumina_coding_v1/whole_exome_illumina_coding_v1.Homo_sapiens_assembly38.targets.interval_list",
       "unmapped_bam_suffix" : ".unmapped.bam"
     }
   } ],
   "commit" : "commit-ish",
   "project" : "PO-1234",
   "uuid" : "1337254e-f7d8-438d-a2b3-a74b199fee3c",
   "wdl" : "pipelines/broad/reprocessing/external/exome/ExternalExomeReprocessing.wdl",
   "version" : "X.Y.Z"
 }
```

### Query Workload: `/api/v1/workload?uuid=<uuid>`

Queries the WFL database for workloads. Specify the uuid to query for a specific workload.

Request:
<<<<<<< HEAD

```bash
curl -X GET 'https://workflow-launcher.broadinstitute.org/api/v1/workload?uuid=1337254e-f7d8-438d-a2b3-a74b199fee3c' \
=======
```
curl -X GET 'https://dev-wfl.gotc-dev.broadinstitute.org/api/v1/workload?uuid=1337254e-f7d8-438d-a2b3-a74b199fee3c' \
>>>>>>> ad6c59c6
  -H "Authorization: Bearer $(gcloud auth print-access-token)"
```

Response:

```json
[{
   "creator" : "user@domain",
   "pipeline" : "ExternalExomeReprocessing",
   "cromwell" : "https://cromwell-gotc-auth.gotc-dev.broadinstitute.org",
   "release" : "ExternalExomeReprocessing_vX.Y.Z",
   "created" : "YYYY-MM-DDTHH:MM:SSZ",
   "started" : "YYYY-MM-DDTHH:MM:SSZ",
   "output" : "gs://broad-gotc-dev-wfl-ptc-test-outputs/xx-test-output/",
   "workflows" : [ {
     "status" : "Submitted"
     "updated" : "YYYY-MM-DDTHH:MM:SSZ",
     "uuid" : "bb0d93e3-1a6a-4816-82d9-713fa58fb235",
     "inputs" : {
       "cram_ref_fasta" : "gs://gcp-public-data--broad-references/hg38/v0/Homo_sapiens_assembly38.fasta",
       "scatter_settings" : {
         "haplotype_scatter_count" : 50,
         "break_bands_at_multiples_of" : 0
       },
       "input_cram" : "gs://path/to/a.cram",
       "destination_cloud_path" : "gs://broad-gotc-dev-wfl-ptc-test-outputs/xx-test-output/to",
       "sample_name" : "a",
       "bait_set_name" : "whole_exome_illumina_coding_v1",
       "references" : {
         "calling_interval_list" : "gs://gcp-public-data--broad-references/hg38/v0/exome_calling_regions.v1.interval_list",
         "contamination_sites_bed" : "gs://gcp-public-data--broad-references/hg38/v0/contamination-resources/1000g/1000g.phase3.100k.b38.vcf.gz.dat.bed",
         "dbsnp_vcf_index" : "gs://gcp-public-data--broad-references/hg38/v0/Homo_sapiens_assembly38.dbsnp138.vcf.idx",
         "haplotype_database_file" : "gs://gcp-public-data--broad-references/hg38/v0/Homo_sapiens_assembly38.haplotype_database.txt",
         "known_indels_sites_indices" : [ "gs://gcp-public-data--broad-references/hg38/v0/Mills_and_1000G_gold_standard.indels.hg38.vcf.gz.tbi", "gs://gcp-public-data--broad-references/hg38/v0/Homo_sapiens_assembly38.known_indels.vcf.gz.tbi" ],
         "evaluation_interval_list" : "gs://gcp-public-data--broad-references/hg38/v0/exome_evaluation_regions.v1.interval_list",
         "contamination_sites_mu" : "gs://gcp-public-data--broad-references/hg38/v0/contamination-resources/1000g/1000g.phase3.100k.b38.vcf.gz.dat.mu",
         "dbsnp_vcf" : "gs://gcp-public-data--broad-references/hg38/v0/Homo_sapiens_assembly38.dbsnp138.vcf",
         "known_indels_sites_vcfs" : [ "gs://gcp-public-data--broad-references/hg38/v0/Mills_and_1000G_gold_standard.indels.hg38.vcf.gz", "gs://gcp-public-data--broad-references/hg38/v0/Homo_sapiens_assembly38.known_indels.vcf.gz" ],
         "reference_fasta" : {
           "ref_pac" : "gs://gcp-public-data--broad-references/hg38/v0/Homo_sapiens_assembly38.fasta.64.pac",
           "ref_bwt" : "gs://gcp-public-data--broad-references/hg38/v0/Homo_sapiens_assembly38.fasta.64.bwt",
           "ref_dict" : "gs://gcp-public-data--broad-references/hg38/v0/Homo_sapiens_assembly38.dict",
           "ref_ann" : "gs://gcp-public-data--broad-references/hg38/v0/Homo_sapiens_assembly38.fasta.64.ann",
           "ref_fasta_index" : "gs://gcp-public-data--broad-references/hg38/v0/Homo_sapiens_assembly38.fasta.fai",
           "ref_alt" : "gs://gcp-public-data--broad-references/hg38/v0/Homo_sapiens_assembly38.fasta.64.alt",
           "ref_fasta" : "gs://gcp-public-data--broad-references/hg38/v0/Homo_sapiens_assembly38.fasta",
           "ref_sa" : "gs://gcp-public-data--broad-references/hg38/v0/Homo_sapiens_assembly38.fasta.64.sa",
           "ref_amb" : "gs://gcp-public-data--broad-references/hg38/v0/Homo_sapiens_assembly38.fasta.64.amb"
         },
         "contamination_sites_ud" : "gs://gcp-public-data--broad-references/hg38/v0/contamination-resources/1000g/1000g.phase3.100k.b38.vcf.gz.dat.UD"
       },
       "cram_ref_fasta_index" : "gs://gcp-public-data--broad-references/hg38/v0/Homo_sapiens_assembly38.fasta.fai",
       "papi_settings" : {
         "agg_preemptible_tries" : 3,
         "preemptible_tries" : 3
       },
       "base_file_name" : "a.cram",
       "bait_interval_list" : "gs://gcp-public-data--broad-references/hg38/v0/HybSelOligos/whole_exome_illumina_coding_v1/whole_exome_illumina_coding_v1.Homo_sapiens_assembly38.baits.interval_list",
       "final_gvcf_base_name" : "a.cram",
       "target_interval_list" : "gs://gcp-public-data--broad-references/hg38/v0/HybSelOligos/whole_exome_illumina_coding_v1/whole_exome_illumina_coding_v1.Homo_sapiens_assembly38.targets.interval_list",
       "unmapped_bam_suffix" : ".unmapped.bam"
     }
   } ],
   "commit" : "commit-ish",
   "project" : "PO-1234",
   "uuid" : "1337254e-f7d8-438d-a2b3-a74b199fee3c",
   "wdl" : "pipelines/broad/reprocessing/external/exome/ExternalExomeReprocessing.wdl",
   "version" : "X.Y.Z"
 }]
```

The "workflows" field lists out each Cromwell workflow that was started, and
includes their status information. It is also possible to use the Job Manager
to check workflow progress and easily see information about any workflow
failures.

## A1 External Exome Workload-Request JSON Spec
```json
{
     "pipeline": "string",
     "cromwell": "string",
     "output": "string",
     "project": "string",
     "shared_inputs": {
         "unmapped_bam_suffix":    "string",
         "cram_ref_fasta":       "string",
         "cram_ref_fasta_index": "string",
         "bait_set_name":        "string",
         "bait_interval_list":   "string",
         "target_interval_list": "string"
         "references": {
             "calling_interval_list":      "string",
             "contamination_sites_bed":    "string",
             "contamination_sites_mu":     "string",
             "contamination_sites_ud":     "string",
             "dbsnp_vcf":                  "string",
             "dbsnp_vcf_index":            "string",
             "evaluation_interval_list":   "string",
             "haplotype_database_file":     "string",
             "known_indels_sites_vcfs":    ["string"],
             "known_indels_sites_indices": ["string"],
             "reference_fasta": {
                 "ref_pac":         "string",
                 "ref_bwt":         "string",
                 "ref_dict":        "string",
                 "ref_ann":         "string",
                 "ref_fasta_index": "string",
                 "ref_alt":         "string",
                 "ref_fasta":       "string",
                 "ref_sa":          "string",
                 "ref_amb":         "string"
             }
         },
         "scatter_settings": {
             "haplotype_scatter_count":     int,
             "break_bands_at_multiples_of": int
         },
         "papi_settings": {
             "agg_preemptible_tries": int,
             "preemptible_tries":     int
         },
         "fingerprint_genotypes_file": "string",
         "fingerprint_genotypes_index": "string",
     },
     "items": [{
         "inputs": {
             // required - specify either "input_bam" or "input_cram"
             "input_bam":  "string",
             "input_cram": "string",

             // optional inputs
             "sample_name":          "string",
             "final_gvcf_base_name":  "string",
             "unmapped_bam_suffix":    "string",
             "cram_ref_fasta":       "string",
             "cram_ref_fasta_index": "string",
             "bait_set_name":        "string",
             "bait_interval_list":   "string",
             "target_interval_list": "string"
             "references": {
                 "calling_interval_list":      "string",
                 "contamination_sites_bed":    "string",
                 "contamination_sites_mu":     "string",
                 "contamination_sites_ud":     "string",
                 "dbsnp_vcf":                  "string",
                 "dbsnp_vcf_index":            "string",
                 "evaluation_interval_list":   "string",
                 "haplotype_database_file":     "string",
                 "known_indels_sites_vcfs":    ["string"],
                 "known_indels_sites_indices": ["string"],
                 "reference_fasta": {
                     "ref_pac":         "string",
                     "ref_bwt":         "string",
                     "ref_dict":        "string",
                     "ref_ann":         "string",
                     "ref_fasta_index": "string",
                     "ref_alt":         "string",
                     "ref_fasta":       "string",
                     "ref_sa":          "string",
                     "ref_amb":         "string"
                 }
             },
             "scatter_settings": {
                 "haplotype_scatter_count":     int,
                 "break_bands_at_multiples_of": int
             },
             "papi_settings": {
                 "agg_preemptible_tries": int,
                 "preemptible_tries":     int
             },
             "fingerprint_genotypes_file":  "string",
             "fingerprint_genotypes_index": "string",
             "destination_cloud_path":      "string"
         }
     }]
}
```<|MERGE_RESOLUTION|>--- conflicted
+++ resolved
@@ -19,14 +19,9 @@
 accounts have at least read access to the input files.
 
 Request:
-<<<<<<< HEAD
 
 ```bash
-curl -X POST 'https://workflow-launcher.broadinstitute.org/api/v1/create' \
-=======
-```
 curl -X POST 'https://dev-wfl.gotc-dev.broadinstitute.org/api/v1/create' \
->>>>>>> ad6c59c6
   -H "Authorization: Bearer $(gcloud auth print-access-token)" \
   -H 'Content-Type: application/json' \
   -d '{
@@ -111,14 +106,9 @@
 particular input cram, WFL will not re-submit that workflow.
 
 Request:
-<<<<<<< HEAD
 
 ```bash
-curl -X POST 'https://workflow-launcher.broadinstitute.org/api/v1/start' \
-=======
-```
 curl -X POST 'https://dev-wfl.gotc-dev.broadinstitute.org/api/v1/start' \
->>>>>>> ad6c59c6
  -H "Authorization: Bearer $(gcloud auth print-access-token)" \
  -H 'Content-Type: application/json' \
  -d '{"uuid": "1337254e-f7d8-438d-a2b3-a74b199fee3c"}'
@@ -197,13 +187,9 @@
 Creates and then starts a Cromwell workflow for each item in the workload.
 
 Request:
-<<<<<<< HEAD
+
 ```bash
-curl -X POST 'https://workflow-launcher.broadinstitute.org/api/v1/exec' \
-=======
-```
 curl -X POST 'https://dev-wfl.gotc-dev.broadinstitute.org/api/v1/exec' \
->>>>>>> ad6c59c6
   -H "Authorization: Bearer $(gcloud auth print-access-token)" \
   -H 'Content-Type: application/json' \
   -d '{
@@ -292,14 +278,9 @@
 Queries the WFL database for workloads. Specify the uuid to query for a specific workload.
 
 Request:
-<<<<<<< HEAD
 
 ```bash
-curl -X GET 'https://workflow-launcher.broadinstitute.org/api/v1/workload?uuid=1337254e-f7d8-438d-a2b3-a74b199fee3c' \
-=======
-```
 curl -X GET 'https://dev-wfl.gotc-dev.broadinstitute.org/api/v1/workload?uuid=1337254e-f7d8-438d-a2b3-a74b199fee3c' \
->>>>>>> ad6c59c6
   -H "Authorization: Bearer $(gcloud auth print-access-token)"
 ```
 
