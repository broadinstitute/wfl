--- conflicted
+++ resolved
@@ -5,7 +5,6 @@
 
 ## The Swagger page
 
-<<<<<<< HEAD
 WFL ships with a Swagger UI that documents all available endpoints. It's
 available at path `/swagger`.  At present, we cannot hit it directly
 without logging in first because it is bundled with the UI and not the API.
@@ -17,11 +16,6 @@
     To access the swagger page locally, you'll need to start a development
     server and access via the UI. See the development tips below for more
     information.
-=======
-WFL ships with a swagger UI that documents all available endpoints. It's
-available at path `/swagger`, e.g.
-https://dev-wfl.gotc-dev.broadinstitute.org/swagger
->>>>>>> 75dd604c
 
 !!! tip
 To access the swagger page locally, you'll need to start a development server
@@ -103,11 +97,7 @@
     git commit -m "Update the readme file."
     ```
 
-<<<<<<< HEAD
 5. [Optional] Rebase onto latest develop if you want to get updates
-=======
-5. [Optional] Rebase onto lastest develop if you want to get updates
->>>>>>> 75dd604c
     ```
     git checkout develop
     git pull origin develop --ff
@@ -158,33 +148,15 @@
 You can test against a local Postgres before running Liquibase or SQL against a
 shared database in `gotc-dev` or *gasp* production.
 
-<<<<<<< HEAD
 1. Install Postgres locally.
     You need version 11 because that is what Google's hosted service supports,
     and there are differences in the SQL syntax.
-=======
-To change WFL's Postgres database schema, add a changeset XML file in the
-`database/changesets` directory. Name the file for a recent or the current date
-followed by something describing the change. That will ensure that the
-changesets list in the order in which they apply. Note that the `id` and
-`logicalFilePath` attributes are derived from the changeset's file name.
-Then add the changeset file to the `database/changlog.xml` file.
-
-Test the changes against a local _scratch database_. See the next section for
-suggestions.
->>>>>>> 75dd604c
 
     ```
     brew install postgresql@11
     ```
 
-<<<<<<< HEAD
 2. Start Postgres.
-=======
-Something seems to swallow SQL exceptions raised by Postgres and the JDBC
-library. Wrap suspect `clojure.java.jdbc` calls in `wfl.util/do-or-nil` to
-ensure that any exceptions show up in the server logs.
->>>>>>> 75dd604c
 
     ```
     pg_ctl -D /usr/local/var/postgresql@11 start
@@ -198,26 +170,14 @@
         thus you could use `pq start` or `pq stop` to easily spin up and turn down
         the db.
 
-<<<<<<< HEAD
 3. [Optional] Create wfl DB.
-=======
-If an API references an undefined spec, HTTP requests and responses might
-silently fail or the Swagger page will fail to render. Check the
-`clojure.spec.alpha/def`s in `wfl.api.routes` for typos before tearing your
-hair out.
->>>>>>> 75dd604c
 
     If you see errors like this when launching a local WFL server
     or applying liquibase updates:
 
-<<<<<<< HEAD
     ```
     FATAL:  database "wfl" does not exist
     ```
-=======
-You can test against a local Postgres before running Liquibase or SQL against a
-shared database in `gotc-dev` or *gasp* production.
->>>>>>> 75dd604c
 
     You should do as instructed within your terminal:
 
@@ -225,42 +185,12 @@
     createdb wfl
     ```
 
-<<<<<<< HEAD
     Or to recreate an existing wfl DB:
 
-=======
-You need version 11 because that is what Google's hosted service supports,
-and there are differences in the SQL syntax.
-
-Modify the value of `WFL_POSTGRES_URL` in `(postgres/wfl-db-config)` to redirect
-the WFL server's database to a local Postgres server. With that hack in place,
-running `./ops/server.sh` (or however you launch a local WFL server) will
-connect the server to a local Postgres.
-
-Now any changes to WFL state will affect only your local database.
-That includes running Liquibase, so don't forget to reset `:debug` to `env`
-before deploying your changes after merging a PR.
-
-### Useful hacks for debugging Postgres/Liquibase locally
-
-Starting `postgres`:
-```bash
-pg_ctl -D /usr/local/var/postgresql@11 start
-```
-
-!!! tip
-    It might be useful to set up some an alias for postgres if you are using
-    zsh, for example:
->>>>>>> 75dd604c
     ```
     dropdb wfl
     createdb wfl
     ```
-<<<<<<< HEAD
-=======
-    thus you could use `pq start` or `pq stop` to easily spin up and turn down
-    the db.
->>>>>>> 75dd604c
 
 You are now free to launch a local WFL server pointing to your local DB.
 
@@ -325,7 +255,6 @@
     ```
     clojure -M:liquibase
     ```
-<<<<<<< HEAD
     if you are working with a local database.
 
 ### Override ENVIRONMENT variables for local development
@@ -337,7 +266,4 @@
 
 ```shell
 WFL_WFL_URL=http://localhost:3000 clojure -M:parallel-test wfl.system.v1-endpoint-test
-```
-=======
-    if you are working with a local database. 
->>>>>>> 75dd604c
+```