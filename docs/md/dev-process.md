--- conflicted
+++ resolved
@@ -251,8 +251,7 @@
     ```
     clojure -M:liquibase
     ```
-<<<<<<< HEAD
-    if you are working with a local database. 
+    if you are working with a local database.
 
 ### Override ENVIRONMENT variables for local development
 
@@ -263,7 +262,4 @@
 
 ```shell
 WFL_WFL_URL=http://localhost:3000 clojure -M:parallel-test wfl.system.v1-endpoint-test
-```
-=======
-    if you are working with a local database.
->>>>>>> b12c4f58
+```