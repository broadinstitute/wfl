# Development Process

This is a development process we are tying to standardize within the team and
encourage ourselves to follow in most cases.

## The Swagger page

WFL ships with a Swagger UI that documents all available endpoints. It's
available at path `<host>/swagger`.

- [Dev WFL Swagger](https://dev-wfl.gotc-dev.broadinstitute.org/swagger)
- [Prod WFL Swagger](https://gotc-prod-wfl.gotc-prod.broadinstitute.org/swagger)

For local access, see [accessing Swagger Locally](#accessing-swagger-locally).

## Development Setup

Clojure development feels very different from Scala and Java development. It
even differs markedly from development in other *dynamic languages* such as
Python or Ruby.

Get a demonstration from someone familiar with Clojure development before you
spend too much time trying to figure things out on your own.

Find a local Cursive user for guidance if you like IntelliJ.
[Olivia Kotsopoulos](mailto:okotsopo@broadinstitute.org) knows how to use it.

Cursive licences are available
[here](https://broadinstitute.atlassian.net/wiki/spaces/DSDE/pages/48234557/Software%2BLicenses%2B-%2BCursive).
If none are available, free
[non-commercial licenses](https://cursive-ide.com/buy.html) are suitable for
open-source development.

The steps for getting this project set up with very recent versions of IntelliJ
differ from Cursive's docs:

???+ tip
    Run `make prebuild` before launching IntelliJ as it sets up all libraries
    and derived resources and sources:
    ```bash
    make TARGET=prebuild -jN
    ```

1. *Outside of IntelliJ*, `clone` the repo.
2. *Now inside of IntelliJ*, import the project.
3. Use the Project Structure window (Help -> Find Action -> Project Structure)
   to set a JDK as the Project SDK

There is also a
[Calva](https://marketplace.visualstudio.com/items?itemName=betterthantomorrow.calva)
plugin for [Visual Studio Code](https://code.visualstudio.com/).

[Tom Lyons](mailto:tbl@broadinstitute.org) hacks Clojure in Emacs using
[CIDER](https://cider.readthedocs.io/) and
[nREPL](https://github.com/clojure/tools.nrepl). CIDER is not
trivial to set up, but not *especially* difficult if you are
used to Emacs. (I can help if CIDER gives you trouble.)

## Process

We base feature branches off `develop`, make pull requests, ask for reviews
and merge back to `develop` on Github.

For the release process, please refer to the [release guide](./dev-release.md).

1. Clone the repo
    ```
    git@github.com:broadinstitute/wfl.git
    ```

2. Start from the latest copy of the remote develop
    ```
    git checkout develop
    git pull origin develop
    ```

3. Create a feature branch

    _It is highly recommended that you follow the naming convention
    shown below so JIRA could pick up the branch and link it
    to our JIRA board._
    ```
    git checkout -b tbl/GH-666-feature-branch-something
    ```

4. Start your work, add and commit your changes
    ```
    git add "README.md"
    git commit -m "Update the readme file."
    ```

5. [Optional] Rebase onto latest develop if you want to get updates
    ```
    git checkout develop
    git pull origin develop --ff
    git checkout tbl/GH-666-feature-branch-something
    git rebase develop
    ```

    alternatively, you could use the following commands without switching
    branches:
    ```
    git checkout tbl/GH-666-feature-branch-something
    git fetch origin develop
    git merge develop
    ```

6. Push branch to Github in the early stage of your development (recommended):
    ```
    git push --set-upstream origin tbl/GH-666-feature-branch-something
    ```

7. Create the pull request on Github UI. Be sure to fill out the PR description
   following the PR template instructions.

    - If the PR is still in development, make sure use the dropdown menu and
      choose `Create draft pull request`

    - If the PR is ready for review, click `Create pull request`.

8. Look for reviewer(s) in the team.

9. Address reviewer comments with more commits.

10. Receive approval from reviewers.

11. Merge the PR.


## Development Tips

Here are some tips for WFL development.

Some of this advice might help when testing Liquibase migration or other
changes that affect WFL's Postgres database.

### setting up a local Postgres

You can test against a local Postgres before running Liquibase or SQL against a
shared database in `gotc-dev` or *gasp* production.

1. Install Postgres locally.
    You need version 11 because that is what Google's hosted service supports,
    and there are differences in the SQL syntax.

    ```
    brew install postgresql@11
    ```

2. Start Postgres.

    ```
    pg_ctl -D /usr/local/var/postgresql@11 start
    ```
    !!! tip
        It might be useful to set up some an alias for postgres if you are using
        zsh, for example:
        ```
        alias pq="pg_ctl -D /usr/local/var/postgresql@11"
        ```
        thus you could use `pq start` or `pq stop` to easily spin up and turn down
        the db.

3. [Optional] Create wfl DB.

    If you see errors like this when launching a local WFL server
    or applying liquibase updates:

    ```
    FATAL:  database "wfl" does not exist
    ```

    You should do as instructed within your terminal:

    ```
    createdb wfl
    ```

    Or to recreate an existing wfl DB:

    ```
    dropdb wfl
    createdb wfl
    ```

You are now free to launch a local WFL server pointing to your local DB.

Assuming that `WFL_POSTGRES_URL` in `(wfl.environment/defaults)` is set to
point at a running local Postgres (e.g. `jdbc:postgresql:wfl`), running
`./ops/server.sh` (or however you launch a local WFL server) will
connect the server to that running local Postgres.

Now any changes to WFL state will affect only your local database.
That includes running Liquibase, so don't forget to reset `:debug` to `env`
before deploying your changes after merging a PR.


### migrating a database

To change WFL's Postgres database schema, add a changeset XML file in the
`database/changesets` directory. Name the file for a recent or the current date
followed by something describing the change. That will ensure that the
changesets list in the order in which they apply. Note that the `id` and
`logicalFilePath` attributes are derived from the changeset's file name.
Then add the changeset file to the `database/changlog.xml` file.

Test the changes against a local _scratch database_. See the next section for
suggestions.

### debugging JDBC SQL

Something seems to swallow SQL exceptions raised by Postgres and the JDBC
library. Wrap suspect `clojure.java.jdbc` calls in `wfl.util/do-or-nil` to
ensure that any exceptions show up in the server logs.

### debugging API specs

If an API references an undefined spec, HTTP requests and responses might
silently fail or the Swagger page will fail to render. Check the
`clojure.spec.alpha/def`s in `wfl.api.routes` for typos before tearing your
hair out.

### accessing Swagger locally

First, start a local WFL server.

``` shell
./ops/server.sh
```

To view the rendered Swagger page:
``` shell
open http://localhost:3000/swagger
```

### debugging Liquibase locally
<<<<<<< HEAD

### debugging Liquibase locally
=======
>>>>>>> 6f2ee0ba

Running `liquibase update`:
```bash
liquibase --classpath=$(clojure -Spath)          \
          --url=jdbc:postgresql:wfl               \
          --changeLogFile=database/changelog.xml \
          --username=$USER update
```
For the above, the username and password need to be correct for the target
environment.

If you're running a local server with the postgres command above, you don't
need a password and can omit it.

Otherwise, you may be able to find this data in the Vault entry for the
environment's server --
`resources/wfl/environments.clj` has some environments if you've built locally.
You can use `--password=$ENV_SOMETHING` to supply it.

!!! tip
    It is more convenient to use the following alias to migrate the database
    schema from within the `api` directory:
    ```
    clojure -M:liquibase
    ```
    if you are working with a local database.

### Override ENVIRONMENT variables for local development

WFL uses `src/wfl/api/environment.clj` to read and process environment variables.
Most of the variables have their default values, which can be overwritten for development
purposes. For example, if we want to run system tests in parallel against a local
WFL instance, use below under `api/` directory:

```shell
WFL_WFL_URL=http://localhost:3000 clojure -M:parallel-test wfl.system.v1-endpoint-test
```

### REPL testing with fixtures.
<<<<<<< HEAD

Now that we're using fixtures,
and so on,
in our tests,
it is no longer good enough
to run `deftest` vars as functions.
Running a test like this `(test-something)`
does not set up the necessary fixtures.

However,
`clojure.test/test-vars` can run a test
with all the surrounding `clojure.test`
mechanism in place.
It takes a vector of `var`s like this.

``` clojure
(comment (test-vars [#'test-something]))
```

### No tests found

When trying to run tests in the command line, you may see the test suite
exit prematurely -- but successfully -- with a warning indicating that
no tests were found, and thus no tests were run.

```shell
$ make api TARGET=check
export CPCACHE=/Users/okotsopo/wfl/api/.cpcache;     \
	clojure  -M:test unit | \
	tee /Users/okotsopo/wfl/derived/api/unit.log
...
WARNING: No tests were found, make sure :test-paths and :ns-patterns are configured correctly in tests.edn.
api unit finished on Thu Jun 24 15:03:33 EDT 2021
...
```

=======

Now that we're using fixtures,
and so on,
in our tests,
it is no longer good enough
to run `deftest` vars as functions.
Running a test like this `(test-something)`
does not set up the necessary fixtures.

However,
`clojure.test/test-vars` can run a test
with all the surrounding `clojure.test`
mechanism in place.
It takes a vector of `var`s like this.

``` clojure
(comment (test-vars [#'test-something]))
```

### No tests found

When trying to run tests in the command line, you may see the test suite
exit prematurely -- but successfully -- with a warning indicating that
no tests were found, and thus no tests were run.

```shell
$ make api TARGET=check
export CPCACHE=/Users/okotsopo/wfl/api/.cpcache;     \
	clojure  -M:test unit | \
	tee /Users/okotsopo/wfl/derived/api/unit.log
...
WARNING: No tests were found, make sure :test-paths and :ns-patterns are configured correctly in tests.edn.
api unit finished on Thu Jun 24 15:03:33 EDT 2021
...
```

>>>>>>> 6f2ee0ba
This may indicate a compilation error in code not compiled as part of the
build, e.g. tests.  Linting can help expose any such errors.

!!! tip
    By default, linting will halt on the first thrown exception,
    requiring further linting after fixing until the process succeeds.

```shell
$ make api TARGET=lint
...
== Eastwood 0.4.2 Clojure 1.10.3 JVM 11.0.10 ==
Directories scanned for source files:

src test
...
== Linting wfl.system.cdc-covid19-surveillance-demo ==
Exception thrown during phase :analyze+eval of linting namespace wfl.system.cdc-covid19-surveillance-demo
Got exception with extra ex-data:
    msg='No such var: covid'
    (keys dat)=(:form :file :end-column :column :line :end-line)
    (:form dat)=
^{:line 101} covid/rename-gather

ExceptionInfo No such var: covid
...
An exception was thrown while analyzing namespace wfl.system.cdc-covid19-surveillance-demo
Lint results may be incomplete.  If there are compilation errors in
your code, try fixing those.  If not, check above for info on the
exception.

Stopped analyzing namespaces after wfl.system.cdc-covid19-surveillance-demo
due to exception thrown.  28 namespaces left unanalyzed.

If you wish to force continuation of linting after an exception in one
namespace, make the option map key :continue-on-exception have the
value true.
...
```<|MERGE_RESOLUTION|>--- conflicted
+++ resolved
@@ -234,11 +234,6 @@
 ```
 
 ### debugging Liquibase locally
-<<<<<<< HEAD
-
-### debugging Liquibase locally
-=======
->>>>>>> 6f2ee0ba
 
 Running `liquibase update`:
 ```bash
@@ -278,7 +273,6 @@
 ```
 
 ### REPL testing with fixtures.
-<<<<<<< HEAD
 
 Now that we're using fixtures,
 and so on,
@@ -315,44 +309,6 @@
 ...
 ```
 
-=======
-
-Now that we're using fixtures,
-and so on,
-in our tests,
-it is no longer good enough
-to run `deftest` vars as functions.
-Running a test like this `(test-something)`
-does not set up the necessary fixtures.
-
-However,
-`clojure.test/test-vars` can run a test
-with all the surrounding `clojure.test`
-mechanism in place.
-It takes a vector of `var`s like this.
-
-``` clojure
-(comment (test-vars [#'test-something]))
-```
-
-### No tests found
-
-When trying to run tests in the command line, you may see the test suite
-exit prematurely -- but successfully -- with a warning indicating that
-no tests were found, and thus no tests were run.
-
-```shell
-$ make api TARGET=check
-export CPCACHE=/Users/okotsopo/wfl/api/.cpcache;     \
-	clojure  -M:test unit | \
-	tee /Users/okotsopo/wfl/derived/api/unit.log
-...
-WARNING: No tests were found, make sure :test-paths and :ns-patterns are configured correctly in tests.edn.
-api unit finished on Thu Jun 24 15:03:33 EDT 2021
-...
-```
-
->>>>>>> 6f2ee0ba
 This may indicate a compilation error in code not compiled as part of the
 build, e.g. tests.  Linting can help expose any such errors.
 
