{:mvn/repos
 {"broad"
  {:url "https://broadinstitute.jfrog.io/broadinstitute/ext-release-local"}
  "central" {:url "https://repo1.maven.org/maven2/"}
  "clojars" {:url "https://clojars.org/repo"}}

 :deps
 {org.clojure/clojure                       {:mvn/version "1.10.3"}
  org.clojure/data.csv                      {:mvn/version "1.0.0"}
  org.clojure/data.json                     {:mvn/version "2.3.0"}
  org.clojure/data.xml                      {:mvn/version "0.2.0-alpha6"}
  org.clojure/data.zip                      {:mvn/version "1.0.0"}
  org.clojure/java.jdbc                     {:mvn/version "0.7.12"}
  org.clojure/tools.logging                 {:mvn/version "1.1.0"}
  amperity/vault-clj                        {:mvn/version "1.0.3"}
  clj-http/clj-http                         {:mvn/version "3.9.1"}
  clj-time/clj-time                         {:mvn/version "0.15.2"}
  javax.servlet/servlet-api                 {:mvn/version "2.5"}
  javax/javaee-api                          {:mvn/version "8.0.1"}
  metosin/reitit                            {:mvn/version "0.5.15"}
  metosin/ring-http-response                {:mvn/version "0.9.2"}
  mysql/mysql-connector-java                {:mvn/version "8.0.25"}
  ojdbc14/ojdbc14                           {:mvn/version "10.2.0.1.0"}
  org.apache.commons/commons-lang3          {:mvn/version "3.8.1"}
  org.apache.tika/tika-core                 {:mvn/version "1.26"}
  org.postgresql/postgresql                 {:mvn/version "42.2.20"}
  ring-oauth2/ring-oauth2                   {:mvn/version "0.1.5"}
  ring/ring-core                            {:mvn/version "1.9.3"}
  ring/ring-defaults                        {:mvn/version "0.3.2"}
  ring/ring-devel                           {:mvn/version "1.9.3"}
  ring/ring-jetty-adapter                   {:mvn/version "1.9.3"}
  ring/ring-json                            {:mvn/version "0.5.1"}
  ring/ring-servlet                         {:mvn/version "1.9.3"}
  com.google.auth/google-auth-library-oauth2-http         {:mvn/version "0.25.5"}
  com.google.cloud.sql/mysql-socket-factory-connector-j-8 {:mvn/version "1.2.3"}
  com.google.cloud.sql/postgres-socket-factory {:mvn/version "1.2.3"}
  com.google.cloud.sql/jdbc-socket-factory-core {:mvn/version "1.2.3"}}

 ;; derived/api/src must come first so environment.clj is found before
 ;; placeholder in src/.
 :paths ["../derived/api/src" "src" "classes"
         "../derived/api/resources" "resources"]

 :aliases

 {:wfl {:main-opts ["-m" "wfl.main"]}

  :check-format
<<<<<<< HEAD
  {:extra-deps {cljfmt/cljfmt {:mvn/version "0.7.0"}}
=======
  {:extra-deps {cljfmt/cljfmt {:mvn/version "0.8.0"}}
>>>>>>> c3871359
   :main-opts  ["-m" "cljfmt.main" "check"]}

  :format
  {:extra-deps {cljfmt/cljfmt {:mvn/version "0.8.0"}}
   :main-opts  ["-m" "cljfmt.main" "fix"]}

  :kondo
  {:extra-deps {clj-kondo/clj-kondo {:mvn/version "2021.06.01"}}
   :main-opts ["-m" "clj-kondo.main"]}

  :kibit
  {:extra-deps  {jonase/kibit {:mvn/version "0.1.8"}}
   :main-opts   ["-e" "(use,'kibit.driver),(external-run,[\"src\"],nil)"]}

  :eastwood
  {:extra-deps {jonase/eastwood {:mvn/version "0.4.3"}
                org.liquibase/liquibase-core
                {:mvn/version "4.3.5"
                 :exclusions  [ch.qos.logback/logback-classic]}}
   :extra-paths ["test"]
   :main-opts ["-m" "eastwood.lint"
               {:add-linters    #{#_:keyword-typos :unused-fn-args}
                :config-files   #{"resources/eastwood.clj"}
                :source-paths   ["src" "test"]
                :ignored-faults {:keyword-typos {wfl.api.routes [true]}}}]}

  :liquibase
  {:extra-deps  {org.liquibase/liquibase-core  {:mvn/version "4.3.5"
                                                :exclusions [ch.qos.logback/logback-classic]}}
   :extra-paths ["test"]
   :main-opts   ["-m" "wfl.tools.liquibase"]}

  :run
  {:main-opts   ["-m" "wfl.main"]}

  :test
  {:extra-deps  {lambdaisland/kaocha           {:mvn/version "1.0.861"}
                 org.apache.commons/commons-io {:mvn/version "1.3.2"}
                 org.liquibase/liquibase-core  {:mvn/version "4.3.5"
                                                :exclusions [ch.qos.logback/logback-classic]}}
   :extra-paths ["test" "../derived/api/test/resources"]
   :main-opts   ["-m" "kaocha.runner"]}

  :parallel-test
  {:extra-deps  {org.liquibase/liquibase-core  {:mvn/version "4.3.5"
                                                :exclusions [ch.qos.logback/logback-classic]}}
   :extra-paths ["test"]
   :main-opts   ["-m" "wfl.tools.parallel-runner"]}

  :demo
  {:extra-deps
   {org.apache.commons/commons-io {:mvn/version "1.3.2"}
    org.liquibase/liquibase-core  {:mvn/version "4.3.5"
                                   :exclusions  [ch.qos.logback/logback-classic]}}
   :extra-paths ["test" "../derived/api/test/resources"]
   :main-opts   ["-m" "wfl.system.cdc-covid19-surveillance-demo"]}

  :uberjar {:extra-deps {uberdeps/uberdeps {:mvn/version "1.0.4"}}}

  :prebuild {:extra-paths ["./build"] :exec-fn build/prebuild}

  :update-the-pom {:extra-paths ["./build"] :exec-fn build/update-the-pom}}}<|MERGE_RESOLUTION|>--- conflicted
+++ resolved
@@ -46,11 +46,7 @@
  {:wfl {:main-opts ["-m" "wfl.main"]}
 
   :check-format
-<<<<<<< HEAD
-  {:extra-deps {cljfmt/cljfmt {:mvn/version "0.7.0"}}
-=======
   {:extra-deps {cljfmt/cljfmt {:mvn/version "0.8.0"}}
->>>>>>> c3871359
    :main-opts  ["-m" "cljfmt.main" "check"]}
 
   :format
