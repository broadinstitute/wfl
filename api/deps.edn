{:mvn/repos
 {"broad"
  {:url "https://broadinstitute.jfrog.io/broadinstitute/ext-release-local"}
  "central" {:url "https://repo1.maven.org/maven2/"}
  "clojars" {:url "https://clojars.org/repo"}}

 :deps
 {org.clojure/clojure                       {:mvn/version "1.10.3"}
  org.clojure/data.csv                      {:mvn/version "1.0.0"}
  org.clojure/data.json                     {:mvn/version "2.3.0"}
  org.clojure/data.xml                      {:mvn/version "0.2.0-alpha6"}
  org.clojure/data.zip                      {:mvn/version "1.0.0"}
  org.clojure/java.jdbc                     {:mvn/version "0.7.12"}
  org.clojure/tools.logging                 {:mvn/version "1.1.0"}
  amperity/vault-clj                        {:mvn/version "1.0.3"}
  clj-http/clj-http                         {:mvn/version "3.9.1"}
  clj-time/clj-time                         {:mvn/version "0.15.2"}
  javax.servlet/servlet-api                 {:mvn/version "2.5"}
  javax/javaee-api                          {:mvn/version "8.0.1"}
<<<<<<< HEAD
  metosin/reitit                            {:mvn/version "0.5.15"}
=======
  metosin/reitit                            {:mvn/version "0.5.16"}
>>>>>>> ee4fcc76
  metosin/ring-http-response                {:mvn/version "0.9.2"}
  mysql/mysql-connector-java                {:mvn/version "8.0.25"}
  ojdbc14/ojdbc14                           {:mvn/version "10.2.0.1.0"}
  org.apache.commons/commons-lang3          {:mvn/version "3.8.1"}
  org.apache.tika/tika-core                 {:mvn/version "1.26"}
  org.postgresql/postgresql                 {:mvn/version "42.2.20"}
  ring-oauth2/ring-oauth2                   {:mvn/version "0.1.5"}
  ring/ring-core                            {:mvn/version "1.9.3"}
  ring/ring-defaults                        {:mvn/version "0.3.2"}
  ring/ring-devel                           {:mvn/version "1.9.3"}
  ring/ring-jetty-adapter                   {:mvn/version "1.9.3"}
  ring/ring-json                            {:mvn/version "0.5.1"}
  ring/ring-servlet                         {:mvn/version "1.9.3"}
  com.google.auth/google-auth-library-oauth2-http         {:mvn/version "0.25.5"}
  com.google.cloud.sql/mysql-socket-factory-connector-j-8 {:mvn/version "1.2.3"}
  com.google.cloud.sql/postgres-socket-factory {:mvn/version "1.2.3"}
  com.google.cloud.sql/jdbc-socket-factory-core {:mvn/version "1.2.3"}}

 ;; derived/api/src must come first so environment.clj is found before
 ;; placeholder in src/.
 :paths ["../derived/api/src" "src" "classes"
         "../derived/api/resources" "resources"]

 :aliases

 {:wfl {:main-opts ["-m" "wfl.main"]}

  :check-format
  {:extra-deps {cljfmt/cljfmt {:mvn/version "0.8.0"}}
   :main-opts  ["-m" "cljfmt.main" "check"]}

  :format
  {:extra-deps {cljfmt/cljfmt {:mvn/version "0.8.0"}}
   :main-opts  ["-m" "cljfmt.main" "fix"]}

  :kondo
  {:extra-deps {clj-kondo/clj-kondo {:mvn/version "2021.06.01"}}
   :main-opts ["-m" "clj-kondo.main"]}

  :kibit
  {:extra-deps  {jonase/kibit {:mvn/version "0.1.8"}}
   :main-opts   ["-e" "(use,'kibit.driver),(external-run,[\"src\"],nil)"]}

  :eastwood
  {:extra-deps {jonase/eastwood {:mvn/version "0.4.3"}
                org.liquibase/liquibase-core
                {:mvn/version "4.3.5"
                 :exclusions  [ch.qos.logback/logback-classic]}}
   :extra-paths ["test"]
   :main-opts ["-m" "eastwood.lint"
               {:add-linters    #{#_:keyword-typos :unused-fn-args}
                :config-files   #{"resources/eastwood.clj"}
                :source-paths   ["src" "test"]
                :ignored-faults {:keyword-typos {wfl.api.routes [true]}}}]}

  :liquibase
  {:extra-deps  {org.liquibase/liquibase-core  {:mvn/version "4.3.5"
                                                :exclusions [ch.qos.logback/logback-classic]}}
   :extra-paths ["test"]
   :main-opts   ["-m" "wfl.tools.liquibase"]}

  :run
  {:main-opts   ["-m" "wfl.main"]}

  :test
  {:extra-deps  {lambdaisland/kaocha           {:mvn/version "1.0.861"}
                 org.apache.commons/commons-io {:mvn/version "1.3.2"}
                 org.liquibase/liquibase-core  {:mvn/version "4.3.5"
                                                :exclusions [ch.qos.logback/logback-classic]}}
   :extra-paths ["test" "../derived/api/test/resources"]
   :main-opts   ["-m" "kaocha.runner"]}

  :parallel-test
  {:extra-deps  {org.liquibase/liquibase-core  {:mvn/version "4.3.5"
                                                :exclusions [ch.qos.logback/logback-classic]}}
   :extra-paths ["test"]
   :main-opts   ["-m" "wfl.tools.parallel-runner"]}

  :demo
  {:extra-deps
   {org.apache.commons/commons-io {:mvn/version "1.3.2"}
    org.liquibase/liquibase-core  {:mvn/version "4.3.5"
                                   :exclusions  [ch.qos.logback/logback-classic]}}
   :extra-paths ["test" "../derived/api/test/resources"]
   :main-opts   ["-m" "wfl.system.cdc-covid19-surveillance-demo"]}

  :uberjar {:extra-deps {uberdeps/uberdeps {:mvn/version "1.0.4"}}}

  :prebuild {:extra-paths ["./build"] :exec-fn build/prebuild}

  :update-the-pom {:extra-paths ["./build"] :exec-fn build/update-the-pom}}}<|MERGE_RESOLUTION|>--- conflicted
+++ resolved
@@ -17,11 +17,7 @@
   clj-time/clj-time                         {:mvn/version "0.15.2"}
   javax.servlet/servlet-api                 {:mvn/version "2.5"}
   javax/javaee-api                          {:mvn/version "8.0.1"}
-<<<<<<< HEAD
-  metosin/reitit                            {:mvn/version "0.5.15"}
-=======
   metosin/reitit                            {:mvn/version "0.5.16"}
->>>>>>> ee4fcc76
   metosin/ring-http-response                {:mvn/version "0.9.2"}
   mysql/mysql-connector-java                {:mvn/version "8.0.25"}
   ojdbc14/ojdbc14                           {:mvn/version "10.2.0.1.0"}
