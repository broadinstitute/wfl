--- conflicted
+++ resolved
@@ -1,12 +1,6 @@
 (ns wfl.unit.modules.covid-test
   (:require [clojure.spec.alpha   :as s]
             [clojure.test         :refer [deftest is testing]]
-<<<<<<< HEAD
-            [wfl.module.covid     :as covid]
-            [wfl.module.all       :as all]
-=======
-            [wfl.api.spec         :as spec]
->>>>>>> 0172ef87
             [wfl.service.datarepo :as datarepo]
             [wfl.source           :as source]
             [wfl.tools.workloads  :as workloads])
