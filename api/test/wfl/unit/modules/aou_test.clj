(ns wfl.unit.modules.aou-test
  (:require [clojure.test   :refer [deftest is testing]]
<<<<<<< HEAD
            [clojure.set    :as set]
=======
>>>>>>> b5601a3f
            [wfl.module.aou :as aou]))

(def ^:private per-sample
  "Per-sample input keys for AoU workflows."
  [:analysis_version_number
   :bead_pool_manifest_file
   :call_rate_threshold
   :chip_well_barcode
   :cluster_file
   :environment
   :extended_chip_manifest_file
   :gender_cluster_file
   :green_idat_cloud_path
   :minor_allele_frequency_file
   :params_file
   :red_idat_cloud_path
   :reported_gender
   :sample_alias
   :sample_lsid
   :zcall_thresholds_file])

(def ^:private other-keys
  "Input keys that are not per-sample."
  [:contamination_controls_vcf
   :dbSNP_vcf
   :dbSNP_vcf_index
   :disk_size
   :fingerprint_genotypes_vcf_file
   :fingerprint_genotypes_vcf_index_file
   :haplotype_database_file
   :preemptible_tries
   :ref_dict
   :ref_fasta
   :ref_fasta_index
   :subsampled_metrics_interval_list
   :variant_rsids_file
   :vault_token_path])

(def ^:private control-keys
  "Keys that mark control samples."
  [:control_sample_vcf_index_file
   :control_sample_intervals_file
   :control_sample_vcf_file
   :control_sample_name])

(def ^:private per-sample-inputs
  "Bogus per-sample input for AoU workflows."
  (-> per-sample
      (zipmap (map name per-sample))
      (assoc :analysis_version_number 23)))

(deftest test-make-cromwell-labels
  (testing "make-labels can return correct workflow labels"
    (let [labels {:workload "bogus-workload"}]
      (is (= (aou/make-labels per-sample-inputs labels)
             (-> per-sample-inputs
                 (select-keys @#'aou/primary-keys)
                 (merge {:wfl "AllOfUsArrays"} labels)))
          "label map is not made as expected"))))

(defn ^:private arraysify
  "The keywords in KWS prefixed with `Arrays.`."
  [kws]
  (map (fn [k] (keyword (str "Arrays." (name k)))) kws))

(deftest test-aou-inputs-preparation
  (let [cromwell-url   "https://cromwell-gotc-auth.gotc-dev.broadinstitute.org"
        extra-inputs   (merge per-sample-inputs {:extra "extra"})
        inputs-missing (dissoc per-sample-inputs :analysis_version_number)
        no-controls    (-> other-keys (concat per-sample) arraysify set)
        all-keys       (-> control-keys arraysify (concat no-controls) set)]
    (testing "aou filters out non-necessary keys for per-sample-inputs"
      (is (= per-sample-inputs (aou/get-per-sample-inputs extra-inputs))))
    (testing "aou throws for missing keys for per-sample-inputs"
      (is (thrown? Exception (aou/get-per-sample-inputs inputs-missing))))
    (testing "aou prepares all necessary keys"
      (is (= no-controls (-> cromwell-url
                             (aou/make-inputs per-sample-inputs)
                             keys set))))
    (testing "aou merges environment from inputs with default"
      (let [no-environment (dissoc per-sample-inputs :environment)]
        (is (= "dev"         (->> no-environment
                                  (aou/make-inputs cromwell-url)
                                  :Arrays.environment)))
        (is (= "environment" (->> per-sample-inputs
                                  (aou/make-inputs cromwell-url)
                                  :Arrays.environment)))
        (is (= no-controls   (->> no-environment
                                  (aou/make-inputs cromwell-url)
                                  keys set)))))
    (testing "aou prepares all necessary keys plus optional keys"
      (is (= all-keys (->> control-keys
                           (map name)
                           (zipmap control-keys)
                           (merge per-sample-inputs)
                           (aou/make-inputs cromwell-url)
                           keys set))))))<|MERGE_RESOLUTION|>--- conflicted
+++ resolved
@@ -1,9 +1,5 @@
 (ns wfl.unit.modules.aou-test
   (:require [clojure.test   :refer [deftest is testing]]
-<<<<<<< HEAD
-            [clojure.set    :as set]
-=======
->>>>>>> b5601a3f
             [wfl.module.aou :as aou]))
 
 (def ^:private per-sample
