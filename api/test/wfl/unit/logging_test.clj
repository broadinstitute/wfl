--- conflicted
+++ resolved
@@ -35,12 +35,7 @@
 
 (deftest severity-level-filtering-test
   (testing "logging level ignores lesser severities"
-<<<<<<< HEAD
-    (with-redefs
-     [log/active-level-predicate (atom (:info @#'log/active-map))]
-=======
     (with-redefs [log/active-level-predicate (atom (:info @#'log/active-map))]
->>>>>>> b5601a3f
       (is (str/blank? (with-out-str (log/debug "Debug Message"))))
       (is (logged?    (with-out-str (log/info  "Info Message"))
                       :info "Info Message")))))
