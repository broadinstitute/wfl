--- conflicted
+++ resolved
@@ -1,19 +1,11 @@
 (ns wfl.unit.logging-test
   "Test that our overcomplicated logging works."
-<<<<<<< HEAD
-  (:require [clojure.test      :refer [is deftest testing]]
-            [clojure.data.json :as json]
-            [clojure.edn       :as edn]
-            [clojure.string    :as str]
-            [wfl.log           :as log])
-=======
   (:require [clojure.test        :refer [is deftest testing]]
             [clojure.data.json   :as json]
             [clojure.edn         :as edn]
             [clojure.string      :as str]
             [wfl.log             :as log]
             [wfl.tools.endpoints :as endpoints])
->>>>>>> ee4fcc76
   (:import [java.util.regex Pattern]))
 
 (defmulti check-message?
