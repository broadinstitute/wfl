(ns wfl.unit.logging-test
  "Test that logging is functional (since there's several layers of delegation)"
<<<<<<< HEAD
  (:require
   [wfl.log :as log]
   [clojure.data.json :refer [read-str]]
   [clojure.test :refer [is deftest testing]]
   [clojure.string :refer [upper-case blank?]])
=======
  (:require [clojure.test      :refer [is deftest testing]]
            [clojure.data.json :as json]
            [clojure.string    :as str]
            [wfl.log           :as log])
>>>>>>> b334c02e
  (:import java.util.regex.Pattern))

(defmulti check-message?
  (fn [expected actual]
    [(type expected) (type actual)]))

(defmethod check-message? :default
  [expected actual]
  (= expected actual))
(defmethod check-message? [Pattern String]
  [expected actual]
  (re-find expected actual))

(defn logged?
  "Test that the logs worked"
  [result severity test]
<<<<<<< HEAD
  (let [json (read-str result)]
    (and (= (get-in json ["severity"]) (-> severity name upper-case))
=======
  (let [json (json/read-str result)]
    (and (= (get-in json ["severity"]) (-> severity name str/upper-case))
>>>>>>> b334c02e
         (boolean (check-message? test (get-in json ["message"]))))))

;; Useful information on this file is in docs/logging.md#Testing

(deftest level-test
  (testing "basic logging levels"
    (with-redefs [log/logging-level (atom :debug)]
      (is (logged? (with-out-str (log/info "Hello World!")) :info "Hello World!"))
      (is (logged? (with-out-str (log/warn "This is a warning")) :warning "This is a warning"))
      (is (logged? (with-out-str (log/error "This is an error")) :error "This is an error"))
      (is (logged? (with-out-str (log/debug "This is just a debugging message")) :debug "This is just a debugging message")))))
<<<<<<< HEAD

(deftest severity-level-filtering-test
  (testing "test current logging level correctly ignores lesser levels"
    (with-redefs [log/logging-level (atom :info)]
      (is (blank? (with-out-str (log/debug "Debug Message"))))
      (is (logged? (with-out-str (log/info "Info Message")) :info "Info Message")))))
=======

(deftest severity-level-filtering-test
  (testing "test current logging level correctly ignores lesser levels"
    (with-redefs [log/logging-level (atom :info)]
      (is (str/blank? (with-out-str (log/debug "Debug Message"))))
      (is (logged? (with-out-str (log/info "Info Message")) :info "Info Message")))))

(deftest exception-test
  (testing "exceptions can be serialized as JSON"
    (let [x   (ex-info "Oops!" {:why "I did it again."}
                       (ex-info "I played with your heart."
                                {:why "Got lost in the game."}
                                (ex-info "Oh baby, baby."
                                         {:oops "You think I'm in love."
                                          :that "I'm sent from above."})))
          log (json/read-str (with-out-str (log/info x)) :key-fn keyword)]
      (is (= "INFO"                  (get-in log [:severity])))
      (is (= "I did it again."       (get-in log [:message :via 0 :data :why])))
      (is (= "Oh baby, baby."        (get-in log [:message :cause])))
      (is (= "I'm sent from above."  (get-in log [:message :data :that]))))))
>>>>>>> b334c02e
<|MERGE_RESOLUTION|>--- conflicted
+++ resolved
@@ -1,17 +1,9 @@
 (ns wfl.unit.logging-test
   "Test that logging is functional (since there's several layers of delegation)"
-<<<<<<< HEAD
-  (:require
-   [wfl.log :as log]
-   [clojure.data.json :refer [read-str]]
-   [clojure.test :refer [is deftest testing]]
-   [clojure.string :refer [upper-case blank?]])
-=======
   (:require [clojure.test      :refer [is deftest testing]]
             [clojure.data.json :as json]
             [clojure.string    :as str]
             [wfl.log           :as log])
->>>>>>> b334c02e
   (:import java.util.regex.Pattern))
 
 (defmulti check-message?
@@ -28,13 +20,8 @@
 (defn logged?
   "Test that the logs worked"
   [result severity test]
-<<<<<<< HEAD
-  (let [json (read-str result)]
-    (and (= (get-in json ["severity"]) (-> severity name upper-case))
-=======
   (let [json (json/read-str result)]
     (and (= (get-in json ["severity"]) (-> severity name str/upper-case))
->>>>>>> b334c02e
          (boolean (check-message? test (get-in json ["message"]))))))
 
 ;; Useful information on this file is in docs/logging.md#Testing
@@ -46,14 +33,6 @@
       (is (logged? (with-out-str (log/warn "This is a warning")) :warning "This is a warning"))
       (is (logged? (with-out-str (log/error "This is an error")) :error "This is an error"))
       (is (logged? (with-out-str (log/debug "This is just a debugging message")) :debug "This is just a debugging message")))))
-<<<<<<< HEAD
-
-(deftest severity-level-filtering-test
-  (testing "test current logging level correctly ignores lesser levels"
-    (with-redefs [log/logging-level (atom :info)]
-      (is (blank? (with-out-str (log/debug "Debug Message"))))
-      (is (logged? (with-out-str (log/info "Info Message")) :info "Info Message")))))
-=======
 
 (deftest severity-level-filtering-test
   (testing "test current logging level correctly ignores lesser levels"
@@ -73,5 +52,4 @@
       (is (= "INFO"                  (get-in log [:severity])))
       (is (= "I did it again."       (get-in log [:message :via 0 :data :why])))
       (is (= "Oh baby, baby."        (get-in log [:message :cause])))
-      (is (= "I'm sent from above."  (get-in log [:message :data :that]))))))
->>>>>>> b334c02e
+      (is (= "I'm sent from above."  (get-in log [:message :data :that]))))))