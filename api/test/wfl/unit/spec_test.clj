(ns wfl.unit.spec-test
  (:require [clojure.spec.alpha  :as s]
            [clojure.test        :refer [deftest testing is]]
            [wfl.api.spec        :as spec]
            [wfl.tools.workloads :as workloads]
<<<<<<< HEAD
            [wfl.module.all      :as all])
  (:import [java.util UUID]))
=======
            [wfl.module.all      :as all]))
>>>>>>> ca30908a

(deftest request-spec-test
  (testing "Requests are valid"
    (letfn [(valid? [req] (is (s/valid? ::spec/workload-request req)))]
<<<<<<< HEAD
      (run! valid? (map #(% (UUID/randomUUID))
                        [workloads/wgs-workload-request
                         workloads/aou-workload-request
                         workloads/xx-workload-request])))))
=======
      (run! valid? (map #(% (random-uuid)) [workloads/aou-workload-request
                                            workloads/wgs-workload-request
                                            workloads/xx-workload-request])))))
>>>>>>> ca30908a

(deftest workload-query-spec-test
  (letfn [(invalid? [req] (is (not (s/valid? ::spec/workload-query req))))
          (valid? [req] (is (s/valid? ::spec/workload-query req)))]
    (let [uuid    (str (random-uuid))
          project "bogus-project"]
      (testing "Workload UUID and project cannot be specified together"
        (let [request {:uuid uuid :project project}]
          (run! invalid? request)))
      (testing "Workload UUID and project can be omitted together"
        (let [request {}]
          (run! valid? request)))
      (testing "Either workload UUID or project can be specified"
        (let [uuid-request {:uuid uuid}
              proj-request {:project project}]
          (run! valid? [uuid-request proj-request]))))))

(deftest test-labels-spec
  (let [valid?   s/valid?
        invalid? (comp not s/valid?)] ;; i die
    (doseq [[test? label]
            [[valid?   "test:label"]
             [valid?   "te_-st:l ab31 "]
             [valid?   "test:00000000-0000-0000-0000-000000000000"]
             [invalid? ":"]
             [invalid? "::"]
             [invalid? "test:"]
             [invalid? "test :"]
             [invalid? ":label"]
             [invalid? "label"]
             [invalid? "test:label:bad"]]]
      (is (test? ::all/labels [label]) (format "failed: %s" label)))))

(deftest test-watchers-spec
  (let [valid?   s/valid?
        invalid? (comp not s/valid?)] ;; i die
    (doseq [[test? watcher]
            [[valid?   ["email" "hornet@broadinstitute.org"]]
             ;; From tbl: https://www.netmeister.org/blog/email.html
             [valid?   ["email" "'*+-/=?^_`{|}~#$@[IPv6:2001:470:30:84:e276:63ff:fe72:3900]"]]
             [valid?   ["slack" "C000XXX0XXX"]]
             [invalid? "foo"]
             [invalid? ["hornet@broadinstitute.org"]]]]
      (is (test? ::all/watchers [watcher]) (format "failed: %s" watcher)))))<|MERGE_RESOLUTION|>--- conflicted
+++ resolved
@@ -3,26 +3,14 @@
             [clojure.test        :refer [deftest testing is]]
             [wfl.api.spec        :as spec]
             [wfl.tools.workloads :as workloads]
-<<<<<<< HEAD
-            [wfl.module.all      :as all])
-  (:import [java.util UUID]))
-=======
             [wfl.module.all      :as all]))
->>>>>>> ca30908a
 
 (deftest request-spec-test
   (testing "Requests are valid"
     (letfn [(valid? [req] (is (s/valid? ::spec/workload-request req)))]
-<<<<<<< HEAD
-      (run! valid? (map #(% (UUID/randomUUID))
-                        [workloads/wgs-workload-request
-                         workloads/aou-workload-request
-                         workloads/xx-workload-request])))))
-=======
       (run! valid? (map #(% (random-uuid)) [workloads/aou-workload-request
                                             workloads/wgs-workload-request
                                             workloads/xx-workload-request])))))
->>>>>>> ca30908a
 
 (deftest workload-query-spec-test
   (letfn [(invalid? [req] (is (not (s/valid? ::spec/workload-query req))))
