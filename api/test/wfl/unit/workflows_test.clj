--- conflicted
+++ resolved
@@ -3,11 +3,7 @@
             [wfl.tools.resources :as resources]
             [wfl.tools.workflows :as workflows]
             [wfl.util            :as util])
-<<<<<<< HEAD
-  (:import (clojure.lang ExceptionInfo)))
-=======
   (:import [clojure.lang ExceptionInfo]))
->>>>>>> c3871359
 
 (defn ^:private collect-values-where-type [test? object]
   (letfn [(f [vs [t v]] (if (test? t) (conj vs v) vs))]
