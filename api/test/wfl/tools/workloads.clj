--- conflicted
+++ resolved
@@ -17,22 +17,12 @@
 
 (def git-branch (delay (util/shell! "git" "branch" "--show-current")))
 
-<<<<<<< HEAD
 (defn ^:private load-cromwell-url-from-env-var!
   "Load Cromwell url from the env var CROMWELL."
   []
   (some-> "CROMWELL"
           util/getenv
           util/de-slashify))
-=======
-(defn ^:private load-cromwell-url
-  "Load Cromwell url from the process environment CROMWELL or `env`."
-  [env]
-  (or (some-> "CROMWELL"
-              util/getenv
-              all/de-slashify)
-      (get-in env/stuff [env :cromwell :url])))
->>>>>>> dd036999
 
 (def wgs-inputs
   (let [input-folder
@@ -47,14 +37,8 @@
 (defn wgs-workload-request
   [identifier]
   "A whole genome sequencing workload used for testing."
-<<<<<<< HEAD
   {:executor (or (load-cromwell-url-from-env-var!) (get-in stuff [:debug :cromwell :url]))
    :output   (str "gs://broad-gotc-dev-wfl-ptc-test-outputs/wgs-test-output/" identifier)
-=======
-  {:executor (load-cromwell-url :wgs-dev)
-   :output   (str "gs://broad-gotc-dev-wfl-ptc-test-outputs/wgs-test-output/"
-                  identifier)
->>>>>>> dd036999
    :pipeline wgs/pipeline
    :project  (format "(Test) %s" @git-branch)
    :items    [{:inputs wgs-inputs}]
@@ -68,11 +52,7 @@
   "An AllOfUs arrays workload used for testing.
   Randomize it with IDENTIFIER for easier testing."
   [identifier]
-<<<<<<< HEAD
-  {:executor (or (load-cromwell-url-from-env-var!) (get-in stuff [:debug :cromwell :url]))
-=======
-  {:executor (load-cromwell-url :aou-dev)
->>>>>>> dd036999
+  {:executor (or (load-cromwell-url-from-env-var!) (get-in stuff [:debug :cromwell :url]))
    :output   "gs://broad-gotc-dev-wfl-ptc-test-outputs/aou-test-output/"
    :pipeline aou/pipeline
    :project  (format "(Test) %s %s" @git-branch identifier)})
@@ -131,11 +111,7 @@
 (defn copyfile-workload-request
   "Make a workload to copy a file from SRC to DST"
   [src dst]
-<<<<<<< HEAD
-  {:executor (or (load-cromwell-url-from-env-var!) (get-in stuff [:debug :cromwell :url]))
-=======
-  {:executor (load-cromwell-url :gotc-dev)
->>>>>>> dd036999
+  {:executor (or (load-cromwell-url-from-env-var!) (get-in stuff [:debug :cromwell :url]))
    :output   ""
    :pipeline cp/pipeline
    :project  (format "(Test) %s" @git-branch)
@@ -144,14 +120,8 @@
 (defn xx-workload-request
   [identifier]
   "A whole genome sequencing workload used for testing."
-<<<<<<< HEAD
   {:executor (or (load-cromwell-url-from-env-var!) (get-in stuff [:debug :cromwell :url]))
    :output   (str "gs://broad-gotc-dev-wfl-ptc-test-outputs/xx-test-output/" identifier)
-=======
-  {:executor (load-cromwell-url :xx-dev)
-   :output   (str "gs://broad-gotc-dev-wfl-ptc-test-outputs/xx-test-output/"
-                  identifier)
->>>>>>> dd036999
    :pipeline xx/pipeline
    :project  (format "(Test) %s" @git-branch)
    :items    [{:inputs {:input_cram
@@ -168,13 +138,6 @@
 ;;
 (defn sg-workload-request
   [identifier]
-<<<<<<< HEAD
-  {:executor (or (load-cromwell-url-from-env-var!) (get-in stuff [:debug :cromwell :url]))
-   :output   (str "gs://broad-gotc-dev-wfl-ptc-test-outputs/sg-test-output/" identifier)
-   :pipeline sg/pipeline
-   :project  (format "(Test) %s" @git-branch)
-   :items    [{:inputs sg-inputs}]})
-=======
   (let [dbsnp (str/join "/" ["gs://broad-gotc-dev-storage/temp_references"
                              "gdc/dbsnp_144.hg38.vcf.gz"])
         cram  (str/join "/" ["gs://broad-gotc-test-storage"
@@ -186,7 +149,7 @@
                              "Homo_sapiens_assembly38.fasta"])
         vcf   (str/join "/" ["gs://gatk-best-practices/somatic-hg38"
                              "small_exac_common_3.hg38.vcf.gz"])]
-    {:executor (load-cromwell-url :wgs-dev)
+    {:executor (or (load-cromwell-url-from-env-var!) (get-in stuff [:debug :cromwell :url]))
      :output   (str/join "/" ["gs://broad-gotc-dev-wfl-sg-test-outputs"
                               sg/pipeline
                               identifier])
@@ -200,7 +163,6 @@
                   :dbsnp_vcf               dbsnp
                   :dbsnp_vcf_index         (str dbsnp ".tbi")
                   :input_cram              cram}}]}))
->>>>>>> dd036999
 
 (defn when-done
   "Call `done!` when all workflows in the `workload` have finished processing."
