--- conflicted
+++ resolved
@@ -7,13 +7,9 @@
             [wfl.module.xx :as xx]
             [wfl.service.postgres :as postgres]
             [wfl.service.cromwell :as cromwell]
-<<<<<<< HEAD
-            [wfl.util :as util])
-=======
             [wfl.util :refer [shell!]]
             [wfl.util :as util]
             [wfl.tools.endpoints :as endpoints])
->>>>>>> 41ecf9e7
   (:import (java.util.concurrent TimeoutException)))
 
 (def git-branch (delay (util/shell! "git" "branch" "--show-current")))
