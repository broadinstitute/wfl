--- conflicted
+++ resolved
@@ -15,12 +15,7 @@
             [wfl.service.postgres           :as postgres]
             [wfl.tools.endpoints            :as endpoints]
             [wfl.util                       :as util])
-<<<<<<< HEAD
-  (:import [java.time OffsetDateTime]
-           [java.util UUID]))
-=======
   (:import [java.time OffsetDateTime]))
->>>>>>> ca30908a
 
 (def clio-url (delay (env/getenv "WFL_CLIO_URL")))
 
