(ns wfl.tools.workloads
  (:require [clojure.string                 :as str]
            [wfl.api.workloads]
            [wfl.auth                       :as auth]
            [wfl.environment                :as env]
            [wfl.jdbc                       :as jdbc]
            [wfl.module.aou                 :as aou]
            [wfl.module.copyfile            :as cp]
            [wfl.module.sg                  :as sg]
            [wfl.module.wgs                 :as wgs]
            [wfl.module.xx                  :as xx]
            [wfl.service.clio               :as clio]
            [wfl.service.cromwell           :as cromwell]
            [wfl.service.google.storage     :as gcs]
            [wfl.service.postgres           :as postgres]
            [wfl.tools.endpoints            :as endpoints]
            [wfl.util                       :as util])
  (:import [java.time OffsetDateTime]
           [java.util UUID]))

(def clio-url (delay (env/getenv "WFL_CLIO_URL")))

(def email
  (delay (:email (gcs/userinfo {:headers (auth/get-auth-header)}))))

(def watchers
  [["email" "hornet@broadinstitute.org"]
   ["slack" "C026PTM4XPA" "#hornet-slack-app-testing"]])

(def ^:private git-branch
  (delay (util/shell! "git" "branch" "--show-current")))

(def project
  (delay (format "(Test) %s" (str @git-branch))))

(def cromwell-url (delay (env/getenv "WFL_CROMWELL_URL")))

(def wgs-inputs
  (let [input-folder
        (str/join "/" ["gs://broad-gotc-dev-wfl-ptc-test-inputs"
                       "single_sample/plumbing/truth/develop/20k/"])]
    {:unmapped_bam_suffix  ".unmapped.bam",
     :sample_name          "NA12878 PLUMBING",
     :base_file_name       "NA12878_PLUMBING",
     :final_gvcf_base_name "NA12878_PLUMBING",
     :input_cram           (str input-folder "NA12878_PLUMBING.cram")}))

(defn wgs-workload-request
  "A whole genome sequencing workload used for testing."
  [identifier]
  {:executor @cromwell-url
   :watchers watchers
   :output   (str "gs://broad-gotc-dev-wfl-ptc-test-outputs/wgs-test-output/"
                  identifier)
   :pipeline wgs/pipeline
   :project  @project
   :items    [{:inputs wgs-inputs}]
   :common   {:inputs (-> {:disable_sanity_check true}
                          (util/prefix-keys :CheckContamination.)
                          (util/prefix-keys :UnmappedBamToAlignedBam.)
                          (util/prefix-keys :WholeGenomeGermlineSingleSample.)
                          (util/prefix-keys :WholeGenomeReprocessing.))}})

(defn aou-workload-request
  "An AllOfUs arrays workload used for testing.
  Randomize it with IDENTIFIER for easier testing."
  [identifier]
  {:executor @cromwell-url
   :watchers watchers
   :output   "gs://broad-gotc-dev-wfl-ptc-test-outputs/aou-test-output/"
   :pipeline aou/pipeline
   :project  (format "(Test) %s %s" @git-branch identifier)})

(def aou-sample
  "An aou arrays sample for testing."
  {:chip_well_barcode           "7991775143_R01C01",
   :bead_pool_manifest_file     "gs://broad-gotc-dev-wfl-ptc-test-inputs/arrays/metadata/HumanExome-12v1-1_A/HumanExome-12v1-1_A.bpm",
   :analysis_version_number     1,
   :call_rate_threshold         0.98
   :extended_chip_manifest_file "gs://broad-gotc-dev-wfl-ptc-test-inputs/arrays/metadata/HumanExome-12v1-1_A/HumanExome-12v1-1_A.1.3.extended.csv",
   :red_idat_cloud_path         "gs://broad-gotc-dev-wfl-ptc-test-inputs/arrays/HumanExome-12v1-1_A/idats/7991775143_R01C01/7991775143_R01C01_Red.idat",
   :zcall_thresholds_file       "gs://broad-gotc-dev-wfl-ptc-test-inputs/arrays/metadata/HumanExome-12v1-1_A/IBDPRISM_EX.egt.thresholds.txt",
   :reported_gender             "Female",
   :cluster_file                "gs://broad-gotc-dev-wfl-ptc-test-inputs/arrays/metadata/HumanExome-12v1-1_A/HumanExomev1_1_CEPH_A.egt",
   :sample_lsid                 "broadinstitute.org:bsp.dev.sample:NOTREAL.NA12878",
   :sample_alias                "NA12878",
   :green_idat_cloud_path       "gs://broad-gotc-dev-wfl-ptc-test-inputs/arrays/HumanExome-12v1-1_A/idats/7991775143_R01C01/7991775143_R01C01_Grn.idat",
   :params_file                 "gs://broad-gotc-dev-wfl-ptc-test-inputs/arrays/HumanExome-12v1-1_A/inputs/7991775143_R01C01/params.txt",
   :gender_cluster_file         "gs://broad-gotc-dev-wfl-ptc-test-inputs/arrays/metadata/HumanExome-12v1-1_A/HumanExomev1_1_gender.egt"})

(def arrays-sample
  {:sample_alias                    "03C 17319",
   :sample_lsid                     "broadinstitute.org:bsp.dev.sample:NOTREAL.03C17319",
   :analysis_version_number         1,
   :call_rate_threshold             0.98,
   :genotype_concordance_threshold  0.95,
   :reported_gender                 "Male",
   :chip_well_barcode               "200598830050_R07C01",
   :green_idat_cloud_path           "gs://broad-gotc-dev-wfl-ptc-test-inputs/arrays/PsychChip_v1-1_15073391_A1/idats/200598830050_R07C01/200598830050_R07C01_Grn.idat",
   :red_idat_cloud_path             "gs://broad-gotc-dev-wfl-ptc-test-inputs/arrays/PsychChip_v1-1_15073391_A1/idats/200598830050_R07C01/200598830050_R07C01_Red.idat",
   :params_file                     "gs://broad-gotc-dev-wfl-ptc-test-inputs/arrays/PsychChip_v1-1_15073391_A1/inputs/200598830050_R07C01/params.txt",
   :fingerprint_genotypes_vcf_file  "gs://broad-gotc-dev-wfl-ptc-test-inputs/arrays/PsychChip_v1-1_15073391_A1/inputs/200598830050_R07C01/200598830050_R07C01.03C_17319.reference.fingerprint.vcf.gz",
   :fingerprint_genotypes_vcf_index_file "gs://broad-gotc-dev-wfl-ptc-test-inputs/arrays/PsychChip_v1-1_15073391_A1/inputs/200598830050_R07C01/200598830050_R07C01.03C_17319.reference.fingerprint.vcf.gz.tbi",
   :bead_pool_manifest_file         "gs://broad-gotc-dev-wfl-ptc-test-inputs/arrays/metadata/PsychChip_v1-1_15073391_A1/PsychChip_v1-1_15073391_A1.bpm",
   :extended_chip_manifest_file     "gs://broad-gotc-dev-wfl-ptc-test-inputs/arrays/metadata/PsychChip_v1-1_15073391_A1/PsychChip_v1-1_15073391_A1.1.3.extended.csv",
   :cluster_file                    "gs://broad-gotc-dev-wfl-ptc-test-inputs/arrays/metadata/PsychChip_v1-1_15073391_A1/PsychChip_v1-1_15073391_A1_ClusterFile.egt",
   :zcall_thresholds_file           "gs://broad-gotc-dev-wfl-ptc-test-inputs/arrays/metadata/PsychChip_v1-1_15073391_A1/thresholds.7.txt"})

(def arrays-sample-terra
  {:entity-name "200598830050_R07C01-1"
   :entity-type "sample"})

(defn copyfile-workload-request
  "Make a workload to copy a file from SRC to DST"
  [src dst]
  {:executor @cromwell-url
   :watchers watchers
   :output   ""
   :pipeline cp/pipeline
   :project  @project
   :items    [{:inputs {:src src :dst dst}}]})

(defn staged-workload-request
  "A staged workload request:
  TerraDataRepoSource, TerraExecutor, and TerraWorkspaceSink."
  ([source executor sink]
   {:source   (merge
               {:name            "Terra DataRepo"
                :dataset         (str util/uuid-nil)
                :table           "table"
                :snapshotReaders []}
               source)
    :executor (merge
               {:name                "Terra"
                :workspace           "namespace/name"
                :methodConfiguration "namespace/name"
                :fromSource          "importSnapshot"}
               executor)
    :sink     (merge
               {:name        "Terra Workspace"
                :workspace   "namespace/name"
                :entityType  "entity"
                :identifier  "foo"
                :fromOutputs {}}
               sink)
    :project  @project
    :creator  @email
    :watchers watchers
    :labels   ["hornet:test"]})
  ([]
   (staged-workload-request {} {} {})))

(defn xx-workload-request
  "A whole genome sequencing workload used for testing."
  [identifier]
  {:executor @cromwell-url
   :watchers watchers
   :output   (str/join "/" ["gs://broad-gotc-dev-wfl-ptc-test-outputs"
                            "xx-test-output" identifier])
   :pipeline xx/pipeline
   :project  @project
   :items    [{:inputs {:input_cram
                        (str "gs://broad-gotc-dev-wfl-ptc-test-inputs/"
                             "single_sample/plumbing/truth/develop/20k/"
                             "NA12878_PLUMBING.cram")}}]
   :common {:inputs (-> {:disable_sanity_check true}
                        (util/prefix-keys :CheckContamination.)
                        (util/prefix-keys :UnmappedBamToAlignedBam.)
                        (util/prefix-keys :ExomeGermlineSingleSample.)
                        (util/prefix-keys :ExomeReprocessing.))}})

(defn ^:private add-clio-cram
  "Ensure there are files in GCS to satisfy the Clio `query`."
  [{:keys [project version] :as query}]
  (let [suffix {:crai_path                  ".cram.crai"
                :cram_path                  ".cram"
                :insert_size_histogram_path ".insert_size_histogram.pdf"
                :insert_size_metrics_path   ".insert_size_metrics"}
        prefix #(zipmap (keys suffix) (map (partial str %) (vals suffix)))
        froms  (prefix (str/join "/" ["gs://broad-gotc-test-storage"
                                      "germline_single_sample/wgs"
                                      "plumbing/truth/develop"
                                      "G96830.NA12878"
                                      "NA12878_PLUMBING"]))
        tos    (prefix (str/join "/" ["gs://broad-gotc-dev-wfl-sg-test-inputs"
                                      "pipeline" project "NA12878"
                                      (str \v version) "NA12878"]))]
    (clio/add-cram
     @clio-url
     (merge query tos
            {:cromwell_id         (str (UUID/randomUUID))
             :workflow_start_date (str (OffsetDateTime/now))}))
    (dorun (map (fn [k] (gcs/copy-object (k froms) (k tos))) (keys suffix))))
  (first (clio/query-cram @clio-url query)))

(defn ^:private ensure-clio-cram
  "Ensure there is a unique CRAM record in Clio suitable for test."
  [identifier]
  (let [version 23
        project (str "G96830" \- identifier)
        query   {:billing_project        "hornet-nest"
                 :cram_md5               "0cfd2e0890f45e5f836b7a82edb3776b"
                 :cram_size              19512619343
                 :data_type              "WGS"
                 :document_status        "Normal"
                 :location               "GCP"
                 :notes                  "Blame tbl for SG test."
                 :pipeline_version       "f1c7883"
                 :project                project
                 :readgroup_md5          "a128cbbe435e12a8959199a8bde5541c"
                 :regulatory_designation "RESEARCH_ONLY"
                 :sample_alias           "NA12878"
                 :version                version
                 :workspace_name         "bike-of-hornets"}
        crams   (clio/query-cram @clio-url query)]
    (when (> (count crams) 1)
      (throw (ex-info "More than 1 Clio CRAM record" {:crams crams})))
    (or (first crams)
        (add-clio-cram query))))

;; From warp.git ExampleCramToUnmappedBams.plumbing.json
;;
(defn sg-workload-request
  [identifier]
  (let [{:keys [cram_path sample_alias]} (ensure-clio-cram identifier)
        dbsnp (str/join "/" ["gs://broad-gotc-dev-storage/temp_references"
                             "gdc/dbsnp_144.hg38.vcf.gz"])
        fasta (str/join "/" ["gs://gcp-public-data--broad-references/hg38/v0"
                             "Homo_sapiens_assembly38.fasta"])
        vcf   (str/join "/" ["gs://gatk-best-practices/somatic-hg38"
                             "small_exac_common_3.hg38.vcf.gz"])]
    {:executor @cromwell-url
     :output   (str/join "/" ["gs://broad-gotc-dev-wfl-sg-test-outputs"
                              identifier])
     :pipeline sg/pipeline
     :project  @project
     :watchers watchers
     :items    [{:inputs
                 {:base_file_name          sample_alias
                  :contamination_vcf       vcf
                  :contamination_vcf_index (str vcf   ".tbi")
                  :cram_ref_fasta          fasta
                  :cram_ref_fasta_index    (str fasta ".fai")
                  :dbsnp_vcf               dbsnp
                  :dbsnp_vcf_index         (str dbsnp ".tbi")
                  :input_cram              cram_path}}]}))

(def ^:private polling-interval-seconds 60)
(def ^:private max-polling-attempts 120)

(defn when-finished
  "Call `done!` when the `workload` is `:finished`."
  [done! {:keys [uuid] :as _workload}]
  (done!
   (util/poll
    #(let [workload (endpoints/get-workload-status uuid)]
       (when (:finished workload)
         workload))
    polling-interval-seconds
    max-polling-attempts)))

(defn when-all-workflows-finish
  "Call `done!` when all workflows in `workload` are finished."
  [done! {:keys [uuid] :as workload}]
  (letfn [(all-workflows-finished? []
            (when (every? (comp cromwell/final? :status)
                          (endpoints/get-workflows workload))
              (endpoints/get-workload-status uuid)))]
    (done! (util/poll all-workflows-finished?
                      polling-interval-seconds max-polling-attempts))))

(defn evalT
  "Evaluate `operation` in the context of a database transaction where
   `operation` is a function that takes a database transaction as its first
   argument followed by at least one additional argument. When no additional
   arguments are supplied, returns a closure that evaluates `operation` with its
   arguments in the context of a database transaction."
  ([operation first & rest]
   (jdbc/with-db-transaction [tx (postgres/wfl-db-config)]
     (apply operation (conj rest first tx))))
  ([operation]
   (partial evalT operation)))

(def create-workload!     (evalT wfl.api.workloads/create-workload!))
(def start-workload!      (evalT wfl.api.workloads/start-workload!))
(def stop-workload!       (evalT wfl.api.workloads/stop-workload!))
(def execute-workload!    (evalT wfl.api.workloads/execute-workload!))
<<<<<<< HEAD
(def update-workload!     (evalT wfl.api.workloads/update-workload!))
=======
(def update-workload!     wfl.api.workloads/update-workload!)
>>>>>>> d3d3f168
(def workflows            (evalT wfl.api.workloads/workflows))
(def workflows-by-filters (evalT wfl.api.workloads/workflows-by-filters))

(defn retry [& params] (apply wfl.api.workloads/retry params))

(def load-workload-for-uuid      (evalT wfl.api.workloads/load-workload-for-uuid))
(def load-workload-for-id        (evalT wfl.api.workloads/load-workload-for-id))
(def load-workloads-with-project (evalT wfl.api.workloads/load-workloads-with-project))
(def append-to-workload!         (evalT aou/append-to-workload!))

(defmulti postcheck
  "Implement this to validate `workload` after all workflows complete."
  (fn [workload] (:pipeline workload)))

(defmethod postcheck :default [_])<|MERGE_RESOLUTION|>--- conflicted
+++ resolved
@@ -285,11 +285,7 @@
 (def start-workload!      (evalT wfl.api.workloads/start-workload!))
 (def stop-workload!       (evalT wfl.api.workloads/stop-workload!))
 (def execute-workload!    (evalT wfl.api.workloads/execute-workload!))
-<<<<<<< HEAD
-(def update-workload!     (evalT wfl.api.workloads/update-workload!))
-=======
 (def update-workload!     wfl.api.workloads/update-workload!)
->>>>>>> d3d3f168
 (def workflows            (evalT wfl.api.workloads/workflows))
 (def workflows-by-filters (evalT wfl.api.workloads/workflows-by-filters))
 
