(ns wfl.tools.workloads
  (:require [clojure.tools.logging.readable :as log]
            [wfl.environments :refer [stuff]]
            [wfl.module.aou :as aou]
            [wfl.module.copyfile :as cp]
            [wfl.module.wgs :as wgs]
            [wfl.module.xx :as xx]
            [wfl.service.postgres :as postgres]
            [wfl.service.cromwell :as cromwell]
            [wfl.tools.endpoints :as endpoints]
            [wfl.util :refer [shell!]]
            [wfl.util :as util])
  (:import (java.util.concurrent TimeoutException)))

(def git-branch (delay (util/shell! "git" "branch" "--show-current")))
<<<<<<< HEAD

(def wgs-inputs
  {:unmapped_bam_suffix  ".unmapped.bam",
   :sample_name          "NA12878 PLUMBING",
   :base_file_name       "NA12878_PLUMBING",
   :final_gvcf_base_name "NA12878_PLUMBING",
   :input_cram           "develop/20k/NA12878_PLUMBING.cram"})
=======
>>>>>>> 9771bd61

(defn wgs-workload-request
  [identifier]
  "A whole genome sequencing workload used for testing."
  (let [path "/single_sample/plumbing/truth"]
    {:cromwell (get-in stuff [:gotc-dev :cromwell :url])
     :input    (str "gs://broad-gotc-dev-wfl-ptc-test-inputs" path)
     :output   (str "gs://broad-gotc-dev-wfl-ptc-test-outputs/wgs-test-output/" identifier)
     :pipeline wgs/pipeline
     :project  (format "(Test) %s" @git-branch)
     :items    [{:inputs wgs-inputs}]}))

(defn aou-workload-request
  "An allofus arrays workload used for testing.
  Randomize it with IDENTIFIER for easier testing."
  [identifier]
  {:cromwell (get-in stuff [:gotc-dev :cromwell :url])
   :input    "aou-inputs-placeholder"
   :output   "gs://broad-gotc-dev-wfl-ptc-test-outputs/aou-test-output"
   :pipeline aou/pipeline
   :project  (format "(Test) %s %s" @git-branch identifier)
   :items    [{}]})

(def aou-sample
  "An aou arrays sample for testing."
  {:chip_well_barcode           "7991775143_R01C01",
   :bead_pool_manifest_file     "gs://broad-gotc-dev-wfl-ptc-test-inputs/arrays/metadata/HumanExome-12v1-1_A/HumanExome-12v1-1_A.bpm",
   :analysis_version_number     1,
   :call_rate_threshold         0.98
   :extended_chip_manifest_file "gs://broad-gotc-dev-wfl-ptc-test-inputs/arrays/metadata/HumanExome-12v1-1_A/HumanExome-12v1-1_A.1.3.extended.csv",
   :red_idat_cloud_path         "gs://broad-gotc-dev-wfl-ptc-test-inputs/arrays/HumanExome-12v1-1_A/idats/7991775143_R01C01/7991775143_R01C01_Red.idat",
   :zcall_thresholds_file       "gs://broad-gotc-dev-wfl-ptc-test-inputs/arrays/metadata/HumanExome-12v1-1_A/IBDPRISM_EX.egt.thresholds.txt",
   :reported_gender             "Female",
   :cluster_file                "gs://broad-gotc-dev-wfl-ptc-test-inputs/arrays/metadata/HumanExome-12v1-1_A/HumanExomev1_1_CEPH_A.egt",
   :sample_lsid                 "broadinstitute.org:bsp.dev.sample:NOTREAL.NA12878",
   :sample_alias                "NA12878",
   :green_idat_cloud_path       "gs://broad-gotc-dev-wfl-ptc-test-inputs/arrays/HumanExome-12v1-1_A/idats/7991775143_R01C01/7991775143_R01C01_Grn.idat",
   :params_file                 "gs://broad-gotc-dev-wfl-ptc-test-inputs/arrays/HumanExome-12v1-1_A/inputs/7991775143_R01C01/params.txt",
   :gender_cluster_file         "gs://broad-gotc-dev-wfl-ptc-test-inputs/arrays/metadata/HumanExome-12v1-1_A/HumanExomev1_1_gender.egt"})

(defn copyfile-workload-request
  "Make a workload to copy a file from SRC to DST"
  [src dst]
  {:cromwell (get-in stuff [:gotc-dev :cromwell :url])
   :input    ""
   :output   ""
   :pipeline cp/pipeline
   :project  (format "(Test) %s" @git-branch)
   :items    [{:inputs {:src src :dst dst}}]})

(defn xx-workload-request
  [identifier]
  "A whole genome sequencing workload used for testing."
  (let [test-storage "gs://broad-gotc-dev-wfl-ptc-test-inputs/single_sample/plumbing/truth/develop/20k/"]
    {:cromwell      (get-in stuff [:gotc-dev :cromwell :url])
     :output        (str "gs://broad-gotc-dev-wfl-ptc-test-outputs/xx-test-output/" identifier)
     :pipeline      xx/pipeline
     :project       (format "(Test) %s" @git-branch)
     :common_inputs {:ExomeReprocessing.ExomeGermlineSingleSample.UnmappedBamToAlignedBam.CheckContamination.disable_sanity_check true}
     :items         [{:inputs {:input_cram (str test-storage "NA12878_PLUMBING.cram")}}]}))

(defn xx-workload-request
  [identifier]
  "A whole genome sequencing workload used for testing."
  (let [test-storage "gs://broad-gotc-dev-wfl-ptc-test-inputs/single_sample/plumbing/truth/develop/20k/"]
    {:cromwell      (get-in stuff [:gotc-dev :cromwell :url])
     :output        (str "gs://broad-gotc-dev-wfl-ptc-test-outputs/xx-test-output/" identifier)
     :pipeline      xx/pipeline
     :project       (format "(Test) %s" @git-branch)
     :common_inputs {:ExomeReprocessing.ExomeGermlineSingleSample.UnmappedBamToAlignedBam.CheckContamination.disable_sanity_check true}
     :items         [{:input_cram (str test-storage "NA12878_PLUMBING.cram")}]}))

(defn when-done
  "Call `done!` when cromwell has finished executing `workload`'s workflows."
  [done! {:keys [cromwell] :as workload}]
  (letfn [(await-workflow [{:keys [uuid] :as workflow}]
            (let [interval  10
                  timeout   3600                            ; 1 hour
                  finished? (set cromwell/final-statuses)
                  skipped?  #(-> % :uuid util/uuid-nil?)]   ; see wgs. i die.
              (loop [seconds 0]
                (when (> seconds timeout)
                  (throw (TimeoutException.
                           (format "Timed out waiting for workflow %s" uuid))))
                (let [status (postgres/cromwell-status cromwell uuid)]
                  (when-not (or (skipped? workflow) (finished? status))
                    (log/infof "%s: Sleeping on status: %s" uuid status)
                    (util/sleep-seconds interval)
                    (recur (+ seconds interval)))))))]
    (run! await-workflow (:workflows workload))
    (done! (endpoints/get-workload-status (:uuid workload)))
    nil))<|MERGE_RESOLUTION|>--- conflicted
+++ resolved
@@ -13,7 +13,6 @@
   (:import (java.util.concurrent TimeoutException)))
 
 (def git-branch (delay (util/shell! "git" "branch" "--show-current")))
-<<<<<<< HEAD
 
 (def wgs-inputs
   {:unmapped_bam_suffix  ".unmapped.bam",
@@ -21,8 +20,6 @@
    :base_file_name       "NA12878_PLUMBING",
    :final_gvcf_base_name "NA12878_PLUMBING",
    :input_cram           "develop/20k/NA12878_PLUMBING.cram"})
-=======
->>>>>>> 9771bd61
 
 (defn wgs-workload-request
   [identifier]
