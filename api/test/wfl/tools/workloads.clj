--- conflicted
+++ resolved
@@ -156,7 +156,6 @@
       :status))
 
 (defn when-done
-<<<<<<< HEAD
   "Call `done!` when all workflows in the `workload` have finished processing."
   [done! {:keys [uuid] :as workload}]
   (letfn [(finished? [{:keys [status] :as workflow}]
@@ -175,30 +174,6 @@
             (util/sleep-seconds interval)
             (recur (+ elapsed interval)
                    (endpoints/get-workload-status uuid))))))))
-=======
-  "Call `done!` when cromwell has finished executing `workload`'s workflows."
-  [done! {:keys [executor project] :as workload}]
-  (letfn [(await-workflow [{:keys [uuid] :as workflow}]
-            (let [interval  10
-                  timeout   3600                            ; 1 hour
-                  finished? (set cromwell/final-statuses)
-                  skipped?  #(-> % :uuid util/uuid-nil?)]   ; see wgs. i die.
-              (loop [seconds 0]
-                (when (> seconds timeout)
-                  (throw (TimeoutException.
-                          (format "Timed out waiting for workflow %s" uuid))))
-                (when-not (skipped? workflow)
-                  (let [status (if (= "GPArrays" (:pipeline workload))
-                                 (terra/get-workflow-status-by-entity executor project workflow)
-                                 (cromwell-status executor uuid))]
-                    (when-not (finished? status)
-                      (log/infof "%s: Sleeping on status: %s" uuid status)
-                      (util/sleep-seconds interval)
-                      (recur (+ seconds interval))))))))]
-    (run! await-workflow (:workflows workload))
-    (done! (endpoints/get-workload-status (:uuid workload)))
-    nil))
->>>>>>> 4cb3af44
 
 (defn create-workload! [workload-request]
   (jdbc/with-db-transaction [tx (fixtures/testing-db-config)]
