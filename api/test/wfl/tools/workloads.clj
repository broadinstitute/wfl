--- conflicted
+++ resolved
@@ -120,14 +120,9 @@
    :project  @project
    :items    [{:inputs {:src src :dst dst}}]})
 
-<<<<<<< HEAD
-(defn covid-workload-request
-  "Make a COVID Sarscov2IlluminaFull workload creation request."
-=======
 (defn staged-workload-request
   "A staged workload request:
   TerraDataRepoSource, TerraExecutor, and TerraWorkspaceSink."
->>>>>>> d6cedb8a
   ([source executor sink]
    {:source   (merge
                {:name            "Terra DataRepo"
@@ -136,18 +131,10 @@
                 :snapshotReaders []}
                source)
     :executor (merge
-<<<<<<< HEAD
-               {:name                       "Terra"
-                :workspace                  "namespace/name"
-                :methodConfiguration        "namespace/name"
-                :methodConfigurationVersion 0
-                :fromSource                 "importSnapshot"}
-=======
                {:name                "Terra"
                 :workspace           "namespace/name"
                 :methodConfiguration "namespace/name"
                 :fromSource          "importSnapshot"}
->>>>>>> d6cedb8a
                executor)
     :sink     (merge
                {:name        "Terra Workspace"
@@ -161,11 +148,7 @@
     :watchers watchers
     :labels   ["hornet:test"]})
   ([]
-<<<<<<< HEAD
-   (covid-workload-request {} {} {})))
-=======
    (staged-workload-request {} {} {})))
->>>>>>> d6cedb8a
 
 (defn xx-workload-request
   "A whole genome sequencing workload used for testing."
