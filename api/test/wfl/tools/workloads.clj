(ns wfl.tools.workloads
  (:require [clojure.string :as str]
            [clojure.tools.logging.readable :as log]
            [wfl.auth :as auth]
            [wfl.environment :as env]
            [wfl.jdbc :as jdbc]
            [wfl.module.aou :as aou]
            [wfl.module.arrays :as arrays]
            [wfl.module.copyfile :as cp]
            [wfl.module.covid :as covid]
            [wfl.module.sg :as sg]
            [wfl.module.wgs :as wgs]
            [wfl.module.xx :as xx]
            [wfl.service.clio :as clio]
            [wfl.service.cromwell :as cromwell]
            [wfl.service.google.storage :as gcs]
            [wfl.tools.endpoints :as endpoints]
            [wfl.tools.fixtures :as fixtures]
            [wfl.util :as util :refer [shell!]])
  (:import (java.time OffsetDateTime)
           (java.util.concurrent TimeoutException)
           (java.util UUID)))

(def clio-url (delay (env/getenv "WFL_CLIO_URL")))

(def email
  (delay (:email (gcs/userinfo {:headers (auth/get-auth-header)}))))

(def ^:private git-branch
  (delay (util/shell! "git" "branch" "--show-current")))

(def project
  (delay (format "(Test) %s" (str @git-branch))))

(def cromwell-url (delay (env/getenv "WFL_CROMWELL_URL")))

(def wgs-inputs
  (let [input-folder
        (str/join "/" ["gs://broad-gotc-dev-wfl-ptc-test-inputs"
                       "single_sample/plumbing/truth/develop/20k/"])]
    {:unmapped_bam_suffix  ".unmapped.bam",
     :sample_name          "NA12878 PLUMBING",
     :base_file_name       "NA12878_PLUMBING",
     :final_gvcf_base_name "NA12878_PLUMBING",
     :input_cram           (str input-folder "NA12878_PLUMBING.cram")}))

(defn wgs-workload-request
  [identifier]
  "A whole genome sequencing workload used for testing."
  {:executor @cromwell-url
   :output   (str "gs://broad-gotc-dev-wfl-ptc-test-outputs/wgs-test-output/"
                  identifier)
   :pipeline wgs/pipeline
   :project  @project
   :items    [{:inputs wgs-inputs}]
   :common   {:inputs (-> {:disable_sanity_check true}
                          (util/prefix-keys :CheckContamination.)
                          (util/prefix-keys :UnmappedBamToAlignedBam.)
                          (util/prefix-keys :WholeGenomeGermlineSingleSample.)
                          (util/prefix-keys :WholeGenomeReprocessing.))}})

(defn aou-workload-request
  "An AllOfUs arrays workload used for testing.
  Randomize it with IDENTIFIER for easier testing."
  [identifier]
  {:executor @cromwell-url
   :output   "gs://broad-gotc-dev-wfl-ptc-test-outputs/aou-test-output/"
   :pipeline aou/pipeline
   :project  (format "(Test) %s %s" @git-branch identifier)})

(def aou-sample
  "An aou arrays sample for testing."
  {:chip_well_barcode           "7991775143_R01C01",
   :bead_pool_manifest_file     "gs://broad-gotc-dev-wfl-ptc-test-inputs/arrays/metadata/HumanExome-12v1-1_A/HumanExome-12v1-1_A.bpm",
   :analysis_version_number     1,
   :call_rate_threshold         0.98
   :extended_chip_manifest_file "gs://broad-gotc-dev-wfl-ptc-test-inputs/arrays/metadata/HumanExome-12v1-1_A/HumanExome-12v1-1_A.1.3.extended.csv",
   :red_idat_cloud_path         "gs://broad-gotc-dev-wfl-ptc-test-inputs/arrays/HumanExome-12v1-1_A/idats/7991775143_R01C01/7991775143_R01C01_Red.idat",
   :zcall_thresholds_file       "gs://broad-gotc-dev-wfl-ptc-test-inputs/arrays/metadata/HumanExome-12v1-1_A/IBDPRISM_EX.egt.thresholds.txt",
   :reported_gender             "Female",
   :cluster_file                "gs://broad-gotc-dev-wfl-ptc-test-inputs/arrays/metadata/HumanExome-12v1-1_A/HumanExomev1_1_CEPH_A.egt",
   :sample_lsid                 "broadinstitute.org:bsp.dev.sample:NOTREAL.NA12878",
   :sample_alias                "NA12878",
   :green_idat_cloud_path       "gs://broad-gotc-dev-wfl-ptc-test-inputs/arrays/HumanExome-12v1-1_A/idats/7991775143_R01C01/7991775143_R01C01_Grn.idat",
   :params_file                 "gs://broad-gotc-dev-wfl-ptc-test-inputs/arrays/HumanExome-12v1-1_A/inputs/7991775143_R01C01/params.txt",
   :gender_cluster_file         "gs://broad-gotc-dev-wfl-ptc-test-inputs/arrays/metadata/HumanExome-12v1-1_A/HumanExomev1_1_gender.egt"})

(def arrays-sample
  {:sample_alias                    "03C 17319",
   :sample_lsid                     "broadinstitute.org:bsp.dev.sample:NOTREAL.03C17319",
   :analysis_version_number         1,
   :call_rate_threshold             0.98,
   :genotype_concordance_threshold  0.98,
   :reported_gender                 "Male",
   :chip_well_barcode               "200598830050_R07C01",
   :green_idat_cloud_path           "gs://broad-gotc-dev-wfl-ptc-test-inputs/arrays/PsychChip_v1-1_15073391_A1/idats/200598830050_R07C01/200598830050_R07C01_Grn.idat",
   :red_idat_cloud_path             "gs://broad-gotc-dev-wfl-ptc-test-inputs/arrays/PsychChip_v1-1_15073391_A1/idats/200598830050_R07C01/200598830050_R07C01_Red.idat",
   :params_file                     "gs://broad-gotc-dev-wfl-ptc-test-inputs/arrays/PsychChip_v1-1_15073391_A1/inputs/200598830050_R07C01/params.txt",
   :fingerprint_genotypes_vcf_file  "gs://broad-gotc-dev-wfl-ptc-test-inputs/arrays/PsychChip_v1-1_15073391_A1/inputs/200598830050_R07C01/200598830050_R07C01.03C_17319.reference.fingerprint.vcf.gz",
   :fingerprint_genotypes_vcf_index_file "gs://broad-gotc-dev-wfl-ptc-test-inputs/arrays/PsychChip_v1-1_15073391_A1/inputs/200598830050_R07C01/200598830050_R07C01.03C_17319.reference.fingerprint.vcf.gz.tbi",
   :bead_pool_manifest_file         "gs://broad-gotc-dev-wfl-ptc-test-inputs/arrays/metadata/PsychChip_v1-1_15073391_A1/PsychChip_v1-1_15073391_A1.bpm",
   :extended_chip_manifest_file     "gs://broad-gotc-dev-wfl-ptc-test-inputs/arrays/metadata/PsychChip_v1-1_15073391_A1/PsychChip_v1-1_15073391_A1.1.3.extended.csv",
   :cluster_file                    "gs://broad-gotc-dev-wfl-ptc-test-inputs/arrays/metadata/PsychChip_v1-1_15073391_A1/PsychChip_v1-1_15073391_A1_ClusterFile.egt",
   :zcall_thresholds_file           "gs://broad-gotc-dev-wfl-ptc-test-inputs/arrays/metadata/PsychChip_v1-1_15073391_A1/thresholds.7.txt"})

(def arrays-sample-terra
  {:entity-name "200598830050_R07C01-1"
   :entity-type "sample"})

(defn arrays-workload-request
  [identifier]
  {:executor (env/getenv "WFL_FIRECLOUD_URL")
   :output   (str "gs://broad-gotc-dev-wfl-ptc-test-outputs/arrays-test-output/"
                  identifier)
   :pipeline arrays/pipeline
   :project  "general-dev-billing-account/arrays"
   :items   [{:inputs arrays-sample-terra}]})

(defn copyfile-workload-request
  "Make a workload to copy a file from SRC to DST"
  [src dst]
  {:executor @cromwell-url
   :output   ""
   :pipeline cp/pipeline
   :project  @project
   :items    [{:inputs {:src src :dst dst}}]})

(defn covid-workload-request
  "Make a COVID Sarscov2IlluminaFull workload creation request."
<<<<<<< HEAD
  [dataset method-configuration workspace]
  {:pipeline covid/pipeline
   :source {:name "Terra DataRepo",
            :dataset dataset}
   :executor {:name "Terra",
              :method_configuration method-configuration}
   :sink {:name "Terra Workspace",
          :workspace workspace}})
=======
  [source executor sink]
  {:source   (merge
              {:name    "Terra DataRepo",
               :dataset ""
               :table   ""
               :column  ""}
              source)
   :executor (merge
              {:name                       "Terra"
               :workspace                  "namespace/name"
               :methodConfiguration        ""
               :methodConfigurationVersion 0
               :fromSource                 ""}
              executor)
   :sink     (merge
              {:name        "Terra Workspace"
               :workspace   "namespace/name"
               :entity      ""
               :fromOutputs {}}
              sink)
   :pipeline covid/pipeline
   :project  @project
   :creator  @email
   :labels   ["hornet:test"]})
>>>>>>> e3585f15

(defn xx-workload-request
  [identifier]
  "A whole genome sequencing workload used for testing."
  {:executor @cromwell-url
   :output   (str/join "/" ["gs://broad-gotc-dev-wfl-ptc-test-outputs"
                            "xx-test-output" identifier])
   :pipeline xx/pipeline
   :project  @project
   :items    [{:inputs {:input_cram
                        (str "gs://broad-gotc-dev-wfl-ptc-test-inputs/"
                             "single_sample/plumbing/truth/develop/20k/"
                             "NA12878_PLUMBING.cram")}}]
   :common {:inputs (-> {:disable_sanity_check true}
                        (util/prefix-keys :CheckContamination.)
                        (util/prefix-keys :UnmappedBamToAlignedBam.)
                        (util/prefix-keys :ExomeGermlineSingleSample.)
                        (util/prefix-keys :ExomeReprocessing.))}})

(defn ^:private add-clio-cram
  "Ensure there are files in GCS to satisfy the Clio `query`."
  [{:keys [project version] :as query}]
  (let [suffix {:crai_path                  ".cram.crai"
                :cram_path                  ".cram"
                :insert_size_histogram_path ".insert_size_histogram.pdf"
                :insert_size_metrics_path   ".insert_size_metrics"}
        prefix #(zipmap (keys suffix) (map (partial str %) (vals suffix)))
        froms  (prefix (str/join "/" ["gs://broad-gotc-test-storage"
                                      "germline_single_sample/wgs"
                                      "plumbing/truth/develop"
                                      "G96830.NA12878"
                                      "NA12878_PLUMBING"]))
        tos    (prefix (str/join "/" ["gs://broad-gotc-dev-wfl-sg-test-inputs"
                                      "pipeline" project "NA12878"
                                      (str \v version) "NA12878"]))]
    (clio/add-cram
     @clio-url
     (merge query tos
            {:cromwell_id         (str (UUID/randomUUID))
             :workflow_start_date (str (OffsetDateTime/now))}))
    (dorun (map (fn [k] (gcs/copy-object (k froms) (k tos))) (keys suffix))))
  (first (clio/query-cram @clio-url query)))

(defn ^:private ensure-clio-cram
  "Ensure there is a unique CRAM record in Clio suitable for test."
  [identifier]
  (let [version 23
        project (str "G96830" \- identifier)
        query   {:billing_project        "hornet-nest"
                 :cram_md5               "0cfd2e0890f45e5f836b7a82edb3776b"
                 :cram_size              19512619343
                 :data_type              "WGS"
                 :document_status        "Normal"
                 :location               "GCP"
                 :notes                  "Blame tbl for SG test."
                 :pipeline_version       "f1c7883"
                 :project                project
                 :readgroup_md5          "a128cbbe435e12a8959199a8bde5541c"
                 :regulatory_designation "RESEARCH_ONLY"
                 :sample_alias           "NA12878"
                 :version                version
                 :workspace_name         "bike-of-hornets"}
        crams   (clio/query-cram @clio-url query)]
    (when (> (count crams) 1)
      (throw (ex-info "More than 1 Clio CRAM record" {:crams crams})))
    (or (first crams)
        (add-clio-cram query))))

;; From warp.git ExampleCramToUnmappedBams.plumbing.json
;;
(defn sg-workload-request
  [identifier]
  (let [{:keys [cram_path sample_alias]} (ensure-clio-cram identifier)
        dbsnp (str/join "/" ["gs://broad-gotc-dev-storage/temp_references"
                             "gdc/dbsnp_144.hg38.vcf.gz"])
        fasta (str/join "/" ["gs://gcp-public-data--broad-references/hg38/v0"
                             "Homo_sapiens_assembly38.fasta"])
        vcf   (str/join "/" ["gs://gatk-best-practices/somatic-hg38"
                             "small_exac_common_3.hg38.vcf.gz"])]
    {:executor @cromwell-url
     :output   (str/join "/" ["gs://broad-gotc-dev-wfl-sg-test-outputs"
                              identifier])
     :pipeline sg/pipeline
     :project  @project
     :items    [{:inputs
                 {:base_file_name          sample_alias
                  :contamination_vcf       vcf
                  :contamination_vcf_index (str vcf ".tbi")
                  :cram_ref_fasta          fasta
                  :cram_ref_fasta_index    (str fasta ".fai")
                  :dbsnp_vcf               dbsnp
                  :dbsnp_vcf_index         (str dbsnp ".tbi")
                  :input_cram              cram_path}}]}))

(defn when-done
  "Call `done!` when all workflows in the `workload` have finished processing."
  [done! {:keys [uuid] :as workload}]
  (letfn [(finished? [{:keys [status] :as workflow}]
            (let [skipped? #(-> % :uuid util/uuid-nil?)]
              (or (skipped? workflow) ((set cromwell/final-statuses) status))))]
    (let [interval 10
          timeout  3600]                ; 1 hour
      (loop [elapsed 0 wl workload]
        (when (> elapsed timeout)
          (throw (TimeoutException.
                  (format "Timed out waiting for workload %s" uuid))))
        (if (or (:finished workload) (every? finished? (:workflows wl)))
          (done! wl)
          (do
            (log/infof "Waiting for workload %s to complete" uuid)
            (util/sleep-seconds interval)
            (recur (+ elapsed interval)
                   (endpoints/get-workload-status uuid))))))))

(defn create-workload! [workload-request]
  (jdbc/with-db-transaction [tx (fixtures/testing-db-config)]
    (wfl.api.workloads/create-workload! tx workload-request)))

(defn start-workload! [workload]
  (jdbc/with-db-transaction [tx (fixtures/testing-db-config)]
    (wfl.api.workloads/start-workload! tx workload)))

(defn stop-workload! [workload]
  (jdbc/with-db-transaction [tx (fixtures/testing-db-config)]
    (wfl.api.workloads/stop-workload! tx workload)))

(defn execute-workload! [workload-request]
  (jdbc/with-db-transaction [tx (fixtures/testing-db-config)]
    (wfl.api.workloads/execute-workload! tx workload-request)))

(defn update-workload! [workload]
  (jdbc/with-db-transaction [tx (fixtures/testing-db-config)]
    (wfl.api.workloads/update-workload! tx workload)))

(defn load-workload-for-uuid [uuid]
  (jdbc/with-db-transaction [tx (fixtures/testing-db-config)]
    (wfl.api.workloads/load-workload-for-uuid tx uuid)))

(defn load-workload-for-id [id]
  (jdbc/with-db-transaction [tx (fixtures/testing-db-config)]
    (wfl.api.workloads/load-workload-for-id tx id)))

(defn load-workloads-with-project [project]
  (jdbc/with-db-transaction [tx (fixtures/testing-db-config)]
    (wfl.api.workloads/load-workloads-with-project tx project)))

(defn append-to-workload! [samples workload]
  (jdbc/with-db-transaction [tx (fixtures/testing-db-config)]
    (aou/append-to-workload! tx samples workload)))

(defmulti  postcheck
  "Implement this to validate `workload` after all workflows complete."
  (fn [workload] (:pipeline workload)))

(defmethod postcheck :default [_])<|MERGE_RESOLUTION|>--- conflicted
+++ resolved
@@ -127,16 +127,6 @@
 
 (defn covid-workload-request
   "Make a COVID Sarscov2IlluminaFull workload creation request."
-<<<<<<< HEAD
-  [dataset method-configuration workspace]
-  {:pipeline covid/pipeline
-   :source {:name "Terra DataRepo",
-            :dataset dataset}
-   :executor {:name "Terra",
-              :method_configuration method-configuration}
-   :sink {:name "Terra Workspace",
-          :workspace workspace}})
-=======
   [source executor sink]
   {:source   (merge
               {:name    "Terra DataRepo",
@@ -161,7 +151,6 @@
    :project  @project
    :creator  @email
    :labels   ["hornet:test"]})
->>>>>>> e3585f15
 
 (defn xx-workload-request
   [identifier]
