(ns wfl.tools.workloads
  (:require [clojure.string :as str]
            [clojure.tools.logging.readable :as log]
            [wfl.auth :as auth]
            [wfl.environment :as env]
            [wfl.jdbc :as jdbc]
            [wfl.module.aou :as aou]
            [wfl.module.arrays :as arrays]
            [wfl.module.copyfile :as cp]
            [wfl.module.covid :as covid]
            [wfl.module.sg :as sg]
            [wfl.module.wgs :as wgs]
            [wfl.module.xx :as xx]
            [wfl.service.clio :as clio]
            [wfl.service.cromwell :as cromwell]
            [wfl.service.google.storage :as gcs]
            [wfl.service.postgres :as postgres]
            [wfl.tools.endpoints :as endpoints]
            [wfl.util :as util :refer [shell!]])
  (:import (java.time OffsetDateTime)
           (java.util.concurrent TimeoutException)
           (java.util UUID)))

(def clio-url (delay (env/getenv "WFL_CLIO_URL")))

(def email
  (delay (:email (gcs/userinfo {:headers (auth/get-auth-header)}))))

(def ^:private git-branch
  (delay (util/shell! "git" "branch" "--show-current")))

(def project
  (delay (format "(Test) %s" (str @git-branch))))

(def cromwell-url (delay (env/getenv "WFL_CROMWELL_URL")))

(def wgs-inputs
  (let [input-folder
        (str/join "/" ["gs://broad-gotc-dev-wfl-ptc-test-inputs"
                       "single_sample/plumbing/truth/develop/20k/"])]
    {:unmapped_bam_suffix  ".unmapped.bam",
     :sample_name          "NA12878 PLUMBING",
     :base_file_name       "NA12878_PLUMBING",
     :final_gvcf_base_name "NA12878_PLUMBING",
     :input_cram           (str input-folder "NA12878_PLUMBING.cram")}))

(defn wgs-workload-request
  [identifier]
  "A whole genome sequencing workload used for testing."
  {:executor @cromwell-url
   :output   (str "gs://broad-gotc-dev-wfl-ptc-test-outputs/wgs-test-output/"
                  identifier)
   :pipeline wgs/pipeline
   :project  @project
   :items    [{:inputs wgs-inputs}]
   :common   {:inputs (-> {:disable_sanity_check true}
                          (util/prefix-keys :CheckContamination.)
                          (util/prefix-keys :UnmappedBamToAlignedBam.)
                          (util/prefix-keys :WholeGenomeGermlineSingleSample.)
                          (util/prefix-keys :WholeGenomeReprocessing.))}})

(defn aou-workload-request
  "An AllOfUs arrays workload used for testing.
  Randomize it with IDENTIFIER for easier testing."
  [identifier]
  {:executor @cromwell-url
   :output   "gs://broad-gotc-dev-wfl-ptc-test-outputs/aou-test-output/"
   :pipeline aou/pipeline
   :project  (format "(Test) %s %s" @git-branch identifier)})

(def aou-sample
  "An aou arrays sample for testing."
  {:chip_well_barcode           "7991775143_R01C01",
   :bead_pool_manifest_file     "gs://broad-gotc-dev-wfl-ptc-test-inputs/arrays/metadata/HumanExome-12v1-1_A/HumanExome-12v1-1_A.bpm",
   :analysis_version_number     1,
   :call_rate_threshold         0.98
   :extended_chip_manifest_file "gs://broad-gotc-dev-wfl-ptc-test-inputs/arrays/metadata/HumanExome-12v1-1_A/HumanExome-12v1-1_A.1.3.extended.csv",
   :red_idat_cloud_path         "gs://broad-gotc-dev-wfl-ptc-test-inputs/arrays/HumanExome-12v1-1_A/idats/7991775143_R01C01/7991775143_R01C01_Red.idat",
   :zcall_thresholds_file       "gs://broad-gotc-dev-wfl-ptc-test-inputs/arrays/metadata/HumanExome-12v1-1_A/IBDPRISM_EX.egt.thresholds.txt",
   :reported_gender             "Female",
   :cluster_file                "gs://broad-gotc-dev-wfl-ptc-test-inputs/arrays/metadata/HumanExome-12v1-1_A/HumanExomev1_1_CEPH_A.egt",
   :sample_lsid                 "broadinstitute.org:bsp.dev.sample:NOTREAL.NA12878",
   :sample_alias                "NA12878",
   :green_idat_cloud_path       "gs://broad-gotc-dev-wfl-ptc-test-inputs/arrays/HumanExome-12v1-1_A/idats/7991775143_R01C01/7991775143_R01C01_Grn.idat",
   :params_file                 "gs://broad-gotc-dev-wfl-ptc-test-inputs/arrays/HumanExome-12v1-1_A/inputs/7991775143_R01C01/params.txt",
   :gender_cluster_file         "gs://broad-gotc-dev-wfl-ptc-test-inputs/arrays/metadata/HumanExome-12v1-1_A/HumanExomev1_1_gender.egt"})

(def arrays-sample
  {:sample_alias                    "03C 17319",
   :sample_lsid                     "broadinstitute.org:bsp.dev.sample:NOTREAL.03C17319",
   :analysis_version_number         1,
   :call_rate_threshold             0.98,
   :genotype_concordance_threshold  0.98,
   :reported_gender                 "Male",
   :chip_well_barcode               "200598830050_R07C01",
   :green_idat_cloud_path           "gs://broad-gotc-dev-wfl-ptc-test-inputs/arrays/PsychChip_v1-1_15073391_A1/idats/200598830050_R07C01/200598830050_R07C01_Grn.idat",
   :red_idat_cloud_path             "gs://broad-gotc-dev-wfl-ptc-test-inputs/arrays/PsychChip_v1-1_15073391_A1/idats/200598830050_R07C01/200598830050_R07C01_Red.idat",
   :params_file                     "gs://broad-gotc-dev-wfl-ptc-test-inputs/arrays/PsychChip_v1-1_15073391_A1/inputs/200598830050_R07C01/params.txt",
   :fingerprint_genotypes_vcf_file  "gs://broad-gotc-dev-wfl-ptc-test-inputs/arrays/PsychChip_v1-1_15073391_A1/inputs/200598830050_R07C01/200598830050_R07C01.03C_17319.reference.fingerprint.vcf.gz",
   :fingerprint_genotypes_vcf_index_file "gs://broad-gotc-dev-wfl-ptc-test-inputs/arrays/PsychChip_v1-1_15073391_A1/inputs/200598830050_R07C01/200598830050_R07C01.03C_17319.reference.fingerprint.vcf.gz.tbi",
   :bead_pool_manifest_file         "gs://broad-gotc-dev-wfl-ptc-test-inputs/arrays/metadata/PsychChip_v1-1_15073391_A1/PsychChip_v1-1_15073391_A1.bpm",
   :extended_chip_manifest_file     "gs://broad-gotc-dev-wfl-ptc-test-inputs/arrays/metadata/PsychChip_v1-1_15073391_A1/PsychChip_v1-1_15073391_A1.1.3.extended.csv",
   :cluster_file                    "gs://broad-gotc-dev-wfl-ptc-test-inputs/arrays/metadata/PsychChip_v1-1_15073391_A1/PsychChip_v1-1_15073391_A1_ClusterFile.egt",
   :zcall_thresholds_file           "gs://broad-gotc-dev-wfl-ptc-test-inputs/arrays/metadata/PsychChip_v1-1_15073391_A1/thresholds.7.txt"})

(def arrays-sample-terra
  {:entity-name "200598830050_R07C01-1"
   :entity-type "sample"})

(defn arrays-workload-request
  [identifier]
  {:executor (env/getenv "WFL_FIRECLOUD_URL")
   :output   (str "gs://broad-gotc-dev-wfl-ptc-test-outputs/arrays-test-output/"
                  identifier)
   :pipeline arrays/pipeline
   :project  "general-dev-billing-account/arrays"
   :items   [{:inputs arrays-sample-terra}]})

(defn copyfile-workload-request
  "Make a workload to copy a file from SRC to DST"
  [src dst]
  {:executor @cromwell-url
   :output   ""
   :pipeline cp/pipeline
   :project  @project
   :items    [{:inputs {:src src :dst dst}}]})

(defn covid-workload-request
  "Make a COVID Sarscov2IlluminaFull workload creation request."
<<<<<<< HEAD
  [source executor sink]
  {:source   (merge
              {:name    "Terra DataRepo",
               :dataset ""
               :table   ""
               :column  ""
               :skipValidation false}
              source)
   :executor (merge
              {:name                       "Terra"
               :workspace                  "namespace/name"
               :methodConfiguration        ""
               :methodConfigurationVersion 0
               :fromSource                 ""
               :skipValidation false}
              executor)
   :sink     (merge
              {:name        "Terra Workspace"
               :workspace   "namespace/name"
               :entity      ""
               :fromOutputs {}
               :identifier  ""
               :skipValidation false}
              sink)
   :pipeline covid/pipeline
   :project  @project
   :creator  @email
   :labels   ["hornet:test"]})
=======
  ([source executor sink]
   {:source   (merge
               {:name    "Terra DataRepo",
                :dataset ""
                :table   ""
                :column  ""}
               source)
    :executor (merge
               {:name                       "Terra"
                :workspace                  "namespace/name"
                :methodConfiguration        ""
                :methodConfigurationVersion 0
                :fromSource                 ""}
               executor)
    :sink     (merge
               {:name        "Terra Workspace"
                :workspace   "namespace/name"
                :entity      ""
                :fromOutputs {}
                :identifier  ""}
               sink)
    :pipeline covid/pipeline
    :project  @project
    :creator  @email
    :labels   ["hornet:test"]})
  ([]
   (covid-workload-request {} {} {})))
>>>>>>> 597d256e

(defn xx-workload-request
  [identifier]
  "A whole genome sequencing workload used for testing."
  {:executor @cromwell-url
   :output   (str/join "/" ["gs://broad-gotc-dev-wfl-ptc-test-outputs"
                            "xx-test-output" identifier])
   :pipeline xx/pipeline
   :project  @project
   :items    [{:inputs {:input_cram
                        (str "gs://broad-gotc-dev-wfl-ptc-test-inputs/"
                             "single_sample/plumbing/truth/develop/20k/"
                             "NA12878_PLUMBING.cram")}}]
   :common {:inputs (-> {:disable_sanity_check true}
                        (util/prefix-keys :CheckContamination.)
                        (util/prefix-keys :UnmappedBamToAlignedBam.)
                        (util/prefix-keys :ExomeGermlineSingleSample.)
                        (util/prefix-keys :ExomeReprocessing.))}})

(defn ^:private add-clio-cram
  "Ensure there are files in GCS to satisfy the Clio `query`."
  [{:keys [project version] :as query}]
  (let [suffix {:crai_path                  ".cram.crai"
                :cram_path                  ".cram"
                :insert_size_histogram_path ".insert_size_histogram.pdf"
                :insert_size_metrics_path   ".insert_size_metrics"}
        prefix #(zipmap (keys suffix) (map (partial str %) (vals suffix)))
        froms  (prefix (str/join "/" ["gs://broad-gotc-test-storage"
                                      "germline_single_sample/wgs"
                                      "plumbing/truth/develop"
                                      "G96830.NA12878"
                                      "NA12878_PLUMBING"]))
        tos    (prefix (str/join "/" ["gs://broad-gotc-dev-wfl-sg-test-inputs"
                                      "pipeline" project "NA12878"
                                      (str \v version) "NA12878"]))]
    (clio/add-cram
     @clio-url
     (merge query tos
            {:cromwell_id         (str (UUID/randomUUID))
             :workflow_start_date (str (OffsetDateTime/now))}))
    (dorun (map (fn [k] (gcs/copy-object (k froms) (k tos))) (keys suffix))))
  (first (clio/query-cram @clio-url query)))

(defn ^:private ensure-clio-cram
  "Ensure there is a unique CRAM record in Clio suitable for test."
  [identifier]
  (let [version 23
        project (str "G96830" \- identifier)
        query   {:billing_project        "hornet-nest"
                 :cram_md5               "0cfd2e0890f45e5f836b7a82edb3776b"
                 :cram_size              19512619343
                 :data_type              "WGS"
                 :document_status        "Normal"
                 :location               "GCP"
                 :notes                  "Blame tbl for SG test."
                 :pipeline_version       "f1c7883"
                 :project                project
                 :readgroup_md5          "a128cbbe435e12a8959199a8bde5541c"
                 :regulatory_designation "RESEARCH_ONLY"
                 :sample_alias           "NA12878"
                 :version                version
                 :workspace_name         "bike-of-hornets"}
        crams   (clio/query-cram @clio-url query)]
    (when (> (count crams) 1)
      (throw (ex-info "More than 1 Clio CRAM record" {:crams crams})))
    (or (first crams)
        (add-clio-cram query))))

;; From warp.git ExampleCramToUnmappedBams.plumbing.json
;;
(defn sg-workload-request
  [identifier]
  (let [{:keys [cram_path sample_alias]} (ensure-clio-cram identifier)
        dbsnp (str/join "/" ["gs://broad-gotc-dev-storage/temp_references"
                             "gdc/dbsnp_144.hg38.vcf.gz"])
        fasta (str/join "/" ["gs://gcp-public-data--broad-references/hg38/v0"
                             "Homo_sapiens_assembly38.fasta"])
        vcf   (str/join "/" ["gs://gatk-best-practices/somatic-hg38"
                             "small_exac_common_3.hg38.vcf.gz"])]
    {:executor @cromwell-url
     :output   (str/join "/" ["gs://broad-gotc-dev-wfl-sg-test-outputs"
                              identifier])
     :pipeline sg/pipeline
     :project  @project
     :items    [{:inputs
                 {:base_file_name          sample_alias
                  :contamination_vcf       vcf
                  :contamination_vcf_index (str vcf ".tbi")
                  :cram_ref_fasta          fasta
                  :cram_ref_fasta_index    (str fasta ".fai")
                  :dbsnp_vcf               dbsnp
                  :dbsnp_vcf_index         (str dbsnp ".tbi")
                  :input_cram              cram_path}}]}))

(defn when-done
  "Call `done!` when all workflows in the `workload` have finished processing."
  [done! {:keys [uuid] :as workload}]
  (letfn [(finished? [{:keys [status] :as workflow}]
            (let [skipped? #(-> % :uuid util/uuid-nil?)]
              (or (skipped? workflow) ((set cromwell/final-statuses) status))))]
    (let [interval 60
          timeout  4800]                ; 80 minutes
      (loop [elapsed 0 wl workload]
        (when (> elapsed timeout)
          (throw (TimeoutException.
                  (format "Timed out waiting for workload %s" uuid))))
        (if (or (:finished workload) (every? finished? (endpoints/get-workflows wl)))
          (done! wl)
          (do
            (log/infof "Waiting for workload %s to complete" uuid)
            (util/sleep-seconds interval)
            (recur (+ elapsed interval)
                   (endpoints/get-workload-status uuid))))))))

(defn create-workload! [workload-request]
  (jdbc/with-db-transaction [tx (postgres/wfl-db-config)]
    (wfl.api.workloads/create-workload! tx workload-request)))

(defn start-workload! [workload]
  (jdbc/with-db-transaction [tx (postgres/wfl-db-config)]
    (wfl.api.workloads/start-workload! tx workload)))

(defn stop-workload! [workload]
  (jdbc/with-db-transaction [tx (postgres/wfl-db-config)]
    (wfl.api.workloads/stop-workload! tx workload)))

(defn execute-workload! [workload-request]
  (jdbc/with-db-transaction [tx (postgres/wfl-db-config)]
    (wfl.api.workloads/execute-workload! tx workload-request)))

(defn update-workload! [workload]
  (jdbc/with-db-transaction [tx (postgres/wfl-db-config)]
    (wfl.api.workloads/update-workload! tx workload)))

(defn workflows [workload]
  (jdbc/with-db-transaction [tx (postgres/wfl-db-config)]
    (wfl.api.workloads/workflows tx workload)))

(defn load-workload-for-uuid [uuid]
  (jdbc/with-db-transaction [tx (postgres/wfl-db-config)]
    (wfl.api.workloads/load-workload-for-uuid tx uuid)))

(defn load-workload-for-id [id]
  (jdbc/with-db-transaction [tx (postgres/wfl-db-config)]
    (wfl.api.workloads/load-workload-for-id tx id)))

(defn load-workloads-with-project [project]
  (jdbc/with-db-transaction [tx (postgres/wfl-db-config)]
    (wfl.api.workloads/load-workloads-with-project tx project)))

(defn append-to-workload! [samples workload]
  (jdbc/with-db-transaction [tx (postgres/wfl-db-config)]
    (aou/append-to-workload! tx samples workload)))

(defmulti postcheck
  "Implement this to validate `workload` after all workflows complete."
  (fn [workload] (:pipeline workload)))

(defmethod postcheck :default [_])<|MERGE_RESOLUTION|>--- conflicted
+++ resolved
@@ -127,7 +127,6 @@
 
 (defn covid-workload-request
   "Make a COVID Sarscov2IlluminaFull workload creation request."
-<<<<<<< HEAD
   [source executor sink]
   {:source   (merge
               {:name    "Terra DataRepo",
@@ -156,35 +155,8 @@
    :project  @project
    :creator  @email
    :labels   ["hornet:test"]})
-=======
-  ([source executor sink]
-   {:source   (merge
-               {:name    "Terra DataRepo",
-                :dataset ""
-                :table   ""
-                :column  ""}
-               source)
-    :executor (merge
-               {:name                       "Terra"
-                :workspace                  "namespace/name"
-                :methodConfiguration        ""
-                :methodConfigurationVersion 0
-                :fromSource                 ""}
-               executor)
-    :sink     (merge
-               {:name        "Terra Workspace"
-                :workspace   "namespace/name"
-                :entity      ""
-                :fromOutputs {}
-                :identifier  ""}
-               sink)
-    :pipeline covid/pipeline
-    :project  @project
-    :creator  @email
-    :labels   ["hornet:test"]})
   ([]
    (covid-workload-request {} {} {})))
->>>>>>> 597d256e
 
 (defn xx-workload-request
   [identifier]
