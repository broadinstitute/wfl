(ns wfl.tools.workloads
  (:require [clojure.string                 :as str]
            [wfl.api.workloads]
            [wfl.auth                       :as auth]
            [wfl.environment                :as env]
            [wfl.jdbc                       :as jdbc]
            [wfl.module.aou                 :as aou]
            [wfl.module.copyfile            :as cp]
            [wfl.module.sg                  :as sg]
            [wfl.module.wgs                 :as wgs]
            [wfl.module.xx                  :as xx]
            [wfl.service.clio               :as clio]
            [wfl.service.cromwell           :as cromwell]
            [wfl.service.google.storage     :as gcs]
            [wfl.service.postgres           :as postgres]
            [wfl.tools.endpoints            :as endpoints]
            [wfl.util                       :as util])
  (:import [java.time OffsetDateTime]
           [java.util UUID]))

(def clio-url (delay (env/getenv "WFL_CLIO_URL")))

(def email
  (delay (:email (gcs/userinfo {:headers (auth/get-auth-header)}))))

(def watchers
  [["email" "hornet@broadinstitute.org"]
<<<<<<< HEAD
   ["slack" "C026PTM4XPA"]])
=======
   ["slack" "C026PTM4XPA" "#hornet-slack-app-testing"]])
>>>>>>> 143a883b

(def ^:private git-branch
  (delay (util/shell! "git" "branch" "--show-current")))

(def project
  (delay (format "(Test) %s" (str @git-branch))))

(def cromwell-url (delay (env/getenv "WFL_CROMWELL_URL")))

(def wgs-inputs
  (let [input-folder
        (str/join "/" ["gs://broad-gotc-dev-wfl-ptc-test-inputs"
                       "single_sample/plumbing/truth/develop/20k/"])]
    {:unmapped_bam_suffix  ".unmapped.bam",
     :sample_name          "NA12878 PLUMBING",
     :base_file_name       "NA12878_PLUMBING",
     :final_gvcf_base_name "NA12878_PLUMBING",
     :input_cram           (str input-folder "NA12878_PLUMBING.cram")}))

(defn wgs-workload-request
  "A whole genome sequencing workload used for testing."
  [identifier]
  {:executor @cromwell-url
   :watchers watchers
   :output   (str "gs://broad-gotc-dev-wfl-ptc-test-outputs/wgs-test-output/"
                  identifier)
   :pipeline wgs/pipeline
   :project  @project
   :items    [{:inputs wgs-inputs}]
   :common   {:inputs (-> {:disable_sanity_check true}
                          (util/prefix-keys :CheckContamination.)
                          (util/prefix-keys :UnmappedBamToAlignedBam.)
                          (util/prefix-keys :WholeGenomeGermlineSingleSample.)
                          (util/prefix-keys :WholeGenomeReprocessing.))}})

(defn aou-workload-request
  "An AllOfUs arrays workload used for testing.
  Randomize it with IDENTIFIER for easier testing."
  [identifier]
  {:executor @cromwell-url
   :watchers watchers
   :output   "gs://broad-gotc-dev-wfl-ptc-test-outputs/aou-test-output/"
   :pipeline aou/pipeline
   :project  (format "(Test) %s %s" @git-branch identifier)})

(def aou-sample
  "An aou arrays sample for testing."
  {:chip_well_barcode           "7991775143_R01C01",
   :bead_pool_manifest_file     "gs://broad-gotc-dev-wfl-ptc-test-inputs/arrays/metadata/HumanExome-12v1-1_A/HumanExome-12v1-1_A.bpm",
   :analysis_version_number     1,
   :call_rate_threshold         0.98
   :extended_chip_manifest_file "gs://broad-gotc-dev-wfl-ptc-test-inputs/arrays/metadata/HumanExome-12v1-1_A/HumanExome-12v1-1_A.1.3.extended.csv",
   :red_idat_cloud_path         "gs://broad-gotc-dev-wfl-ptc-test-inputs/arrays/HumanExome-12v1-1_A/idats/7991775143_R01C01/7991775143_R01C01_Red.idat",
   :zcall_thresholds_file       "gs://broad-gotc-dev-wfl-ptc-test-inputs/arrays/metadata/HumanExome-12v1-1_A/IBDPRISM_EX.egt.thresholds.txt",
   :reported_gender             "Female",
   :cluster_file                "gs://broad-gotc-dev-wfl-ptc-test-inputs/arrays/metadata/HumanExome-12v1-1_A/HumanExomev1_1_CEPH_A.egt",
   :sample_lsid                 "broadinstitute.org:bsp.dev.sample:NOTREAL.NA12878",
   :sample_alias                "NA12878",
   :green_idat_cloud_path       "gs://broad-gotc-dev-wfl-ptc-test-inputs/arrays/HumanExome-12v1-1_A/idats/7991775143_R01C01/7991775143_R01C01_Grn.idat",
   :params_file                 "gs://broad-gotc-dev-wfl-ptc-test-inputs/arrays/HumanExome-12v1-1_A/inputs/7991775143_R01C01/params.txt",
   :gender_cluster_file         "gs://broad-gotc-dev-wfl-ptc-test-inputs/arrays/metadata/HumanExome-12v1-1_A/HumanExomev1_1_gender.egt"})

(def arrays-sample
  {:sample_alias                    "03C 17319",
   :sample_lsid                     "broadinstitute.org:bsp.dev.sample:NOTREAL.03C17319",
   :analysis_version_number         1,
   :call_rate_threshold             0.98,
   :genotype_concordance_threshold  0.95,
   :reported_gender                 "Male",
   :chip_well_barcode               "200598830050_R07C01",
   :green_idat_cloud_path           "gs://broad-gotc-dev-wfl-ptc-test-inputs/arrays/PsychChip_v1-1_15073391_A1/idats/200598830050_R07C01/200598830050_R07C01_Grn.idat",
   :red_idat_cloud_path             "gs://broad-gotc-dev-wfl-ptc-test-inputs/arrays/PsychChip_v1-1_15073391_A1/idats/200598830050_R07C01/200598830050_R07C01_Red.idat",
   :params_file                     "gs://broad-gotc-dev-wfl-ptc-test-inputs/arrays/PsychChip_v1-1_15073391_A1/inputs/200598830050_R07C01/params.txt",
   :fingerprint_genotypes_vcf_file  "gs://broad-gotc-dev-wfl-ptc-test-inputs/arrays/PsychChip_v1-1_15073391_A1/inputs/200598830050_R07C01/200598830050_R07C01.03C_17319.reference.fingerprint.vcf.gz",
   :fingerprint_genotypes_vcf_index_file "gs://broad-gotc-dev-wfl-ptc-test-inputs/arrays/PsychChip_v1-1_15073391_A1/inputs/200598830050_R07C01/200598830050_R07C01.03C_17319.reference.fingerprint.vcf.gz.tbi",
   :bead_pool_manifest_file         "gs://broad-gotc-dev-wfl-ptc-test-inputs/arrays/metadata/PsychChip_v1-1_15073391_A1/PsychChip_v1-1_15073391_A1.bpm",
   :extended_chip_manifest_file     "gs://broad-gotc-dev-wfl-ptc-test-inputs/arrays/metadata/PsychChip_v1-1_15073391_A1/PsychChip_v1-1_15073391_A1.1.3.extended.csv",
   :cluster_file                    "gs://broad-gotc-dev-wfl-ptc-test-inputs/arrays/metadata/PsychChip_v1-1_15073391_A1/PsychChip_v1-1_15073391_A1_ClusterFile.egt",
   :zcall_thresholds_file           "gs://broad-gotc-dev-wfl-ptc-test-inputs/arrays/metadata/PsychChip_v1-1_15073391_A1/thresholds.7.txt"})

(def arrays-sample-terra
  {:entity-name "200598830050_R07C01-1"
   :entity-type "sample"})

(defn copyfile-workload-request
  "Make a workload to copy a file from SRC to DST"
  [src dst]
  {:executor @cromwell-url
   :watchers watchers
   :output   ""
   :pipeline cp/pipeline
   :project  @project
   :items    [{:inputs {:src src :dst dst}}]})

(defn covid-workload-request
  "Make a COVID Sarscov2IlluminaFull workload creation request."
  ([source executor sink]
   {:source   (merge
               {:name            "Terra DataRepo"
                :dataset         (str util/uuid-nil)
                :table           "table"
<<<<<<< HEAD
                :column          "column"
=======
>>>>>>> 143a883b
                :snapshotReaders []}
               source)
    :executor (merge
               {:name                       "Terra"
                :workspace                  "namespace/name"
                :methodConfiguration        "namespace/name"
                :methodConfigurationVersion 0
                :fromSource                 "importSnapshot"}
               executor)
    :sink     (merge
               {:name        "Terra Workspace"
                :workspace   "namespace/name"
                :entityType  "entity"
                :identifier  "foo"
                :fromOutputs {}}
               sink)
    :project  @project
    :creator  @email
    :watchers watchers
    :labels   ["hornet:test"]})
  ([]
   (covid-workload-request {} {} {})))

(defn xx-workload-request
  "A whole genome sequencing workload used for testing."
  [identifier]
  {:executor @cromwell-url
   :watchers watchers
   :output   (str/join "/" ["gs://broad-gotc-dev-wfl-ptc-test-outputs"
                            "xx-test-output" identifier])
   :pipeline xx/pipeline
   :project  @project
   :items    [{:inputs {:input_cram
                        (str "gs://broad-gotc-dev-wfl-ptc-test-inputs/"
                             "single_sample/plumbing/truth/develop/20k/"
                             "NA12878_PLUMBING.cram")}}]
   :common {:inputs (-> {:disable_sanity_check true}
                        (util/prefix-keys :CheckContamination.)
                        (util/prefix-keys :UnmappedBamToAlignedBam.)
                        (util/prefix-keys :ExomeGermlineSingleSample.)
                        (util/prefix-keys :ExomeReprocessing.))}})

(defn ^:private add-clio-cram
  "Ensure there are files in GCS to satisfy the Clio `query`."
  [{:keys [project version] :as query}]
  (let [suffix {:crai_path                  ".cram.crai"
                :cram_path                  ".cram"
                :insert_size_histogram_path ".insert_size_histogram.pdf"
                :insert_size_metrics_path   ".insert_size_metrics"}
        prefix #(zipmap (keys suffix) (map (partial str %) (vals suffix)))
        froms  (prefix (str/join "/" ["gs://broad-gotc-test-storage"
                                      "germline_single_sample/wgs"
                                      "plumbing/truth/develop"
                                      "G96830.NA12878"
                                      "NA12878_PLUMBING"]))
        tos    (prefix (str/join "/" ["gs://broad-gotc-dev-wfl-sg-test-inputs"
                                      "pipeline" project "NA12878"
                                      (str \v version) "NA12878"]))]
    (clio/add-cram
     @clio-url
     (merge query tos
            {:cromwell_id         (str (UUID/randomUUID))
             :workflow_start_date (str (OffsetDateTime/now))}))
    (dorun (map (fn [k] (gcs/copy-object (k froms) (k tos))) (keys suffix))))
  (first (clio/query-cram @clio-url query)))

(defn ^:private ensure-clio-cram
  "Ensure there is a unique CRAM record in Clio suitable for test."
  [identifier]
  (let [version 23
        project (str "G96830" \- identifier)
        query   {:billing_project        "hornet-nest"
                 :cram_md5               "0cfd2e0890f45e5f836b7a82edb3776b"
                 :cram_size              19512619343
                 :data_type              "WGS"
                 :document_status        "Normal"
                 :location               "GCP"
                 :notes                  "Blame tbl for SG test."
                 :pipeline_version       "f1c7883"
                 :project                project
                 :readgroup_md5          "a128cbbe435e12a8959199a8bde5541c"
                 :regulatory_designation "RESEARCH_ONLY"
                 :sample_alias           "NA12878"
                 :version                version
                 :workspace_name         "bike-of-hornets"}
        crams   (clio/query-cram @clio-url query)]
    (when (> (count crams) 1)
      (throw (ex-info "More than 1 Clio CRAM record" {:crams crams})))
    (or (first crams)
        (add-clio-cram query))))

;; From warp.git ExampleCramToUnmappedBams.plumbing.json
;;
(defn sg-workload-request
  [identifier]
  (let [{:keys [cram_path sample_alias]} (ensure-clio-cram identifier)
        dbsnp (str/join "/" ["gs://broad-gotc-dev-storage/temp_references"
                             "gdc/dbsnp_144.hg38.vcf.gz"])
        fasta (str/join "/" ["gs://gcp-public-data--broad-references/hg38/v0"
                             "Homo_sapiens_assembly38.fasta"])
        vcf   (str/join "/" ["gs://gatk-best-practices/somatic-hg38"
                             "small_exac_common_3.hg38.vcf.gz"])]
    {:executor @cromwell-url
     :output   (str/join "/" ["gs://broad-gotc-dev-wfl-sg-test-outputs"
                              identifier])
     :pipeline sg/pipeline
     :project  @project
     :watchers watchers
     :items    [{:inputs
                 {:base_file_name          sample_alias
                  :contamination_vcf       vcf
                  :contamination_vcf_index (str vcf   ".tbi")
                  :cram_ref_fasta          fasta
                  :cram_ref_fasta_index    (str fasta ".fai")
                  :dbsnp_vcf               dbsnp
                  :dbsnp_vcf_index         (str dbsnp ".tbi")
                  :input_cram              cram_path}}]}))

(def ^:private polling-interval-seconds 60)
(def ^:private max-polling-attempts 120)

(defn when-finished
  "Call `done!` when the `workload` is `:finished`."
  [done! {:keys [uuid] :as _workload}]
  (done!
   (util/poll
    #(let [workload (endpoints/get-workload-status uuid)]
       (when (:finished workload)
         workload))
    polling-interval-seconds
    max-polling-attempts)))

(defn when-all-workflows-finish
  "Call `done!` when all workflows in `workload` are finished."
  [done! {:keys [uuid] :as workload}]
  (letfn [(all-workflows-finished? []
            (when (every? (comp cromwell/final? :status)
                          (endpoints/get-workflows workload))
              (endpoints/get-workload-status uuid)))]
    (done! (util/poll all-workflows-finished?
                      polling-interval-seconds max-polling-attempts))))

(defn evalT
  "Evaluate `operation` in the context of a database transaction where
   `operation` is a function that takes a database transaction as its first
   argument followed by at least one additional argument. When no additional
   arguments are supplied, returns a closure that evaluates `operation` with its
   arguments in the context of a database transaction."
  ([operation first & rest]
   (jdbc/with-db-transaction [tx (postgres/wfl-db-config)]
     (apply operation (conj rest first tx))))
  ([operation]
   (partial evalT operation)))

(def create-workload!     (evalT wfl.api.workloads/create-workload!))
(def start-workload!      (evalT wfl.api.workloads/start-workload!))
(def stop-workload!       (evalT wfl.api.workloads/stop-workload!))
(def execute-workload!    (evalT wfl.api.workloads/execute-workload!))
(def update-workload!     (evalT wfl.api.workloads/update-workload!))
(def workflows            (evalT wfl.api.workloads/workflows))
(def workflows-by-filters (evalT wfl.api.workloads/workflows-by-filters))

(defn retry [& params] (apply wfl.api.workloads/retry params))

(def load-workload-for-uuid      (evalT wfl.api.workloads/load-workload-for-uuid))
(def load-workload-for-id        (evalT wfl.api.workloads/load-workload-for-id))
(def load-workloads-with-project (evalT wfl.api.workloads/load-workloads-with-project))
(def append-to-workload!         (evalT aou/append-to-workload!))

(defmulti postcheck
  "Implement this to validate `workload` after all workflows complete."
  (fn [workload] (:pipeline workload)))

(defmethod postcheck :default [_])<|MERGE_RESOLUTION|>--- conflicted
+++ resolved
@@ -25,11 +25,7 @@
 
 (def watchers
   [["email" "hornet@broadinstitute.org"]
-<<<<<<< HEAD
-   ["slack" "C026PTM4XPA"]])
-=======
    ["slack" "C026PTM4XPA" "#hornet-slack-app-testing"]])
->>>>>>> 143a883b
 
 (def ^:private git-branch
   (delay (util/shell! "git" "branch" "--show-current")))
@@ -131,10 +127,6 @@
                {:name            "Terra DataRepo"
                 :dataset         (str util/uuid-nil)
                 :table           "table"
-<<<<<<< HEAD
-                :column          "column"
-=======
->>>>>>> 143a883b
                 :snapshotReaders []}
                source)
     :executor (merge
