--- conflicted
+++ resolved
@@ -282,15 +282,6 @@
   ([operation]
    (partial evalT operation)))
 
-<<<<<<< HEAD
-(def create-workload!    (evalT wfl.api.workloads/create-workload!))
-(def start-workload!     (evalT wfl.api.workloads/start-workload!))
-(def stop-workload!      (evalT wfl.api.workloads/stop-workload!))
-(def execute-workload!   (evalT wfl.api.workloads/execute-workload!))
-(def update-workload!    (evalT wfl.api.workloads/update-workload!))
-(def workflows           (evalT wfl.api.workloads/workflows))
-(def workflows-by-status (evalT wfl.api.workloads/workflows-by-status))
-=======
 (def create-workload!     (evalT wfl.api.workloads/create-workload!))
 (def start-workload!      (evalT wfl.api.workloads/start-workload!))
 (def stop-workload!       (evalT wfl.api.workloads/stop-workload!))
@@ -298,7 +289,6 @@
 (def update-workload!     (evalT wfl.api.workloads/update-workload!))
 (def workflows            (evalT wfl.api.workloads/workflows))
 (def workflows-by-filters (evalT wfl.api.workloads/workflows-by-filters))
->>>>>>> b334c02e
 
 (defn retry [& params] (apply wfl.api.workloads/retry params))
 
