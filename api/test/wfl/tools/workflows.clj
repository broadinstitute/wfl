--- conflicted
+++ resolved
@@ -9,15 +9,6 @@
   [value bucket]
   (let [basename (util/basename value)]
     {:description basename
-<<<<<<< HEAD
-     :mimeType (mime-type/ext-mime-type value)
-     :sourcePath value
-     :targetPath (str/join "/" [bucket basename])}))
-
-(def tdr-date-time-formatter
-  "The Data Repo's time format."
-  (DateTimeFormatter/ofPattern "YYYY-MM-dd'T'HH:mm:ss"))
-=======
      :mimeType    (mime-type/ext-mime-type value)
      :sourcePath  value
      :targetPath  (str/join "/" [bucket basename])}))
@@ -26,5 +17,4 @@
   "Now in the Data Repository's date time format."
   []
   (.format (util/utc-now)
-           (DateTimeFormatter/ofPattern "YYYY-MM-dd'T'HH:mm:ss")))
->>>>>>> 7847ca6e
+           (DateTimeFormatter/ofPattern "YYYY-MM-dd'T'HH:mm:ss")))