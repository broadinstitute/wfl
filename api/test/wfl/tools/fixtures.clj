--- conflicted
+++ resolved
@@ -7,12 +7,8 @@
             [wfl.service.gcs :as gcs]
             [wfl.service.postgres :as postgres]
             [wfl.tools.liquibase :as liquibase]
-<<<<<<< HEAD
-            [wfl.util :as util])
-=======
             [wfl.util :as util]
             [wfl.jdbc :as jdbc])
->>>>>>> bf6204c6
   (:import [java.util UUID]))
 
 (defn method-overload-fixture
@@ -98,15 +94,9 @@
       (let [url     (cloud-db-url :gotc-dev "zero-postgresql" dbname)
             secrets (-> env/stuff test-env :server :vault util/vault-secrets)]
         (liquibase/run-liquibase url changelog (:username secrets) (:password secrets)))
-<<<<<<< HEAD
-      (let [url      (format "jdbc:postgresql:%s" dbname)
-            username (System/getenv "USER")]
-        (liquibase/run-liquibase url changelog username)))))
-=======
       (let [url (format "jdbc:postgresql:%s" dbname)
             {:keys [user password]} (postgres/wfl-db-config)]
         (liquibase/run-liquibase url changelog user password)))))
->>>>>>> bf6204c6
 
 (defn- destroy-db
   "Tear down the testing database by DBNAME."
