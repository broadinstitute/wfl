(ns wfl.tools.fixtures
  (:require [clojure.java.jdbc]
            [wfl.environment            :as env]
            [wfl.jdbc                   :as jdbc]
            [wfl.log                    :as log]
            [wfl.service.datarepo       :as datarepo]
            [wfl.service.firecloud      :as firecloud]
            [wfl.service.google.pubsub  :as pubsub]
            [wfl.service.google.storage :as gcs]
            [wfl.service.postgres       :as postgres]
            [wfl.tools.liquibase        :as liquibase]
            [wfl.util                   :as util])
  (:import [java.nio.file.attribute FileAttribute]
           [java.nio.file Files]
           [java.util UUID]
           [org.apache.commons.io FileUtils]))

(defn with-temporary-overload
  "Temporarily dispatch MULTIFN to OVERLOAD on DISPATCH-VAL"
  [multifn dispatch-val overload f]
  (defmethod multifn dispatch-val [& xs] (apply overload xs))
  (try
    (f)
    (finally
      (remove-method multifn dispatch-val))))

(defn method-overload-fixture
  "Temporarily dispatch MULTIFN to OVERLOAD on DISPATCH-VAL"
  [multifn dispatch-val overload]
  (partial with-temporary-overload multifn dispatch-val overload))

(def gcs-test-bucket "broad-gotc-dev-wfl-ptc-test-outputs")
(def gcs-tdr-test-bucket "broad-gotc-dev-wfl-datarepo-outputs")
(def delete-test-object (partial gcs/delete-object gcs-test-bucket))

(defn ^:private postgres-db-config []
  (-> (postgres/wfl-db-config)
      (merge {:connection-uri "jdbc:postgresql:postgres"
              :db-name        "postgres"
              :instance-name  nil})))

(def testing-db-name
  "The name of the test database"
  (util/randomize "wfltest"))

(defn ^:private create-local-database
  "Create a local PostgreSQL database with DBNAME."
  [dbname]
  (let [config (postgres-db-config)]
    (clojure.java.jdbc/with-db-connection [conn config]
      (jdbc/db-do-commands conn false (format "CREATE DATABASE %s" dbname))
      (merge config {:connection-uri (str "jdbc:postgresql:" dbname)
                     :db-name        dbname}))))

(defn ^:private setup-local-database
  "Run liquibase migrations using PostgreSQL database `config`."
  [config]
  (liquibase/run-liquibase "../database/changelog.xml" config))

(defn ^:private drop-local-db
  "Drop the local PostgreSQL database `dbname`."
  [{:keys [db-name]}]
  (clojure.java.jdbc/with-db-connection [conn (postgres-db-config)]
    (jdbc/db-do-commands conn false (format "DROP DATABASE %s" db-name))))

(defn temporary-postgresql-database
  "Create a temporary PostgreSQL database named `testing-db-name` and
   reconfigure `postgres/wfl-db-config` to use it for testing. Assumes that
   the database does not already exist.

   Example
   -------
   ;; Use a clean PostgresSQL database in this test namespace.
   ;; `:once` creates the database once for the duration of the tests.
   (clj-test/use-fixtures :once temporary-postgresql-database)

   (deftest test-requiring-database-access
     (jdbc/with-db-transaction [tx (wfl-db-config)]
      #_(use tx)))"
  [f]
  (util/bracket
   #(create-local-database testing-db-name)
   drop-local-db
   (fn [config]
     (setup-local-database config)
     (let [prev @@#'postgres/testing-db-overrides]
       (swap! @#'postgres/testing-db-overrides merge config)
       (try
         (f)
         (finally
           (reset! @#'postgres/testing-db-overrides prev)))))))

(defn create-local-database-for-testing
  "Create and run liquibase on a PostgreSQL database named `dbname`. Assumes
   that `dbname` does not already exist.
   Notes:
   - This is intended for interactive development in a REPL.
   - The new database will NOT be cleaned up automatically."
  [dbname]
  (-> dbname create-local-database setup-local-database))

(defmacro with-fixtures
  "Use 0 or more `fixtures` in `use-fixtures`.
   Parameters
   ----------
     fixtures     - list of fixtures missing the consuming function in the
                    right-most position.
     use-fixtures - N-ary function accepting each fixture parameter.

   Example
   -------
     (with-fixtures [fixture0
                     (fixture1 x)
                     ...
                     fixtureN]
       (fn [[x0 x1 ... xN]] ))"
  [fixtures use-fixtures]
  (letfn [(go [[f & fs] args]
              (if (nil? f)
                `(~use-fixtures ~args)
                (let [x  (gensym)
                      g# `(fn [~x] ~(go fs (conj args x)))]
                  (if (seq? f) (concat f (list g#)) (list f g#)))))]
    (go fixtures [])))

(defn with-temporary-folder
  "Create a temporary folder in the local filesystem and call `use-folder` with
   the path to the temporary folder. The folder will be deleted after execution
   transfers from `use-folder`.

   Parameters
   ----------
     use-folder - function to call with temporary folder

   Example
   -------
     (with-temporary-folder (fn [folder] #_(use folder)))"
  [use-folder]
  (util/bracket
   #(Files/createTempDirectory "wfl-test-" (into-array FileAttribute []))
   #(FileUtils/deleteDirectory (.toFile %))
   (comp use-folder #(.toString %))))

(defn with-temporary-cloud-storage-folder
  "Create a temporary folder in the Google Cloud storage `bucket` and call
   `use-folder` with the gs url of the temporary folder. The folder will be
   deleted after execution transfers from `use-folder`.

   Parameters
   ----------
     bucket     - name of Google Cloud storage bucket to create temporary folder
     use-folder - function to call with gs url of temporary folder

   Example
   -------
     (with-temporary-gcs-folder \"broad-gotc-dev\"
        (fn [url] #_(use temporary folder at url)))"
  [bucket use-folder]
  (util/bracket
   #(gcs/gs-url bucket (str "wfl-test-" (UUID/randomUUID) "/"))
   #(run! (comp (partial gcs/delete-object bucket) :name) (gcs/list-objects %))
   use-folder))

(defn with-temporary-topic
  "Create a temporary Google Cloud Storage Pub/Sub topic."
  [project f]
  (util/bracket
   #(pubsub/create-topic project (str "wfl-test-" (UUID/randomUUID)))
   pubsub/delete-topic
   f))

(defn with-temporary-notification-configuration
  "Create a temporary Google Cloud Storage Pub/Sub notification configuration"
  [bucket topic f]
  (util/bracket
   #(gcs/create-notification-configuration bucket topic)
   #(gcs/delete-notification-configuration bucket %)
   f))

(defn with-temporary-subscription
  "Create a temporary Google Cloud Storage Pub/Sub subscription"
  [topic f]
  (util/bracket
   #(pubsub/create-subscription topic (str "wfl-test-subscription-" (UUID/randomUUID)))
   pubsub/delete-subscription
   f))

(defn with-temporary-dataset
  "Create a temporary Terra Data Repository Dataset with `dataset-request`"
  [dataset-request f]
  (util/bracket
   #(datarepo/create-dataset dataset-request)
   datarepo/delete-snapshots-then-dataset
<<<<<<< HEAD
   f))

;; Recommendation: only call this within a temporary dataset.
;; If calling within a fixed dataset, running the same test concurrently
;; may fail due to exclusive dataset locking on snapshot deletion.
;;
(defn with-temporary-snapshot
  "Create a temporary Terra Data Repository Snapshot with `snapshot-request`"
  [snapshot-request f]
  (util/bracket
   #(datarepo/create-snapshot snapshot-request)
   datarepo/delete-snapshot
=======
>>>>>>> d3d3f168
   f))

(defn with-temporary-workspace
  "Create and use a temporary Terra Workspace."
  ([workspace-prefix group f]
   (util/bracket
    #(doto (util/randomize workspace-prefix) (firecloud/create-workspace group))
    firecloud/delete-workspace
    f))
  ([f]
   (with-temporary-workspace "wfl-dev/test-workspace" "workflow-launcher-dev" f)))

(defn with-temporary-workspace-clone
  "Clone a temporary copy of `workspace-to-clone`, grant access to
  `firecloud-group` and call `use-workspace` with the clone. The workspace will
  be destroyed when `use-workspace` returns."
  [workspace-to-clone firecloud-group use-workspace]
  (letfn [(clone-workspace []
            (let [clone-name (util/randomize workspace-to-clone)]
              (firecloud/clone-workspace workspace-to-clone clone-name firecloud-group)
              clone-name))]
    (util/bracket clone-workspace firecloud/delete-workspace use-workspace)))

(defn with-shared-temporary-workspace-clone
  "Clone a temporary copy of `workspace-to-clone`, grant access to
  `firecloud-group` and call `use-workspace` with the clone. The workspace will
  be destroyed when `use-workspace` returns."
  [workspace-to-clone firecloud-group shared-info use-workspace]
  (letfn [(clone-workspace []
            (let [clone-name (util/randomize workspace-to-clone)]
              (firecloud/clone-workspace workspace-to-clone clone-name firecloud-group)
              clone-name))
          (share-workspace [clone-name] (firecloud/share-workspace clone-name shared-info))
          (create-workspace [] (let [workspace (clone-workspace)]
                                 (share-workspace workspace)
                                 workspace))]
    (util/bracket create-workspace firecloud/delete-workspace use-workspace)))

(defn with-temporary-environment
  "Temporarily override the environment with the key-value mapping in `env`.
   The original environment will be restored after `f` returns. No guarantees
   are made for thread safety - in the same way as you wouldn't use a regex to
   parse xhtml [1], don't mix this with multi-threaded code.

   Parameters
   ----------
     new-env - map of environment variable names to their new values.
     f       - Action to execute in the new environment.

   Example
   -------
     (with-temporary-environment {\"WFL_WFL_URL\" \"http://localhost:3000/\"}
       (fn [] #_(use updated environment)))

   [1]: https://stackoverflow.com/a/1732454"
  [new-env f]
  (util/bracket
   #(let [prev @env/testing] (swap! env/testing merge new-env) prev)
   #(reset! env/testing %)
   (fn [_] (f))))

(defn temporary-environment
  "Adapter for clojure.test/use-fixtures"
  [env]
  (partial with-temporary-environment env))

(defmacro bind-fixture
  "Returns a closure that can be used with clojure.test/use-fixtures in which
   the ^:dynamic `var` is bound to the resource created by applying
   `with-fixture` to its `arguments`."
  [var with-fixture & arguments]
  `(fn [f#]
     (log/info (format "Setting up %s..." '~with-fixture))
     (~with-fixture
      ~@arguments
      #(binding [~var %]
         (try (f#)
              (finally (log/info (format "Tearing down %s..." '~with-fixture))))))))<|MERGE_RESOLUTION|>--- conflicted
+++ resolved
@@ -191,21 +191,6 @@
   (util/bracket
    #(datarepo/create-dataset dataset-request)
    datarepo/delete-snapshots-then-dataset
-<<<<<<< HEAD
-   f))
-
-;; Recommendation: only call this within a temporary dataset.
-;; If calling within a fixed dataset, running the same test concurrently
-;; may fail due to exclusive dataset locking on snapshot deletion.
-;;
-(defn with-temporary-snapshot
-  "Create a temporary Terra Data Repository Snapshot with `snapshot-request`"
-  [snapshot-request f]
-  (util/bracket
-   #(datarepo/create-snapshot snapshot-request)
-   datarepo/delete-snapshot
-=======
->>>>>>> d3d3f168
    f))
 
 (defn with-temporary-workspace
