(ns wfl.tools.fixtures
  (:require [clojure.java.jdbc]
<<<<<<< HEAD
            [clojure.tools.logging      :as log]
=======
            [wfl.environment            :as env]
            [wfl.jdbc                   :as jdbc]
>>>>>>> 23dee47b
            [wfl.service.datarepo       :as datarepo]
            [wfl.service.firecloud      :as firecloud]
            [wfl.service.google.pubsub  :as pubsub]
            [wfl.service.google.storage :as gcs]
            [wfl.service.postgres       :as postgres]
            [wfl.tools.liquibase        :as liquibase]
            [wfl.util                   :as util])
  (:import [java.nio.file.attribute FileAttribute]
           [java.nio.file Files]
           [java.util UUID]
           [org.apache.commons.io FileUtils]))

(defn with-temporary-overload
  "Temporarily dispatch MULTIFN to OVERLOAD on DISPATCH-VAL"
  [multifn dispatch-val overload f]
  (defmethod multifn dispatch-val [& xs] (apply overload xs))
  (try
    (f)
    (finally
      (remove-method multifn dispatch-val))))

(defn method-overload-fixture
  "Temporarily dispatch MULTIFN to OVERLOAD on DISPATCH-VAL"
  [multifn dispatch-val overload]
  (partial with-temporary-overload multifn dispatch-val overload))

(def gcs-test-bucket "broad-gotc-dev-wfl-ptc-test-outputs")
(def delete-test-object (partial gcs/delete-object gcs-test-bucket))

(defn ^:private postgres-db-config []
  (-> (postgres/wfl-db-config)
      (merge {:connection-uri "jdbc:postgresql:postgres"
              :db-name        "postgres"
              :instance-name  nil})))

(def testing-db-name
  "The name of the test database"
  (util/randomize "wfltest"))

(defn ^:private create-local-database
  "Create a local PostgreSQL database with DBNAME."
  [dbname]
  (let [config (postgres-db-config)]
    (clojure.java.jdbc/with-db-connection [conn config]
      (jdbc/db-do-commands conn false (format "CREATE DATABASE %s" dbname))
      (merge config {:connection-uri (str "jdbc:postgresql:" dbname)
                     :db-name        dbname}))))

(defn ^:private setup-local-database
  "Run liquibase migrations using PostgreSQL database `config`."
  [config]
  (liquibase/run-liquibase "../database/changelog.xml" config))

(defn ^:private drop-local-db
  "Drop the local PostgreSQL database `dbname`."
  [{:keys [db-name]}]
  (clojure.java.jdbc/with-db-connection [conn (postgres-db-config)]
    (jdbc/db-do-commands conn false (format "DROP DATABASE %s" db-name))))

(defn temporary-postgresql-database
  "Create a temporary PostgreSQL database named `testing-db-name` and
   reconfigure `postgres/wfl-db-config` to use it for testing. Assumes that
   the database does not already exist.

   Example
   -------
   ;; Use a clean PostgresSQL database in this test namespace.
   ;; `:once` creates the database once for the duration of the tests.
   (clj-test/use-fixtures :once temporary-postgresql-database)

   (deftest test-requiring-database-access
     (jdbc/with-db-transaction [tx (wfl-db-config)]
      #_(use tx)))"
  [f]
  (util/bracket
   #(create-local-database testing-db-name)
   drop-local-db
   (fn [config]
     (setup-local-database config)
     (let [prev @@#'postgres/testing-db-overrides]
       (swap! @#'postgres/testing-db-overrides merge config)
       (try
         (f)
         (finally
           (reset! @#'postgres/testing-db-overrides prev)))))))

(defn create-local-database-for-testing
  "Create and run liquibase on a PostgreSQL database named `dbname`. Assumes
   that `dbname` does not already exist.
   Notes:
   - This is intended for interactive development in a REPL.
   - The new database will NOT be cleaned up automatically."
  [dbname]
  (-> dbname create-local-database setup-local-database))

(defmacro with-fixtures
  "Use 0 or more `fixtures` in `use-fixtures`.
   Parameters
   ----------
     fixtures     - list of fixtures missing the consuming function in the
                    right-most position.
     use-fixtures - N-ary function accepting each fixture parameter.

   Example
   -------
     (with-fixtures [fixture0
                     (fixture1 x)
                     ...
                     fixtureN]
       (fn [[x0 x1 ... xN]] ))"
  [fixtures use-fixtures]
  (letfn [(go [[f & fs] args]
              (if (nil? f)
                `(~use-fixtures ~args)
                (let [x  (gensym)
                      g# `(fn [~x] ~(go fs (conj args x)))]
                  (if (seq? f) (concat f (list g#)) (list f g#)))))]
    (go fixtures [])))

(defn with-temporary-folder
  "Create a temporary folder in the local filesystem and call `use-folder` with
   the path to the temporary folder. The folder will be deleted after execution
   transfers from `use-folder`.

   Parameters
   ----------
     use-folder - function to call with temporary folder

   Example
   -------
     (with-temporary-folder (fn [folder] #_(use folder)))"
  [use-folder]
  (util/bracket
   #(Files/createTempDirectory "wfl-test-" (into-array FileAttribute []))
   #(FileUtils/deleteDirectory (.toFile %))
   (comp use-folder #(.toString %))))

(defn with-temporary-cloud-storage-folder
  "Create a temporary folder in the Google Cloud storage `bucket` and call
   `use-folder` with the gs url of the temporary folder. The folder will be
   deleted after execution transfers from `use-folder`.

   Parameters
   ----------
     bucket     - name of Google Cloud storage bucket to create temporary folder
     use-folder - function to call with gs url of temporary folder

   Example
   -------
     (with-temporary-gcs-folder \"broad-gotc-dev\"
        (fn [url] #_(use temporary folder at url)))"
  [bucket use-folder]
  (util/bracket
   #(gcs/gs-url bucket (str "wfl-test-" (UUID/randomUUID) "/"))
   #(run! (comp (partial gcs/delete-object bucket) :name) (gcs/list-objects %))
   use-folder))

(defn with-temporary-topic
  "Create a temporary Google Cloud Storage Pub/Sub topic."
  [project f]
  (util/bracket
   #(pubsub/create-topic project (str "wfl-test-" (UUID/randomUUID)))
   pubsub/delete-topic
   f))

(defn with-temporary-notification-configuration
  "Create a temporary Google Cloud Storage Pub/Sub notification configuration"
  [bucket topic f]
  (util/bracket
   #(gcs/create-notification-configuration bucket topic)
   #(gcs/delete-notification-configuration bucket %)
   f))

(defn with-temporary-subscription
  "Create a temporary Google Cloud Storage Pub/Sub subscription"
  [topic f]
  (util/bracket
   #(pubsub/create-subscription topic (str "wfl-test-subscription-" (UUID/randomUUID)))
   pubsub/delete-subscription
   f))

(defn with-temporary-dataset
  "Create a temporary Terra Data Repository Dataset with `dataset-request`"
  [dataset-request f]
  (util/bracket
   #(datarepo/create-dataset dataset-request)
   datarepo/delete-dataset
   f))

(defn with-temporary-snapshot
  "Create a temporary Terra Data Repository Snapshot with `snapshot-request`"
  [snapshot-request f]
  (util/bracket
   #(datarepo/create-snapshot snapshot-request)
   datarepo/delete-snapshot
   f))

(defn with-temporary-workspace
  "Create and use a temporary Terra Workspace."
  ([workspace-prefix group f]
   (util/bracket
    #(doto (util/randomize workspace-prefix) (firecloud/create-workspace group))
    firecloud/delete-workspace
    f))
  ([f]
   (with-temporary-workspace "wfl-dev/test-workspace" "workflow-launcher-dev" f)))

(defn with-temporary-workspace-clone
  "Clone a temporary copy of `workspace-to-clone`, grant access to
  `firecloud-group` and call `use-workspace` with the clone. The workspace will
  be destroyed when `use-workspace` returns."
  [workspace-to-clone firecloud-group use-workspace]
  (letfn [(clone-workspace []
            (let [clone-name (util/randomize workspace-to-clone)]
              (firecloud/clone-workspace workspace-to-clone clone-name firecloud-group)
              clone-name))]
    (util/bracket clone-workspace firecloud/delete-workspace use-workspace)))

(defn with-temporary-environment
  "Temporarily override the environment with the key-value mapping in `env`.
   The original environment will be restored after `f` returns. No guarantees
   are made for thread safety - in the same way as you wouldn't use a regex to
   parse xhtml [1], don't mix this with multi-threaded code.

   Parameters
   ----------
     new-env - map of environment variable names to their new values.
     f       - Action to execute in the new environment.

   Example
   -------
     (with-temporary-environment {\"WFL_WFL_URL\" \"http://localhost:3000/\"}
       (fn [] #_(use updated environment)))

   [1]: https://stackoverflow.com/a/1732454"
  [new-env f]
  (util/bracket
   #(let [prev @env/testing] (swap! env/testing merge new-env) prev)
   #(reset! env/testing %)
   (fn [_] (f))))

(defn temporary-environment
  "Adapter for clojure.test/use-fixtures"
  [env]
  (partial with-temporary-environment env))

(defmacro bind-fixture
  "Returns a closure that can be used with clojure.test/use-fixtures in which
   the ^:dynamic `var` is bound to the resource created by applying
   `with-fixture` to its `arguments`."
  [var with-fixture & arguments]
  `(fn [f#]
     (log/infof "Setting up %s..." '~with-fixture)
     (~with-fixture
      ~@arguments
      #(binding [~var %]
         (try (f#)
              (finally (log/infof "Tearing down %s..." '~with-fixture)))))))<|MERGE_RESOLUTION|>--- conflicted
+++ resolved
@@ -1,11 +1,8 @@
 (ns wfl.tools.fixtures
   (:require [clojure.java.jdbc]
-<<<<<<< HEAD
-            [clojure.tools.logging      :as log]
-=======
             [wfl.environment            :as env]
             [wfl.jdbc                   :as jdbc]
->>>>>>> 23dee47b
+            [wfl.log                    :as log]
             [wfl.service.datarepo       :as datarepo]
             [wfl.service.firecloud      :as firecloud]
             [wfl.service.google.pubsub  :as pubsub]
@@ -258,9 +255,9 @@
    `with-fixture` to its `arguments`."
   [var with-fixture & arguments]
   `(fn [f#]
-     (log/infof "Setting up %s..." '~with-fixture)
+     (log/info (format "Setting up %s..." '~with-fixture))
      (~with-fixture
       ~@arguments
       #(binding [~var %]
          (try (f#)
-              (finally (log/infof "Tearing down %s..." '~with-fixture)))))))+              (finally (log/info (format "Tearing down %s..." '~with-fixture))))))))