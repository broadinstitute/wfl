(ns wfl.tools.endpoints
  (:require [clojure.data.json       :as json]
            [clojure.string          :as str]
            [clojure.test            :refer [is]]
            [clj-http.client         :as http]
            [reitit.coercion.spec]
            [reitit.ring             :as ring]
            [reitit.ring.coercion    :as coercion]
            [ring.util.http-response :refer [ok]]
            [wfl.auth                :as auth]
            [wfl.environment         :as env]
            [wfl.util                :as util :refer [>>>]]))

(defn ^:private wfl-url
  "The WFL server URL to test."
  [& parts]
  (let [url (util/de-slashify (env/getenv "WFL_WFL_URL"))]
    (str/join "/" (cons url parts))))

(defn get-oauth2-id
  "Query oauth2 ID that the server is currently using"
  []
  (-> (http/get (wfl-url "oauth2id"))
      util/response-body-json
      first))

(defn version
  "Return the WFL Server version."
  []
  (-> (wfl-url "version") http/get util/response-body-json))

(defn get-workload-status
  "Query v1 api for the status of the workload with UUID"
  [uuid]
  (-> (wfl-url "api/v1/workload")
      (http/get {:headers (auth/get-auth-header) :query-params {:uuid uuid}})
      util/response-body-json
      first))

(defn get-workloads
  "Query v1 api for all workloads"
  []
  (-> (wfl-url "api/v1/workload")
      (http/get {:headers (auth/get-auth-header)})
      util/response-body-json))

(defn get-workflows
  "Query v1 api for all workflows managed by `_workload`."
  [{:keys [uuid] :as _workload} & [status]]
  (-> (wfl-url "api/v1/workload" uuid "workflows")
      (http/get (merge {:headers (auth/get-auth-header)}
                       (when status {:query-params {:status status}})))
      util/response-body-json))

(defn create-workload
  "Create workload defined by WORKLOAD"
  [workload]
  (-> (wfl-url "api/v1/create")
      (http/post {:headers      (auth/get-auth-header)
                  :content-type :application/json
                  :body         (json/write-str workload :escape-slash false)})
      util/response-body-json))

(defn start-workload
  "Start processing WORKLOAD. WORKLOAD must be known to the server."
  [workload]
  (let [payload (-> (select-keys workload [:uuid])
                    (json/write-str :escape-slash false))]
    (-> (wfl-url "api/v1/start")
        (http/post {:headers      (auth/get-auth-header)
                    :content-type :application/json
                    :body         payload})
        util/response-body-json)))

(defn stop-workload
  "Stop processing WORKLOAD. WORKLOAD must be known to the server."
  [workload]
  (let [payload (json/write-str (select-keys workload [:uuid]))]
    (-> (wfl-url "api/v1/stop")
        (http/post {:headers      (auth/get-auth-header)
                    :content-type :application/json
                    :body         payload})
        util/response-body-json)))

(defn append-to-aou-workload
  "Append SAMPLES to the aou WORKLOAD"
  [samples workload]
  (let [payload (-> (select-keys workload [:uuid])
                    (assoc :notifications samples)
                    (json/write-str :escape-slash false))]
    (-> (wfl-url "api/v1/append_to_aou")
        (http/post {:headers      (auth/get-auth-header)
                    :content-type :application/json
                    :body         payload})
        util/response-body-json)))

(defn exec-workload
  "Create and start workload defined by `workload-request`."
  [workload-request]
  (let [payload (json/write-str workload-request :escape-slash false)]
    (-> (wfl-url "api/v1/exec")
        (http/post {:headers      (auth/get-auth-header)
                    :content-type :application/json
                    :body         payload})
        util/response-body-json)))

(defn retry-workflows
<<<<<<< HEAD
  "Retry the workflows in `_workload` by `status`."
  [{:keys [uuid] :as _workload} status]
  (-> (wfl-url "api/v1/workload" uuid "retry")
      (http/post {:headers      (auth/get-auth-header)
                  :content-type :application/json
                  :body         (json/write-str {:status status})})
=======
  "Retry the workflows in `_workload` by `filters`."
  [{:keys [uuid] :as _workload} filters]
  (-> (wfl-url "api/v1/workload" uuid "retry")
      (http/post {:headers      (auth/get-auth-header)
                  :content-type :application/json
                  :body         (->> [:status :submission]
                                     (util/select-non-nil-keys filters)
                                     json/write-str)})
>>>>>>> b334c02e
      util/response-body-json))

(defn coercion-tester
  "Test utility to test clojure specs with reitit coercion. Returns a function
  that verifies its input can be coerced to `request-spec`. Optionally verifies
  that the result of applying `transform` to its argument can be coerced to
  `response-spec`."
  [request-spec & [response-spec transform]]
  (let [app
        (ring/ring-handler
         (ring/router
          [["/test" {:post {:parameters {:body request-spec}
                            :responses  {200 {:body (or response-spec nil?)}}
                            :handler    (>>> :body-params
                                             (or transform (constantly nil))
                                             ok)}}]]
          {:data {:coercion   reitit.coercion.spec/coercion
                  :middleware [coercion/coerce-exceptions-middleware
                               coercion/coerce-request-middleware
                               coercion/coerce-response-middleware]}}))]
    (fn [request]
      (let [{:keys [status body] :as _response}
            (app {:request-method :post
                  :uri            "/test"
                  :body-params    request})]
        (is (== 200 status) (pr-str body))))))<|MERGE_RESOLUTION|>--- conflicted
+++ resolved
@@ -105,14 +105,6 @@
         util/response-body-json)))
 
 (defn retry-workflows
-<<<<<<< HEAD
-  "Retry the workflows in `_workload` by `status`."
-  [{:keys [uuid] :as _workload} status]
-  (-> (wfl-url "api/v1/workload" uuid "retry")
-      (http/post {:headers      (auth/get-auth-header)
-                  :content-type :application/json
-                  :body         (json/write-str {:status status})})
-=======
   "Retry the workflows in `_workload` by `filters`."
   [{:keys [uuid] :as _workload} filters]
   (-> (wfl-url "api/v1/workload" uuid "retry")
@@ -121,7 +113,6 @@
                   :body         (->> [:status :submission]
                                      (util/select-non-nil-keys filters)
                                      json/write-str)})
->>>>>>> b334c02e
       util/response-body-json))
 
 (defn coercion-tester
