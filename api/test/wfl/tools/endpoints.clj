--- conflicted
+++ resolved
@@ -9,11 +9,7 @@
             [ring.util.http-response :refer [ok]]
             [wfl.auth                :as auth]
             [wfl.environment         :as env]
-<<<<<<< HEAD
-            [wfl.util                :as util :refer [>>>]]))
-=======
             [wfl.util                :as util]))
->>>>>>> ee4fcc76
 
 (defn ^:private wfl-url
   "The WFL server URL to test."
@@ -130,15 +126,9 @@
          (ring/router
           [["/test" {:post {:parameters {:body request-spec}
                             :responses  {200 {:body (or response-spec nil?)}}
-<<<<<<< HEAD
-                            :handler    (>>> :body-params
-                                             (or transform (constantly nil))
-                                             ok)}}]]
-=======
                             :handler    (comp ok
                                               (or transform (constantly nil))
                                               :body-params)}}]]
->>>>>>> ee4fcc76
           {:data {:coercion   reitit.coercion.spec/coercion
                   :middleware [coercion/coerce-exceptions-middleware
                                coercion/coerce-request-middleware
@@ -148,9 +138,6 @@
             (app {:request-method :post
                   :uri            "/test"
                   :body-params    request})]
-<<<<<<< HEAD
-        (is (== 200 status) (pr-str body))))))
-=======
         (is (== 200 status) (pr-str body))))))
 
 (defn get-logging-level
@@ -166,5 +153,4 @@
   (-> (wfl-url "api" "v1" "logging_level")
       (http/post {:headers (auth/get-auth-header)
                   :query-params {:level level}})
-      util/response-body-json))
->>>>>>> ee4fcc76
+      util/response-body-json))