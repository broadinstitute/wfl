(ns wfl.tools.parallel-runner
  (:require [clojure.test :as test]
            [wfl.log :as log])
<<<<<<< HEAD
  (:import (java.io StringWriter)))
=======
  (:import [java.io StringWriter]))
>>>>>>> c3871359

(defn -main
  "Concurrently run tests marked with ^:parallel in NAMESPACES.
  Run tests without ^:parallel sequentially and ignore fixtures.
  Hold output until all tests complete."
  [& namespaces]
  (let [symbols  (map symbol namespaces)
        counters (ref test/*initial-report-counters*)]
    (letfn [(run-test! [a-test]
              (binding [*out*                  (StringWriter.)
                        test/*test-out*        (StringWriter.)
                        test/*report-counters* counters
                        log/*logger*           log/disabled-logger]
                (a-test)
                (str test/*test-out*)))]
      (run! use symbols)
      (let [{parallel true, sequential false}
            (->> symbols
                 (mapcat (comp vals ns-interns the-ns))
                 (filter (comp :test meta))
                 (group-by (comp boolean :parallel meta)))
            futures (doall (map #(future (run-test! %)) parallel))
            results (concat (map run-test! sequential) (map deref futures))]
        (run! println (filter not-empty results))
        (test/do-report (assoc @counters :type :summary))
        (System/exit (if (test/successful? @counters) 0 1))))))<|MERGE_RESOLUTION|>--- conflicted
+++ resolved
@@ -1,11 +1,7 @@
 (ns wfl.tools.parallel-runner
   (:require [clojure.test :as test]
             [wfl.log :as log])
-<<<<<<< HEAD
-  (:import (java.io StringWriter)))
-=======
   (:import [java.io StringWriter]))
->>>>>>> c3871359
 
 (defn -main
   "Concurrently run tests marked with ^:parallel in NAMESPACES.
