(ns wfl.integration.firecloud-test
  (:require [clojure.string        :as str]
            [clojure.test          :refer [deftest is testing]]
            [wfl.service.cromwell  :as cromwell]
            [wfl.service.firecloud :as firecloud]
<<<<<<< HEAD
            [wfl.util              :as util])
  (:import [java.util UUID]))
=======
            [wfl.util              :as util]))
>>>>>>> ca30908a

;; Of the form NAMESPACE/NAME
(def workspace "wfl-dev/Illumina-Genotyping-Array")

(def pipeline "IlluminaGenotypingArray")
;; Of the form NAMESPACE/NAME
(def method-configuration (str "warp-pipelines/" pipeline))

;; An entity is a pair [Type Name]
(def entity ["sample" "NA12878"])
(def entity-set-type (str (first entity) "_set"))

;; A manually-triggered submission and its workflow
(def submission-id "454df415-e349-4929-b8e2-4f56661f0446")
(def workflow-id   "1e7eb23c-88e9-44a4-878f-b08b75112384")

(deftest test-get-submission
  (let [submission (firecloud/get-submission workspace submission-id)]
    (is (= "Done" (:status submission)))
    (let [[workflow & rest] (:workflows submission)]
      (is (empty? rest))
      (is (= workflow-id (:workflowId workflow)))
      (is (#{"Succeeded"} (:status workflow))))))

(deftest test-create-submission
  (util/bracket
   (comp :submissionId #(firecloud/create-submission workspace method-configuration entity))
   #(firecloud/abort-submission workspace %)
   #(let [get-workflows (fn [] (:workflows (firecloud/get-submission workspace %)))
          workflow      (first (get-workflows))]
      (is (= (second entity) (get-in workflow [:workflowEntity :entityName])))
      (is (not (str/blank? (util/poll (comp :status first get-workflows))))))))

(deftest test-create-submissions-for-entity-set
  (testing "Empty entity list throws AssertionError"
    (is (thrown? AssertionError
                 (firecloud/create-submission-for-entity-set workspace
                                                             method-configuration
                                                             []))))
  (doseq [entity-count (range 1 4)]
    (testing (str "Submission with " entity-count " matching entit(ies) yields 1 workflow")
<<<<<<< HEAD
      (let [entity-set-name (str (UUID/randomUUID))]
=======
      (let [entity-set-name (str (random-uuid))]
>>>>>>> ca30908a
        (util/bracket
         (comp :submissionId
               #(firecloud/create-submission-for-entity-set
                 workspace
                 method-configuration
                 (repeat entity-count entity)
                 entity-set-name))
         #((firecloud/abort-submission workspace %)
           (firecloud/delete-entities workspace [[entity-set-type entity-set-name]]))
         #(let [get-workflows     (fn [] (:workflows (firecloud/get-submission workspace %)))
                [workflow & rest] (get-workflows)]
            (is (empty? rest))
            (is (= (second entity) (get-in workflow [:workflowEntity :entityName])))
            (is (not (str/blank? (util/poll (comp :status first get-workflows)))))))))))

(defn ^:private with-entity?
  "Check if entity name is found in HTTP response."
  [name] (fn [response] (= (:name response) name)))

(defn ^:private matches-entity?
  "Check if entity reference [Type Name] matches item from HTTP response."
  [[ref-type ref-name]] (fn [{response-type :entityType response-name :entityName}]
                          (and (= ref-type response-type) (= ref-name response-name))))

(deftest test-import-entity-set
  (doseq [entity-count (range 1 4)]
    (testing (str "Import entity set with " entity-count " matching entit(ies)")
<<<<<<< HEAD
      (let [entity-set-name (str (UUID/randomUUID))]
=======
      (let [entity-set-name (str (random-uuid))]
>>>>>>> ca30908a
        (util/bracket
         #(-> (firecloud/import-entity-set workspace entity-set-name (repeat entity-count entity))
              :body)
         #(firecloud/delete-entities workspace [[% entity-set-name]])
         #(let [[entity-response & rest] (->> (firecloud/list-entities workspace %)
                                              (filter (with-entity? entity-set-name)))
                items (get-in entity-response [:attributes :samples :items])]
            (is (empty? rest))
            (is (= entity-count (count items)))
            (is (every? (matches-entity? entity) items))))))))

(deftest test-describe-workflow-url
  (let [description
        (-> {:path    "pipelines/broad/genotyping/illumina/IlluminaGenotypingArray.wdl"
             :release "IlluminaGenotypingArray_v1.11.0"
             :repo    "warp"}
            cromwell/wdl-map->url
            firecloud/describe-workflow)]
    (is (:valid description))
    (is (empty? (:errors description)))
    (is (= pipeline (:name description)))
    (is (some? (:inputs description)))
    (is (some? (:outputs description)))))

(deftest test-describe-workflow-source
  (let [description (firecloud/describe-workflow
                     (slurp "resources/wdl/copyfile.wdl"))]
    (is (:valid description))
    (is (empty? (:errors description)))
    (is (= "copyfile" (:name description)))
    (is (some? (:inputs description)))
    (is (empty? (:outputs description)))))

(deftest test-get-workflow
  (let [wf        (firecloud/get-workflow workspace submission-id workflow-id)
        wf-status (firecloud/get-workflow workspace submission-id workflow-id "status")]
    (when (:metadataArchiveStatus wf)
      (throw (ex-info "Need to reference a newer unarchived workflow in tests"
                      {:workflow wf})))
    (is (= pipeline (:workflowName wf)))
    (is (= "Succeeded" (:status wf)))
    (is (empty? (:workflowName wf-status))
        "Workflow fetch specifying include-key should have keys restricted")
    (is (= "Succeeded" (:status wf-status)))))

(deftest test-get-workflow-outputs
  (let [outputs (firecloud/get-workflow-outputs workspace submission-id workflow-id)]
    (is (some? (-> outputs :tasks ((keyword pipeline)) :outputs)))))<|MERGE_RESOLUTION|>--- conflicted
+++ resolved
@@ -3,12 +3,7 @@
             [clojure.test          :refer [deftest is testing]]
             [wfl.service.cromwell  :as cromwell]
             [wfl.service.firecloud :as firecloud]
-<<<<<<< HEAD
-            [wfl.util              :as util])
-  (:import [java.util UUID]))
-=======
             [wfl.util              :as util]))
->>>>>>> ca30908a
 
 ;; Of the form NAMESPACE/NAME
 (def workspace "wfl-dev/Illumina-Genotyping-Array")
@@ -50,11 +45,7 @@
                                                              []))))
   (doseq [entity-count (range 1 4)]
     (testing (str "Submission with " entity-count " matching entit(ies) yields 1 workflow")
-<<<<<<< HEAD
-      (let [entity-set-name (str (UUID/randomUUID))]
-=======
       (let [entity-set-name (str (random-uuid))]
->>>>>>> ca30908a
         (util/bracket
          (comp :submissionId
                #(firecloud/create-submission-for-entity-set
@@ -82,11 +73,7 @@
 (deftest test-import-entity-set
   (doseq [entity-count (range 1 4)]
     (testing (str "Import entity set with " entity-count " matching entit(ies)")
-<<<<<<< HEAD
-      (let [entity-set-name (str (UUID/randomUUID))]
-=======
       (let [entity-set-name (str (random-uuid))]
->>>>>>> ca30908a
         (util/bracket
          #(-> (firecloud/import-entity-set workspace entity-set-name (repeat entity-count entity))
               :body)
