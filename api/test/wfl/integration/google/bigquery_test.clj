(ns wfl.integration.google.bigquery-test
  (:require [clojure.test :refer [deftest is]]
            [wfl.service.google.bigquery :as bigquery]))

(def ^:private google-project "broad-jade-dev-data")
(def ^:private dr-dataset "datarepo_zerotest_partition")
(def ^:private dr-view "sample")

(deftest test-list-datasets
  (let [datasets (bigquery/list-datasets google-project)]
    (is (< 0 (count datasets)) "No dataset found!")
    (is (every? #(= (:kind %) "bigquery#dataset") datasets))))

(deftest test-list-tables
  (let [tables (bigquery/list-tables google-project dr-dataset)]
    (is (< 0 (count tables)) "No tables/views found!")
    (is (every? #(= (:kind %) "bigquery#table") tables))))

(deftest test-query-table-sync
<<<<<<< HEAD
  (let [query (format "SELECT * FROM `%s.%s.%s`" google-project dr-dataset dr-view)
        query-result (bigquery/query-sync google-project query)]
    (is (seq (:rows query-result)) "No results found!")))
=======
  (is (->> (format "SELECT * FROM `%s.%s.%s`" google-project dr-dataset dr-view)
           (bigquery/query-sync google-project)
           :rows seq)
      "No results found!"))
>>>>>>> 7847ca6e
<|MERGE_RESOLUTION|>--- conflicted
+++ resolved
@@ -17,13 +17,7 @@
     (is (every? #(= (:kind %) "bigquery#table") tables))))
 
 (deftest test-query-table-sync
-<<<<<<< HEAD
-  (let [query (format "SELECT * FROM `%s.%s.%s`" google-project dr-dataset dr-view)
-        query-result (bigquery/query-sync google-project query)]
-    (is (seq (:rows query-result)) "No results found!")))
-=======
   (is (->> (format "SELECT * FROM `%s.%s.%s`" google-project dr-dataset dr-view)
            (bigquery/query-sync google-project)
            :rows seq)
-      "No results found!"))
->>>>>>> 7847ca6e
+      "No results found!"))