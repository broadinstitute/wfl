--- conflicted
+++ resolved
@@ -6,10 +6,7 @@
             [wfl.service.datarepo        :as datarepo]
             [wfl.service.firecloud       :as firecloud]
             [wfl.service.google.bigquery :as bigquery]
-<<<<<<< HEAD
-=======
             [wfl.service.google.storage  :as gcs]
->>>>>>> c3871359
             [wfl.sink                    :as sink]
             [wfl.tools.datasets          :as datasets]
             [wfl.tools.fixtures          :as fixtures]
@@ -38,17 +35,6 @@
           #(do (util/sleep-seconds 3)
                (let [dataset (datarepo/datasets %)]
                  (is (= % (:id dataset))))))))))
-<<<<<<< HEAD
-
-(defn ^:private replace-urls-with-file-ids
-  [file->fileid object]
-  (letfn [(f [[type value]]
-            (case type
-              "File" (file->fileid value)
-              value))]
-    (workflows/traverse f object)))
-=======
->>>>>>> c3871359
 
 (def ^:private pi (* 4 (Math/atan 1)))
 
@@ -79,21 +65,12 @@
         (let [table-url   (str temp-bucket "table.json")
               workflow-id (UUID/randomUUID)
               dataset     (datarepo/datasets dataset-id)]
-<<<<<<< HEAD
-          (-> (sink/rename-gather-bulk workflow-id
-                                       dataset
-                                       table-name
-                                       outputs
-                                       from-outputs
-                                       temp-bucket)
-=======
           (-> (#'sink/rename-gather-bulk workflow-id
                                          dataset
                                          table-name
                                          outputs
                                          from-outputs
                                          temp-bucket)
->>>>>>> c3871359
               (assoc :ingested (.format (util/utc-now)
                                         workflows/tdr-date-time-formatter))
               (json/write-str :escape-slash false)
