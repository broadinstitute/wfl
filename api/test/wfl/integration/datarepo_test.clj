(ns wfl.integration.datarepo-test
  (:require [clojure.data.json           :as json]
            [clojure.string              :as str]
            [clojure.test                :refer [deftest is testing]]
            [wfl.environment             :as env]
            [wfl.service.datarepo        :as datarepo]
            [wfl.service.firecloud       :as firecloud]
            [wfl.service.google.storage  :as gcs]
            [wfl.service.google.bigquery :as bigquery]
            [wfl.sink                    :as sink]
            [wfl.tools.datasets          :as datasets]
            [wfl.tools.fixtures          :as fixtures]
            [wfl.tools.snapshots         :as snapshots]
            [wfl.tools.resources         :as resources]
            [wfl.tools.workflows         :as workflows]
            [wfl.util                    :as util :refer [>>>]])
  (:import [java.util UUID]))

(def ^:private testing-dataset {:id "4a5d30fe-1f99-42cd-998b-a979885dea00"
                                :name "workflow_launcher_testing_dataset"})
(def ^:private testing-snapshot
  {:id "0ef4bc30-b8a0-4782-b178-e6145b777404"
   :name "workflow_launcher_testing_dataset7561609c9bb54ca6b34a12156dc947c1"})

(deftest test-create-dataset
  ;; To test that your dataset json file is valid, add its path to the list!
  (let [tdr-profile (env/getenv "WFL_TDR_DEFAULT_PROFILE")]
    (doseq [definition ["sarscov2-illumina-full-inputs.json"
                        "sarscov2-illumina-full-outputs.json"
                        "testing-dataset.json"]]
      (testing (str "creating dataset " (util/basename definition))
        (fixtures/with-temporary-dataset
          (datasets/unique-dataset-request tdr-profile definition)
          ;; wait for 3 seconds to avoid random 404 transient issues from TDR
          #(do (util/sleep-seconds 3)
               (let [dataset (datarepo/datasets %)]
                 (is (= % (:id dataset))))))))))

(defn ^:private replace-urls-with-file-ids
  [file->fileid object]
  (letfn [(f [[type value]]
            (case type
              "File" (file->fileid value)
              value))]
    (workflows/traverse f object)))

(def ^:private pi (* 4 (Math/atan 1)))

(def ^:private outputs
  {:outbool   true
   :outfile   "gs://broad-gotc-dev-wfl-datarepo-outputs/test-inputs/external-reprocessing_exome_develop_not-a-real.unmapped.bam"
   :outfloat  pi
   :outint    27
   :outstring "Hello, World!"})

(def ^:private from-outputs
  {:boolean "outbool"
   :fileref "outfile"
   :float   "outfloat"
   :integer "outint"
   :string  "outstring"})

(deftest test-ingest-pipeline-outputs
  (let [dataset-json "testing-dataset.json"
        table-name   "parameters"
        tdr-profile  (env/getenv "WFL_TDR_DEFAULT_PROFILE")]
    (fixtures/with-fixtures
<<<<<<< HEAD
      [(fixtures/with-temporary-cloud-storage-folder fixtures/gcs-test-bucket)
       (fixtures/with-temporary-dataset
         (datasets/unique-dataset-request tdr-profile dataset-json))]
      (fn [[temp dataset]]
        (let [table-url (str temp workflow-id "/table.json")]
          (-> (->> (workflows/get-files [outputs-type outputs])
                   (datasets/ingest-files tdr-profile dataset workflow-id))
              (replace-urls-with-file-ids [outputs-type outputs])
              (sink/rename-gather from-outputs)
=======
      [(fixtures/with-temporary-cloud-storage-folder fixtures/gcs-tdr-test-bucket)
       (fixtures/with-temporary-dataset
         (datasets/unique-dataset-request tdr-profile dataset-json))]
      (fn [[temp-bucket dataset-id]]
        (let [table-url (str temp-bucket "table.json")
              workflow-id (UUID/randomUUID)
              dataset (datarepo/datasets dataset-id)]
          (-> (sink/rename-gather-bulk workflow-id dataset table-name outputs from-outputs temp-bucket)
              (assoc :ingested (.format (util/utc-now) workflows/tdr-date-time-formatter))
>>>>>>> b334c02e
              (json/write-str :escape-slash false)
              (gcs/upload-content table-url))
          (let [{:keys [bad_row_count row_count]}
                (datarepo/poll-job
                 (datarepo/ingest-table dataset-id table-url table-name))]
            (is (= 1 row_count))
<<<<<<< HEAD
            (is (= 0 bad_row_count))))))))
=======
            (is (= 0 bad_row_count))
            (is (seq (:rows (datarepo/query-table dataset table-name)))
                "inputs should have been written to the dataset")))))))
>>>>>>> b334c02e

(deftest test-create-snapshot
  (let [tdr-profile (env/getenv "WFL_TDR_DEFAULT_PROFILE")
        dataset     (datarepo/datasets (:id testing-dataset))
        table       "flowcells"
        row-ids     (-> (datarepo/query-table-between
                         dataset
                         table
                         "run_date"
                         ["2021-04-30T04:00:00" "2021-05-01T04:00:00"]
                         [:datarepo_row_id])
                        :rows
                        flatten)]
    (fixtures/with-temporary-snapshot
      (snapshots/unique-snapshot-request tdr-profile dataset table row-ids)
      #(let [snapshot (datarepo/snapshot %)]
         (is (= % (:id snapshot)))
         (is (str/starts-with? (:name snapshot) (str (:name dataset) "_" table))
             "Snapshot name should start with dataset name and table name")))))

(deftest test-flattened-query-result
  (let [samplesheets (-> (datarepo/snapshot (:id testing-snapshot))
                         (datarepo/query-table "flowcells" [:samplesheet_location])
                         :rows
                         (->> (mapcat first)))]
    (is (every? string? samplesheets) "Nested arrays were not normalized.")))

(defn ^:private table->map-view
  "Create a hash-map 'view' of (adapter for) the BigQuery `table`."
  [{:keys [schema rows] :as _table}]
  (let [make-entry (fn [idx field] [(-> field :name keyword) idx])
        key->index (into {} (map-indexed make-entry (:fields schema)))]
    (map (util/curry #(when-let [idx (key->index %2)] (%1 idx))) rows)))

(defn ^:private maps->table
  "Transform a list of maps into a table with `columns`."
  [maps columns]
  (let [table {:schema {:fields (mapv #(hash-map :name (name %)) columns)}}
        f     #(reduce (fn [row attr] (conj row (% attr))) [] columns)]
    (assoc table :rows (map f maps))))

(defn ^:private make-entity-import-request-tsv
  [from-dataset columns maps]
  (-> (map #(sink/rename-gather % from-dataset) maps)
      (maps->table columns)
      bigquery/dump-table->tsv))

(defn import-table
  "Import the BigQuery `table` into the `entity` in the Terra `workspace`,
   using `from-snapshot` to map column names in `table` to the `columns` in the
   workspace entity. Return the names of the entities imported into `workspace`"
  [table workspace [primary-key & _ :as columns] from-snapshot]
  (let [maps (table->map-view table)]
    (->> (make-entity-import-request-tsv from-snapshot columns maps)
         .getBytes
         (firecloud/import-entities workspace))
    (map #(% primary-key) maps)))

(def ^:private entity-columns
  "Return the columns in the `entity-type`."
  (>>> (juxt :idName :attributeNames)
       #(apply cons %)
       #(mapv keyword %)))

(deftest test-import-snapshot
  (let [dataset-table "flowcells"
        entity        "flowcell"
        from-dataset  (resources/read-resource "entity-from-dataset.edn")
        columns       (-> "pathogen-genomic-surveillance/CDC_Viral_Sequencing_dev"
                          firecloud/list-entity-types :flowcell entity-columns)]
    (fixtures/with-temporary-workspace
      (fn [workspace]
        (let [entities (-> (datarepo/snapshot (:id testing-snapshot))
                           (datarepo/query-table dataset-table)
                           (import-table workspace columns from-dataset))
              names    (->> #(firecloud/list-entities workspace entity)
                            (comp not-empty)
                            util/poll
                            (map :name)
                            set)]
          (is (every? names entities)))))))<|MERGE_RESOLUTION|>--- conflicted
+++ resolved
@@ -65,17 +65,6 @@
         table-name   "parameters"
         tdr-profile  (env/getenv "WFL_TDR_DEFAULT_PROFILE")]
     (fixtures/with-fixtures
-<<<<<<< HEAD
-      [(fixtures/with-temporary-cloud-storage-folder fixtures/gcs-test-bucket)
-       (fixtures/with-temporary-dataset
-         (datasets/unique-dataset-request tdr-profile dataset-json))]
-      (fn [[temp dataset]]
-        (let [table-url (str temp workflow-id "/table.json")]
-          (-> (->> (workflows/get-files [outputs-type outputs])
-                   (datasets/ingest-files tdr-profile dataset workflow-id))
-              (replace-urls-with-file-ids [outputs-type outputs])
-              (sink/rename-gather from-outputs)
-=======
       [(fixtures/with-temporary-cloud-storage-folder fixtures/gcs-tdr-test-bucket)
        (fixtures/with-temporary-dataset
          (datasets/unique-dataset-request tdr-profile dataset-json))]
@@ -85,20 +74,15 @@
               dataset (datarepo/datasets dataset-id)]
           (-> (sink/rename-gather-bulk workflow-id dataset table-name outputs from-outputs temp-bucket)
               (assoc :ingested (.format (util/utc-now) workflows/tdr-date-time-formatter))
->>>>>>> b334c02e
               (json/write-str :escape-slash false)
               (gcs/upload-content table-url))
           (let [{:keys [bad_row_count row_count]}
                 (datarepo/poll-job
                  (datarepo/ingest-table dataset-id table-url table-name))]
             (is (= 1 row_count))
-<<<<<<< HEAD
-            (is (= 0 bad_row_count))))))))
-=======
             (is (= 0 bad_row_count))
             (is (seq (:rows (datarepo/query-table dataset table-name)))
                 "inputs should have been written to the dataset")))))))
->>>>>>> b334c02e
 
 (deftest test-create-snapshot
   (let [tdr-profile (env/getenv "WFL_TDR_DEFAULT_PROFILE")
