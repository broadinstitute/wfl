--- conflicted
+++ resolved
@@ -13,17 +13,6 @@
             [wfl.tools.resources         :as resources]
             [wfl.tools.snapshots         :as snapshots]
             [wfl.tools.workflows         :as workflows]
-<<<<<<< HEAD
-            [wfl.util                    :as util])
-  (:import [java.util UUID]))
-
-(def ^:private testing-dataset {:id   "4a5d30fe-1f99-42cd-998b-a979885dea00"
-                                :name "workflow_launcher_testing_dataset"})
-(def ^:private testing-snapshot
-  {:id "0ef4bc30-b8a0-4782-b178-e6145b777404"
-   :name "workflow_launcher_testing_dataset7561609c9bb54ca6b34a12156dc947c1"})
-
-=======
             [wfl.util                    :as util]))
 
 (def ^:private testing-dataset {:id   "4a5d30fe-1f99-42cd-998b-a979885dea00"
@@ -32,7 +21,6 @@
   {:id "0ef4bc30-b8a0-4782-b178-e6145b777404"
    :name "workflow_launcher_testing_dataset7561609c9bb54ca6b34a12156dc947c1"})
 
->>>>>>> ca30908a
 ;; Add a dataset JSON file to the `definition` list to test its validity
 ;; Wait 3 seconds to avoid random 404 transient issues from TDR.
 ;;
@@ -75,11 +63,7 @@
          (datasets/unique-dataset-request tdr-profile dataset-json))]
       (fn [[temp-bucket dataset-id]]
         (let [table-url        (str temp-bucket "table.json")
-<<<<<<< HEAD
-              workflow-id      (UUID/randomUUID)
-=======
               workflow-id      (random-uuid)
->>>>>>> ca30908a
               dataset          (datarepo/datasets dataset-id)
               [_bucket object] (gcs/parse-gs-url temp-bucket)]
           (-> (#'sink/rename-gather-bulk workflow-id
