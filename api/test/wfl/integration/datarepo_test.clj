--- conflicted
+++ resolved
@@ -16,22 +16,15 @@
             [wfl.util                    :as util])
   (:import [java.util UUID]))
 
-<<<<<<< HEAD
-(def ^:private testing-dataset {:id "4a5d30fe-1f99-42cd-998b-a979885dea00"
-=======
 (def ^:private testing-dataset {:id   "4a5d30fe-1f99-42cd-998b-a979885dea00"
->>>>>>> 8e891630
                                 :name "workflow_launcher_testing_dataset"})
 (def ^:private testing-snapshot
   {:id "0ef4bc30-b8a0-4782-b178-e6145b777404"
    :name "workflow_launcher_testing_dataset7561609c9bb54ca6b34a12156dc947c1"})
 
-<<<<<<< HEAD
-=======
 ;; Add a dataset JSON file to the `definition` list to test its validity
 ;; Wait 3 seconds to avoid random 404 transient issues from TDR.
 ;;
->>>>>>> 8e891630
 (deftest test-create-dataset
   (let [tdr-profile (env/getenv "WFL_TDR_DEFAULT_PROFILE")]
     (doseq [definition ["sarscov2-illumina-full-inputs.json"
@@ -40,10 +33,6 @@
       (testing (str "creating dataset " (util/basename definition))
         (fixtures/with-temporary-dataset
           (datasets/unique-dataset-request tdr-profile definition)
-<<<<<<< HEAD
-          ;; wait for 3 seconds to avoid random 404 transient issues from TDR
-=======
->>>>>>> 8e891630
           #(do (util/sleep-seconds 3)
                (let [dataset (datarepo/datasets %)]
                  (is (= % (:id dataset))))))))))
@@ -64,11 +53,7 @@
    :integer "outint"
    :string  "outstring"})
 
-<<<<<<< HEAD
-(deftest test-ingest-pipeline-outputs-and-snapshot
-=======
 (deftest ^:kaocha/pending test-ingest-pipeline-outputs-and-snapshot
->>>>>>> 8e891630
   (let [dataset-json "testing-dataset.json"
         table-name   "parameters"
         tdr-profile  (env/getenv "WFL_TDR_DEFAULT_PROFILE")]
