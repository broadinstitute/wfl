--- conflicted
+++ resolved
@@ -1,16 +1,8 @@
 (ns wfl.integration.datarepo-test
-<<<<<<< HEAD
-  (:require [clojure.data.json     :as json]
-            [clojure.java.io       :as io]
-            [clojure.test          :refer [deftest is testing]]
-            [wfl.environments     :as env]
-=======
   (:require [clojure.data.json :as json]
             [clojure.java.io :as io]
-            [clojure.string :as str]
             [clojure.test :refer [deftest is testing]]
             [wfl.environments :as env]
->>>>>>> b3cbf8f7
             [wfl.service.datarepo :as datarepo]
             [wfl.service.google.storage :as gcs]
             [wfl.tools.fixtures :refer [with-temporary-cloud-storage-folder]]
@@ -23,41 +15,6 @@
 (def profile "390e7a85-d47f-4531-b612-165fc977d3bd")
 
 (deftest delivery
-<<<<<<< HEAD
-  (with-temporary-gcs-folder uri
-    (testing "delivery succeeds"
-      (let [[bucket object] (gcs/parse-gs-url uri)
-            file-id (UUID/randomUUID)
-            vcf (str file-id ".vcf")
-            table (str file-id ".tabular.json")
-            vcf-url (gcs/gs-url bucket (str object vcf))
-            ingest-file (partial datarepo/file-ingest :debug dataset profile)
-            drsa (get-in env/stuff [:debug :data-repo :service-account])]
-        (letfn [(stage [file content]
-                  (spit file content)
-                  (gcs/upload-file file bucket (str object file))
-                  (gcs/add-object-reader drsa bucket (str object file)))
-                (ingest [path vdest]
-                  (let [job (ingest-file path vdest)]
-                    (:fileId (datarepo/poll-job :debug job))))
-                (cleanup []
-                  (io/delete-file vcf)
-                  (io/delete-file (str vcf ".tbi"))
-                  (io/delete-file table))]
-          (stage vcf "bogus vcf content")
-          (stage (str vcf ".tbi") "bogus index content")
-          (stage table (json/write-str
-                        {:id        object
-                         :vcf       (ingest vcf-url vcf)
-                         :vcf_index (ingest vcf-url (str vcf ".tbi"))}
-                        :escape-slash false))
-          (let [table-url (gcs/gs-url bucket (str object table))
-                job (datarepo/tabular-ingest :debug dataset table-url "sample")
-                {:keys [bad_row_count row_count]} (datarepo/poll-job :debug job)]
-            (is (= 1 row_count))
-            (is (= 0 bad_row_count)))
-          (cleanup))))))
-=======
   (with-temporary-cloud-storage-folder fixtures/gcs-test-bucket
     (fn [url]
       (testing "delivery succeeds"
@@ -91,5 +48,4 @@
                   {:keys [bad_row_count row_count]} (datarepo/poll-job :gotc-dev job)]
               (is (= 1 row_count))
               (is (= 0 bad_row_count)))
-            (cleanup)))))))
->>>>>>> b3cbf8f7
+            (cleanup)))))))