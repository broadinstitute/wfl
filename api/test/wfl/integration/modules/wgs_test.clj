--- conflicted
+++ resolved
@@ -14,12 +14,7 @@
             [wfl.tools.fixtures             :as fixtures]
             [wfl.tools.workloads            :as workloads]
             [wfl.util                       :as util])
-<<<<<<< HEAD
-  (:import [java.util UUID]
-           [java.time OffsetDateTime]))
-=======
   (:import [java.time OffsetDateTime]))
->>>>>>> ca30908a
 
 (use-fixtures :once fixtures/temporary-postgresql-database)
 
@@ -223,10 +218,6 @@
 
 (deftest test-retry-failed-workflows
   (with-redefs-fn
-<<<<<<< HEAD
-    {#'cromwell/submit-workflow              (fn [& _] (UUID/randomUUID))
-=======
     {#'cromwell/submit-workflow              (fn [& _] (random-uuid))
->>>>>>> ca30908a
      #'batch/batch-update-workflow-statuses! (partial mock-batch-update-workflow-statuses! "Failed")}
     #(shared/run-retry-is-not-supported-test! (make-wgs-workload-request))))