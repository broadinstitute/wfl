--- conflicted
+++ resolved
@@ -1,39 +1,19 @@
 (ns wfl.integration.modules.wgs-test
-<<<<<<< HEAD
-  (:require [clojure.test :refer [deftest testing is] :as clj-test]
-            [wfl.service.cromwell :refer [wait-for-workflow-complete submit-workflow]]
-=======
   (:require [clojure.set :refer [rename-keys]]
             [clojure.test :refer [deftest testing is] :as clj-test]
             [wfl.service.cromwell :refer [wait-for-workflow-complete]]
->>>>>>> 3f0a1241
             [wfl.tools.endpoints :as endpoints]
             [wfl.tools.fixtures :as fixtures]
             [wfl.tools.workloads :as workloads]
             [wfl.module.wgs :as wgs]
-<<<<<<< HEAD
-=======
             [wfl.jdbc :as jdbc]
             [wfl.module.all :as all]
             [clojure.string :as str]
->>>>>>> 3f0a1241
             [wfl.util :as util])
   (:import (java.util UUID)))
 
 (clj-test/use-fixtures :once fixtures/temporary-postgresql-database)
 
-<<<<<<< HEAD
-(defn ^:private mock-really-submit-one-workflow
-  [& _]
-  (UUID/randomUUID))
-
-(defn ^:private make-wgs-workload-request
-  []
-  (-> (workloads/wgs-workload-request (UUID/randomUUID))
-      (assoc :creator (:email @endpoints/userinfo))))
-
-(deftest start-wgs-workload!
-=======
 (defn ^:private mock-really-submit-one-workflow [& _]
   (UUID/randomUUID))
 
@@ -43,7 +23,6 @@
     (assoc :creator (:email @endpoints/userinfo))))
 
 (deftest test-start-wgs-workload!
->>>>>>> 3f0a1241
   (with-redefs-fn {#'wgs/really-submit-one-workflow mock-really-submit-one-workflow}
     #(let [workload (-> (make-wgs-workload-request)
                       workloads/create-workload!
@@ -57,43 +36,6 @@
                    "Inputs are not at the top-level"))]
          (run! check-nesting (:workflows workload))))))
 
-<<<<<<< HEAD
-(deftest test-workflow-options
-  (let [option-sequence [:a :a :b]
-        workload-request (-> (make-wgs-workload-request)
-                             (update :items (fn [existing]
-                                              (mapv #(assoc %1 :workflow_options {%2 "some value"})
-                                                    (repeat (first existing)) option-sequence)))
-                             (assoc :workflow_options {:c "some other value"}))
-        submitted-option-counts (atom {})
-        ;; Mock cromwell/submit-workflow, count observed option keys per workflow
-        pretend-submit (fn [_ _ _ _ options _]
-                         (run! #(swap! submitted-option-counts update % (fnil inc 0))
-                               (keys options))
-                         (str (UUID/randomUUID)))]
-    (with-redefs-fn {#'submit-workflow pretend-submit}
-      #(-> workload-request
-           workloads/execute-workload!
-           (as-> workload
-                 (testing "Options in server response"
-                   (is (get-in workload [:workflow_options :c]))
-                   (is (= (count option-sequence)
-                          (count (filter (fn [w] (get-in w [:workflow_options :c])) (:workflows workload)))))
-                   (is (= (count (filter (partial = :a) option-sequence))
-                          (count (filter (fn [w] (get-in w [:workflow_options :a])) (:workflows workload)))))
-                   (is (= (count (filter (partial = :b) option-sequence))
-                          (count (filter (fn [w] (get-in w [:workflow_options :b])) (:workflows workload)))))
-                   (is (workloads/baseline-options-across-workload
-                         (util/make-options (wgs/get-cromwell-wgs-environment (:cromwell workload)))
-                         workload))))))
-    (testing "Options sent to Cromwell"
-      (is (= (count option-sequence)
-             (:c @submitted-option-counts)))
-      (is (= (count (filter (partial = :a) option-sequence))
-             (:a @submitted-option-counts)))
-      (is (= (count (filter (partial = :b) option-sequence))
-             (:b @submitted-option-counts))))))
-=======
 (defn ^:private old-create-wgs-workload! []
   (let [request (make-wgs-workload-request)]
     (jdbc/with-db-transaction [tx (fixtures/testing-db-config)]
@@ -134,5 +76,4 @@
          (workloads/execute-workload!)
          (as-> workload
            (is (:started workload))
-           (run! go! (:workflows workload)))))))
->>>>>>> 3f0a1241
+           (run! go! (:workflows workload)))))))