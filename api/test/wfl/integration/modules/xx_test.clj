(ns wfl.integration.modules.xx-test
  (:require [clojure.test :refer [deftest testing is use-fixtures]]
            [clojure.string                 :as str]
            [wfl.integration.modules.shared :as shared]
            [wfl.module.batch               :as batch]
            [wfl.module.xx                  :as xx]
            [wfl.service.cromwell           :as cromwell]
            [wfl.tools.fixtures             :as fixtures]
            [wfl.tools.workloads            :as workloads]
            [wfl.util                       :as util :refer [absent?]]
            [wfl.jdbc                       :as jdbc])
<<<<<<< HEAD
  (:import [java.time OffsetDateTime]
           [java.util UUID]))
=======
  (:import [java.time OffsetDateTime]))
>>>>>>> ca30908a

(use-fixtures :once fixtures/temporary-postgresql-database)

(defn ^:private make-xx-workload-request []
  (-> (random-uuid)
      workloads/xx-workload-request
      (assoc :creator @workloads/email)))

(defn ^:private mock-submit-workflows [_ _ inputs _ _]
  (map (fn [_] (random-uuid)) inputs))

(deftest test-create-workload!
  (letfn [(verify-workflow [workflow]
            (is (absent? workflow :uuid))
            (is (absent? workflow :status))
            (is (absent? workflow :updated)))
          (go! [workload-request]
            (let [workload (workloads/create-workload! workload-request)]
              (is (:created workload))
              (is (absent? workload :started))
              (is (absent? workload :finished))
              (run! verify-workflow (workloads/workflows workload))))]
    (testing "single-sample workload-request"
      (go! (make-xx-workload-request)))))

(deftest test-create-workload-with-common-inputs
  (let [common-inputs {:bait_set_name      "Geoff"
                       :bait_interval_list "gs://fake-input-bucket/interval-list"}]
    (letfn [(go! [inputs]
              (letfn [(value-equal? [k] (= (k common-inputs) (k inputs)))]
                (is (value-equal? :bait_set_name))
                (is (value-equal? :bait_interval_list))))]
      (run! (comp go! :inputs) (-> (make-xx-workload-request)
                                   (assoc-in [:common :inputs] common-inputs)
                                   workloads/create-workload!
                                   workloads/workflows)))))

(deftest test-start-workload!
  (letfn [(go! [workflow]
            (is (:uuid workflow))
            (is (:status workflow))
            (is (:updated workflow)))]
    (with-redefs-fn {#'cromwell/submit-workflows mock-submit-workflows}
      #(let [workload (-> (make-xx-workload-request)
                          workloads/create-workload!
                          workloads/start-workload!)]
         (is (:started workload))
         (run! go! (workloads/workflows workload))))))

(deftest test-hidden-inputs
  (testing "google_account_vault_path and vault_token_path are not in inputs"
    (letfn [(go! [inputs]
              (is (absent? inputs :vault_token_path))
              (is (absent? inputs :google_account_vault_path)))]
      (->> (make-xx-workload-request)
           workloads/create-workload!
           workloads/workflows
           (run! (comp go! :inputs))))))

(deftest test-create-empty-workload
  (let [workload (->> {:executor @workloads/cromwell-url
                       :output   "gs://broad-gotc-dev-wfl-ptc-test-outputs/xx-test-output/"
                       :pipeline xx/pipeline
                       :project  @workloads/project
                       :creator  @workloads/email}
                      workloads/execute-workload!
                      workloads/update-workload!)]
    (is (:finished workload))))

(deftest test-update-unstarted
  (let [workload (->> (make-xx-workload-request)
                      workloads/create-workload!
                      workloads/update-workload!)]
    (is (nil? (:finished workload)))
    (is (nil? (:submitted workload)))))

(deftest test-submitted-workflow-inputs
  (letfn [(prefixed? [prefix key] (str/starts-with? (str key) (str prefix)))
          (strip-prefix [[k v]]
            [(keyword (util/unprefix (str k) ":ExternalExomeReprocessing."))
             v])
          (verify-workflow-inputs [inputs]
            (is (:supports_common_inputs inputs))
            (is (:supports_inputs inputs))
            (is (:overwritten inputs)))
          (verify-submitted-inputs [_ _ inputs _ _]
            (map
             (fn [in]
               (is (every? #(prefixed? :ExternalExomeReprocessing %) (keys in)))
               (verify-workflow-inputs (into {} (map strip-prefix in)))
               (random-uuid))
             inputs))]
    (with-redefs-fn {#'cromwell/submit-workflows verify-submitted-inputs}
      (fn []
        (->
         (make-xx-workload-request)
         (assoc-in [:common :inputs]
                   {:supports_common_inputs true :overwritten false})
         (update :items
                 (partial map
                          #(update % :inputs
                                   (fn [xs] (merge xs {:supports_inputs true :overwritten true})))))
         workloads/execute-workload!)))))

(deftest test-workflow-options
  (letfn [(verify-workflow-options [options]
            (is (:supports_common_options options))
            (is (:supports_options options))
            (is (:overwritten options)))
          (verify-submitted-options [url _ inputs options _]
            (let [defaults (xx/make-workflow-options url)]
              (verify-workflow-options options)
              (is (= defaults (select-keys options (keys defaults))))
              (map (fn [_] (random-uuid)) inputs)))]
    (with-redefs-fn {#'cromwell/submit-workflows verify-submitted-options}
      (fn []
        (->
         (make-xx-workload-request)
         (assoc-in [:common :options]
                   {:supports_common_options true :overwritten false})
         (update :items
                 (partial map
                          #(assoc % :options {:supports_options true :overwritten true})))
         workloads/execute-workload!
         workloads/workflows
         (->> (map (comp verify-workflow-options :options))))))))

(deftest test-empty-workflow-options
  (letfn [(go! [workflow] (is (absent? workflow :options)))]
    (run! go! (-> (make-xx-workload-request)
                  (assoc-in [:common :options] {})
                  (update :items (partial map #(assoc % :options {})))
                  workloads/create-workload!
                  workloads/workflows))))

(defn mock-batch-update-workflow-statuses!
  [status tx {:keys [items] :as workload}]
  (letfn [(update! [{:keys [id]}]
            (jdbc/update! tx items
                          {:status status :updated (OffsetDateTime/now)}
                          ["id = ?" id]))]
    (run! update! (workloads/workflows workload))))

(deftest test-workload-state-transition
  (with-redefs-fn
    {#'cromwell/submit-workflows             mock-submit-workflows
     #'batch/batch-update-workflow-statuses! (partial mock-batch-update-workflow-statuses! "Succeeded")}
    #(shared/run-workload-state-transition-test! (make-xx-workload-request))))

(deftest test-stop-workload-state-transition
  (shared/run-stop-workload-state-transition-test! (make-xx-workload-request)))

(deftest test-retry-failed-workflows
  (with-redefs-fn
<<<<<<< HEAD
    {#'cromwell/submit-workflow              (fn [& _] (UUID/randomUUID))
=======
    {#'cromwell/submit-workflow              (fn [& _] (random-uuid))
>>>>>>> ca30908a
     #'batch/batch-update-workflow-statuses! (partial mock-batch-update-workflow-statuses! "Failed")}
    #(shared/run-retry-is-not-supported-test! (make-xx-workload-request))))<|MERGE_RESOLUTION|>--- conflicted
+++ resolved
@@ -9,12 +9,7 @@
             [wfl.tools.workloads            :as workloads]
             [wfl.util                       :as util :refer [absent?]]
             [wfl.jdbc                       :as jdbc])
-<<<<<<< HEAD
-  (:import [java.time OffsetDateTime]
-           [java.util UUID]))
-=======
   (:import [java.time OffsetDateTime]))
->>>>>>> ca30908a
 
 (use-fixtures :once fixtures/temporary-postgresql-database)
 
@@ -169,10 +164,6 @@
 
 (deftest test-retry-failed-workflows
   (with-redefs-fn
-<<<<<<< HEAD
-    {#'cromwell/submit-workflow              (fn [& _] (UUID/randomUUID))
-=======
     {#'cromwell/submit-workflow              (fn [& _] (random-uuid))
->>>>>>> ca30908a
      #'batch/batch-update-workflow-statuses! (partial mock-batch-update-workflow-statuses! "Failed")}
     #(shared/run-retry-is-not-supported-test! (make-xx-workload-request))))