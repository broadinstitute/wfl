(ns wfl.integration.modules.sg-test
  (:require [clojure.string                 :as str]
            [clojure.test                   :refer :all]
            [wfl.integration.modules.shared :as shared]
            [wfl.jdbc                       :as jdbc]
            [wfl.module.batch               :as batch]
            [wfl.module.sg                  :as sg]
            [wfl.service.clio               :as clio]
            [wfl.service.cromwell           :as cromwell]
            [wfl.service.google.storage     :as gcs]
            [wfl.tools.fixtures             :as fixtures]
            [wfl.tools.workloads            :as workloads]
            [wfl.util                       :as util :refer [absent?]])
  (:import [java.time OffsetDateTime]
           [java.util UUID]))

(use-fixtures :once fixtures/temporary-postgresql-database)

(def ^:private the-uuids (repeatedly #(str (UUID/randomUUID))))

(defn the-sg-workload-request
  []
  "A request suitable when all external services are mocked."
  {:executor @workloads/cromwell-url
   :output   "gs://broad-gotc-dev-wfl-sg-test-outputs"
   :pipeline "GDCWholeGenomeSomaticSingleSample"
   :project  @workloads/project
   :items
   [{:inputs
     {:base_file_name "NA12878"
      :contamination_vcf
      "gs://gatk-best-practices/somatic-hg38/small_exac_common_3.hg38.vcf.gz"
      :contamination_vcf_index
      "gs://gatk-best-practices/somatic-hg38/small_exac_common_3.hg38.vcf.gz.tbi"
      :cram_ref_fasta
      "gs://gcp-public-data--broad-references/hg38/v0/Homo_sapiens_assembly38.fasta"
      :cram_ref_fasta_index
      "gs://gcp-public-data--broad-references/hg38/v0/Homo_sapiens_assembly38.fasta.fai"
      :dbsnp_vcf
      "gs://broad-gotc-dev-storage/temp_references/gdc/dbsnp_144.hg38.vcf.gz"
      :dbsnp_vcf_index
      "gs://broad-gotc-dev-storage/temp_references/gdc/dbsnp_144.hg38.vcf.gz.tbi"
      :input_cram
      "gs://broad-gotc-dev-wfl-sg-test-inputs/pipeline/G96830/NA12878/v23/NA12878.cram"}}]
   :creator @workloads/email})

(defn mock-submit-workload
  [_ workflows _ _ _ _ _]
  (let [now (OffsetDateTime/now)]
    (letfn [(submit [workflow uuid] (assoc workflow
                                           :status "Submitted"
                                           :updated now
                                           :uuid    uuid))]
      (map submit workflows the-uuids))))

(deftest test-create-workload!
  (letfn [(verify-workflow [workflow]
            (is (absent? workflow :uuid))
            (is (absent? workflow :status))
            (is (absent? workflow :updated)))
          (go! [workload-request]
            (let [workload (workloads/create-workload! workload-request)]
              (is (:created workload))
              (is (absent? workload :started))
              (is (absent? workload :finished))
              (run! verify-workflow (workloads/workflows workload))))]
    (testing "single-sample workload-request"
      (go! (the-sg-workload-request)))))

(deftest test-create-workload-with-common-inputs
  (let [expected {:biobambam_bamtofastq.max_retries 2
                  :ref_pac  "gs://fake-location/GRCh38.d1.vd1.fa.pac"}]
    (letfn [(ok [inputs]
              (is (= expected (select-keys inputs (keys expected)))))]
      (run! ok (-> (the-sg-workload-request)
                   (assoc-in [:common :inputs] expected)
                   workloads/create-workload!
                   workloads/workflows
                   (->> (map :inputs)))))))

(deftest test-start-workload!
  (letfn [(go! [workflow]
            (is (:uuid workflow))
            (is (:status workflow))
            (is (:updated workflow)))]
    (with-redefs-fn {#'batch/submit-workload! mock-submit-workload}
      #(let [workload (-> (the-sg-workload-request)
                          workloads/create-workload!
                          workloads/start-workload!)]
         (is (:started workload))
         (run! go! (workloads/workflows workload))))))

(deftest test-hidden-inputs
  (testing "google_account_vault_path and vault_token_path are not in inputs"
    (letfn [(go! [inputs]
              (is (absent? inputs :vault_token_path))
              (is (absent? inputs :google_account_vault_path)))]
      (->> (the-sg-workload-request)
           workloads/create-workload!
           workloads/workflows
           (run! (comp go! :inputs))))))

(deftest test-submitted-workflow-inputs
  (let [prefix (str sg/pipeline ".")]
    (letfn [(overmap   [m] (-> m
                               (assoc-in [:inputs :overwritten]     true)
                               (assoc-in [:inputs :supports_inputs] true)))
            (unprefix  [k] (keyword (util/unprefix (name k) prefix)))
            (prefixed? [k] (str/starts-with? (name k) prefix))
            (submit [inputs]
              (is (every? prefixed? (keys inputs)))
              (let [in (zipmap (map unprefix (keys inputs)) (vals inputs))]
                (is (:overwritten            in))
                (is (:supports_common_inputs in))
                (is (:supports_inputs        in))
                (UUID/randomUUID)))
            (verify-submitted-inputs [_ _ inputs _ _] (map submit inputs))]
      (with-redefs-fn {#'cromwell/submit-workflows verify-submitted-inputs}
        #(-> (the-sg-workload-request)
             (assoc-in [:common :inputs] {:overwritten            false
                                          :supports_common_inputs true})
             (update :items (partial map overmap))
             workloads/execute-workload!)))))

(deftest test-workflow-options
  (let [{:keys [output] :as request} (the-sg-workload-request)]
    (letfn [(overmap [m] (-> m
                             (assoc-in [:options :overwritten]      true)
                             (assoc-in [:options :supports_options] true)))
            (verify-workflow-options [options]
              (is (:overwritten             options))
              (is (:supports_common_options options))
              (is (:supports_options options)))
            (verify-submitted-options [url _ inputs options _]
              (verify-workflow-options options)
              (let [defaults (sg/make-workflow-options url output)]
                (is (= defaults (select-keys options (keys defaults))))
                (map (fn [_] (UUID/randomUUID)) inputs)))]
      (with-redefs-fn {#'cromwell/submit-workflows verify-submitted-options}
        #(-> request
             (assoc-in [:common :options] {:overwritten             false
                                           :supports_common_options true})
             (update :items (partial map overmap))
             workloads/execute-workload!
             workloads/workflows
             (->> (map (comp verify-workflow-options :options))))))))

(deftest test-empty-workflow-options
  (letfn [(go! [workflow] (is (absent? workflow :options)))
          (empty-options [m] (assoc m :options {}))]
    (run! go! (-> (the-sg-workload-request)
                  (assoc-in [:common :options] {})
                  (update :items (partial map empty-options))
                  workloads/create-workload!
                  workloads/workflows))))

(defn ^:private mock-clio-add-bam-found
  "Fail because a `_clio` BAM record already exists for `_md`"
  [_clio _md]
  (is false))

(defn ^:private mock-clio-add-bam-missing
  "Add a missing `_clio` BAM record with metadata `md`."
  [_clio md]
  (is md)
  (letfn [(ok? [v] (or (integer? v) (and (string? v) (seq v))))]
    (is (every? ok? ((apply juxt clio/add-keys) md))))
  "-MRu7X3zEzoGeFAVSF-J")

(defn ^:private mock-clio-failed
  "Fail when `_clio` called with metadata `_md`."
  [_clio _md]
  (is false))

(defn ^:private mock-clio-query-bam-found
  "Return a `_clio` BAM record with metadata `_md`."
  [_clio {:keys [bam_path] :as _md}]
  [{:bai_path (str/replace bam_path ".bam" ".bai")
    :bam_path bam_path
    :billing_project "hornet-nest"
    :data_type "WGS"
    :document_status "Normal"
    :insert_size_metrics_path
    (str/replace bam_path ".bam" ".insert_size_metrics")
    :location "GCP"
    :notes "Blame tbl for SG test."
    :project "G96830"
    :sample_alias "NA12878"
    :version 23}])

(defn ^:private mock-clio-query-bam-missing
  "Return an empty `_clio` response for query metadata `_md`."
  [_clio _md]
  [])

(defn ^:private mock-clio-query-cram-found
  "Return a `_clio` CRAM record with metadata `_md`."
  [_clio {:keys [cram_path] :as _md}]
  [{:billing_project "hornet-nest"
    :crai_path (str cram_path ".crai")
    :cram_md5 "0cfd2e0890f45e5f836b7a82edb3776b"
    :cram_path cram_path
    :cram_size 19512619343
    :cromwell_id "3586c013-4fbb-4997-a3ec-14a021e50d2d"
    :data_type "WGS"
    :document_status "Normal"
    :insert_size_histogram_path
    (str/replace cram_path ".cram" ".insert_size_histogram.pdf")
    :insert_size_metrics_path
    (str/replace cram_path ".cram" ".insert_size_metrics")
    :location "GCP"
    :notes "Blame tbl for SG test."
    :pipeline_version "f1c7883"
    :project "G96830"
    :readgroup_md5 "a128cbbe435e12a8959199a8bde5541c"
    :regulatory_designation "RESEARCH_ONLY"
    :sample_alias "NA12878"
    :version 23
    :workflow_start_date "2021-01-27T19:33:45.746213-05:00"
    :workspace_name "bike-of-hornets"}])

(defn ^:private mock-cromwell-metadata-failed
  "Return enough metadata for Cromwell workflow `id` to fail."
  [_url id]
  (let [now    (OffsetDateTime/now)]
    {:end    now
     :id     id
     :inputs {:input_cram (str/join "/" ["gs://broad-gotc-test-storage"
                                         "germline_single_sample/wgs"
                                         "plumbing/truth/develop"
                                         "G96830.NA12878"
                                         "NA12878_PLUMBING.cram"])}
     :start        now
     :status       "Failed"
     :submission   now
     :workflowName sg/pipeline}))

(defn ^:private mock-cromwell-metadata-succeeded
  "Return enough metadata for Cromwell workflow `id` to succeed."
  [_url id]
  (let [now    (str (OffsetDateTime/now))
        prefix (str/join "/" ["gs://broad-gotc-dev-wfl-sg-test-outputs"
                              "SOME-UUID"
                              "GDCWholeGenomeSomaticSingleSample"
                              id
                              "call-gatk_applybqsr"
                              "cacheCopy"
                              "NA12878_PLUMBING.aln.mrkdp."])]
    {:end    now
     :id     id
     :inputs {:input_cram (str/join "/" ["gs://broad-gotc-test-storage"
                                         "germline_single_sample/wgs"
                                         "plumbing/truth/develop"
                                         "G96830.NA12878"
                                         "NA12878_PLUMBING.cram"])}
     :outputs
     {:GDCWholeGenomeSomaticSingleSample.bai (str prefix "bai")
      :GDCWholeGenomeSomaticSingleSample.bam (str prefix "bam")
      :GDCWholeGenomeSomaticSingleSample.contamination
      (str prefix "contam.txt")
      :GDCWholeGenomeSomaticSingleSample.insert_size_histogram_pdf
      (str prefix "insert_size_histogram.pdf")
      :GDCWholeGenomeSomaticSingleSample.insert_size_metrics
      (str prefix "insert_size_metrics")}
     :start        now
     :status       "Succeeded"
     :submission   now
     :workflowName sg/pipeline}))

(defn ^:private mock-cromwell-query-failed
  "Update `status` of all workflows to `Failed`."
  [_environment _params]
  (let [{:keys [items]} (the-sg-workload-request)]
    (map (fn [id] {:id id :status "Failed"})
         (take (count items) the-uuids))))

(defn ^:private mock-cromwell-query-succeeded
  "Update `status` of all workflows to `Succeeded`."
  [_environment _params]
  (let [{:keys [items]} (the-sg-workload-request)]
    (map (fn [id] {:id id :status "Succeeded"})
         (take (count items) the-uuids))))

(defn ^:private mock-cromwell-submit-workflows
  [_environment _wdl inputs _options _labels]
  (take (count inputs) the-uuids))

(defn mock-gcs-upload-content-fail
  "Fail when called because nothing should be uploaded."
  [_content _url]
  (is false))

(defn mock-gcs-upload-content
  "Mock uploading `content` to `url`."
  [content url]
  (letfn [(parse [url] (drop-last (str/split url #"/")))
          (tail? [end] (str/ends-with? url end))]
    (let [md  [:outputs :GDCWholeGenomeSomaticSingleSample.contamination]
          ok? (partial = (parse url))
          edn (util/parse-json content)]
      (is (cond (tail? "/clio-bam-record.json")
                (ok? (parse (:bai_path edn)))
                (tail? "/cromwell-metadata.json")
                (ok? (parse (get-in edn md)))
                :else false)))))

(def ^:private bam-suffixes
  "Map Clio BAM record fields to expected file suffixes."
  {:bai_path                 ".bai"
   :bam_path                 ".bam"
   :insert_size_metrics_path ".insert_size_metrics"})

(defn ^:private test-clio-updates
  []
  (let [{:keys [items] :as request} (the-sg-workload-request)]
    (-> request
        workloads/execute-workload!
        workloads/update-workload!
        (as-> workload
              (let [{:keys [finished pipeline]} workload]
                (is finished)
                (is (= sg/pipeline pipeline))
                (is (= (count items) (-> workload workloads/workflows count))))))))

(deftest test-clio-updates-bam-found
  (testing "Clio not updated if outputs already known."
    (with-redefs-fn
      {#'clio/add-bam              mock-clio-add-bam-found
       #'clio/query-bam            mock-clio-query-bam-found
       #'clio/query-cram           mock-clio-query-cram-found
       #'cromwell/metadata         mock-cromwell-metadata-succeeded
       #'cromwell/query            mock-cromwell-query-succeeded
       #'cromwell/submit-workflows mock-cromwell-submit-workflows
       #'gcs/upload-content        mock-gcs-upload-content-fail}
      test-clio-updates)))

(deftest test-clio-updates-bam-missing
  (testing "Clio updated after workflows finish."
    (with-redefs-fn
      {#'clio/add-bam              mock-clio-add-bam-missing
       #'clio/query-bam            mock-clio-query-bam-missing
       #'clio/query-cram           mock-clio-query-cram-found
       #'cromwell/metadata         mock-cromwell-metadata-succeeded
       #'cromwell/query            mock-cromwell-query-succeeded
       #'cromwell/submit-workflows mock-cromwell-submit-workflows
       #'gcs/upload-content        mock-gcs-upload-content}
      test-clio-updates)))

(deftest test-clio-updates-cromwell-failed
  (testing "Clio not updated after workflows fail."
    (with-redefs-fn
      {#'clio/add-bam              mock-clio-failed
       #'clio/query-bam            mock-clio-failed
       #'clio/query-cram           mock-clio-failed
       #'cromwell/metadata         mock-cromwell-metadata-failed
       #'cromwell/query            mock-cromwell-query-failed
       #'cromwell/submit-workflows mock-cromwell-submit-workflows
       #'gcs/upload-content        mock-gcs-upload-content-fail}
      test-clio-updates)))

(defn workflow-postcheck
  [output {:keys [uuid] :as _workflow}]
  (let [md (cromwell/metadata @workloads/cromwell-url uuid)
        bam (get-in md [:outputs :GDCWholeGenomeSomaticSingleSample.bam])
        bam_path (sg/final_workflow_outputs_dir_hack output bam)]
    (is (seq (clio/query-bam @workloads/clio-url {:bam_path bam_path})))))

(defmethod workloads/postcheck sg/pipeline postcheck-sg-workload
  [{:keys [output] :as workload}]
  (run! (partial workflow-postcheck output) (workloads/workflows workload)))

(defn ^:private mock-batch-update-workflow-statuses!
  [tx {:keys [items] :as workload}]
  (letfn [(update! [{:keys [id]}]
            (jdbc/update! tx items
                          {:status "Succeeded" :updated (OffsetDateTime/now)}
                          ["id = ?" id]))]
    (run! update! (wfl.api.workloads/workflows tx workload))))

(deftest test-workload-state-transition
  (let [count           (atom 0)
<<<<<<< HEAD
        increment-count (fn [_] (swap! count inc))]
    (with-redefs-fn
      {#'cromwell/submit-workflows                mock-cromwell-submit-workflows
       #'postgres/batch-update-workflow-statuses! mock-batch-update-workflow-statuses!
       #'sg/register-workload-in-clio             increment-count}
=======
        increment-count (fn [& _] (swap! count inc))]
    (with-redefs-fn
      {#'cromwell/submit-workflows             mock-cromwell-submit-workflows
       #'batch/batch-update-workflow-statuses! mock-batch-update-workflow-statuses!
       #'sg/register-workload-in-clio          increment-count}
>>>>>>> ef3e65ec
      #(shared/run-workload-state-transition-test! (the-sg-workload-request)))
    (is (== 1 @count) "Clio was updated more than once")))

(deftest test-stop-workload-state-transition
  (shared/run-stop-workload-state-transition-test! (the-sg-workload-request)))<|MERGE_RESOLUTION|>--- conflicted
+++ resolved
@@ -379,19 +379,11 @@
 
 (deftest test-workload-state-transition
   (let [count           (atom 0)
-<<<<<<< HEAD
-        increment-count (fn [_] (swap! count inc))]
-    (with-redefs-fn
-      {#'cromwell/submit-workflows                mock-cromwell-submit-workflows
-       #'postgres/batch-update-workflow-statuses! mock-batch-update-workflow-statuses!
-       #'sg/register-workload-in-clio             increment-count}
-=======
         increment-count (fn [& _] (swap! count inc))]
     (with-redefs-fn
       {#'cromwell/submit-workflows             mock-cromwell-submit-workflows
        #'batch/batch-update-workflow-statuses! mock-batch-update-workflow-statuses!
        #'sg/register-workload-in-clio          increment-count}
->>>>>>> ef3e65ec
       #(shared/run-workload-state-transition-test! (the-sg-workload-request)))
     (is (== 1 @count) "Clio was updated more than once")))
 
