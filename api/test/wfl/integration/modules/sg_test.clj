(ns wfl.integration.modules.sg-test
  (:require [clojure.test                   :refer [deftest is testing
                                                    use-fixtures]]
            [clojure.string                 :as str]
            [wfl.api.workloads]             ; for mocking
            [wfl.integration.modules.shared :as shared]
            [wfl.jdbc                       :as jdbc]
            [wfl.module.batch               :as batch]
            [wfl.module.sg                  :as sg]
            [wfl.service.clio               :as clio]
            [wfl.service.cromwell           :as cromwell]
            [wfl.service.google.storage     :as gcs]
            [wfl.tools.fixtures             :as fixtures]
            [wfl.tools.workloads            :as workloads]
            [wfl.util                       :as util :refer [absent?]])
  (:import [java.time OffsetDateTime]
           [java.util UUID]))

(use-fixtures :once fixtures/temporary-postgresql-database)

(def ^:private the-uuids (repeatedly #(str (UUID/randomUUID))))

(defn the-sg-workload-request
  "A request suitable when all external services are mocked."
  []
  {:executor @workloads/cromwell-url
   :output   "gs://broad-gotc-dev-wfl-sg-test-outputs"
   :pipeline "GDCWholeGenomeSomaticSingleSample"
   :project  @workloads/project
   :items
   [{:inputs
     {:base_file_name "NA12878"
      :contamination_vcf
      "gs://gatk-best-practices/somatic-hg38/small_exac_common_3.hg38.vcf.gz"
      :contamination_vcf_index
      "gs://gatk-best-practices/somatic-hg38/small_exac_common_3.hg38.vcf.gz.tbi"
      :cram_ref_fasta
      "gs://gcp-public-data--broad-references/hg38/v0/Homo_sapiens_assembly38.fasta"
      :cram_ref_fasta_index
      "gs://gcp-public-data--broad-references/hg38/v0/Homo_sapiens_assembly38.fasta.fai"
      :dbsnp_vcf
      "gs://broad-gotc-dev-storage/temp_references/gdc/dbsnp_144.hg38.vcf.gz"
      :dbsnp_vcf_index
      "gs://broad-gotc-dev-storage/temp_references/gdc/dbsnp_144.hg38.vcf.gz.tbi"
      :input_cram
      "gs://broad-gotc-dev-wfl-sg-test-inputs/pipeline/G96830/NA12878/v23/NA12878.cram"}}]
   :creator @workloads/email})

(defn mock-submit-workload
  [_ workflows _ _ _ _ _]
  (let [now (OffsetDateTime/now)]
    (letfn [(submit [workflow uuid] (assoc workflow
                                           :status "Submitted"
                                           :updated now
                                           :uuid    uuid))]
      (map submit workflows the-uuids))))

(deftest test-create-workload!
  (letfn [(verify-workflow [workflow]
            (is (absent? workflow :uuid))
            (is (absent? workflow :status))
            (is (absent? workflow :updated)))
          (go! [workload-request]
            (let [workload (workloads/create-workload! workload-request)]
              (is (:created workload))
              (is (absent? workload :started))
              (is (absent? workload :finished))
              (run! verify-workflow (workloads/workflows workload))))]
    (testing "single-sample workload-request"
      (go! (the-sg-workload-request)))))

(deftest test-create-workload-with-common-inputs
  (let [expected {:biobambam_bamtofastq.max_retries 2
                  :ref_pac  "gs://fake-location/GRCh38.d1.vd1.fa.pac"}]
    (letfn [(ok [inputs]
              (is (= expected (select-keys inputs (keys expected)))))]
      (run! ok (-> (the-sg-workload-request)
                   (assoc-in [:common :inputs] expected)
                   workloads/create-workload!
                   workloads/workflows
                   (->> (map :inputs)))))))

(deftest test-start-workload!
  (letfn [(go! [workflow]
            (is (:uuid workflow))
            (is (:status workflow))
            (is (:updated workflow)))]
<<<<<<< HEAD
    (with-redefs-fn {#'batch/submit-workload! mock-submit-workload}
      #(let [workload (-> (the-sg-workload-request)
                          workloads/create-workload!
                          workloads/start-workload!)]
         (is (:started workload))
         (run! go! (workloads/workflows workload))))))
=======
    (with-redefs [batch/submit-workload! mock-submit-workload]
      (let [workload (-> (the-sg-workload-request)
                         workloads/create-workload!
                         workloads/start-workload!)]
        (is (:started workload))
        (run! go! (workloads/workflows workload))))))
>>>>>>> b5601a3f

(deftest test-hidden-inputs
  (testing "google_account_vault_path and vault_token_path are not in inputs"
    (letfn [(go! [inputs]
              (is (absent? inputs :vault_token_path))
              (is (absent? inputs :google_account_vault_path)))]
      (->> (the-sg-workload-request)
           workloads/create-workload!
           workloads/workflows
           (run! (comp go! :inputs))))))

(deftest test-submitted-workflow-inputs
  (let [prefix (str sg/pipeline ".")]
    (letfn [(overmap   [m] (-> m
                               (assoc-in [:inputs :overwritten]     true)
                               (assoc-in [:inputs :supports_inputs] true)))
            (unprefix  [k] (keyword (util/unprefix (name k) prefix)))
            (prefixed? [k] (str/starts-with? (name k) prefix))
            (submit [inputs]
              (is (every? prefixed? (keys inputs)))
              (let [in (zipmap (map unprefix (keys inputs)) (vals inputs))]
                (is (:overwritten            in))
                (is (:supports_common_inputs in))
                (is (:supports_inputs        in))
                (UUID/randomUUID)))
            (verify-submitted-inputs [_ _ inputs _ _] (map submit inputs))]
      (with-redefs [cromwell/submit-workflows verify-submitted-inputs]
        (-> (the-sg-workload-request)
            (assoc-in [:common :inputs] {:overwritten            false
                                         :supports_common_inputs true})
            (update :items (partial map overmap))
            workloads/execute-workload!)))))

(deftest test-workflow-options
  (let [{:keys [output] :as request} (the-sg-workload-request)]
    (letfn [(overmap [m] (-> m
                             (assoc-in [:options :overwritten]      true)
                             (assoc-in [:options :supports_options] true)))
            (verify-workflow-options [options]
              (is (:overwritten             options))
              (is (:supports_common_options options))
              (is (:supports_options options)))
            (verify-submitted-options [url _ inputs options _]
              (verify-workflow-options options)
              (let [defaults (sg/make-workflow-options url output)]
                (is (= defaults (select-keys options (keys defaults))))
                (map (fn [_] (UUID/randomUUID)) inputs)))]
<<<<<<< HEAD
      (with-redefs-fn {#'cromwell/submit-workflows verify-submitted-options}
        #(-> request
             (assoc-in [:common :options] {:overwritten             false
                                           :supports_common_options true})
             (update :items (partial map overmap))
             workloads/execute-workload!
             workloads/workflows
             (->> (map (comp verify-workflow-options :options))))))))
=======
      (with-redefs [cromwell/submit-workflows verify-submitted-options]
        (-> request
            (assoc-in [:common :options] {:overwritten             false
                                          :supports_common_options true})
            (update :items (partial map overmap))
            workloads/execute-workload!
            workloads/workflows
            (->> (map (comp verify-workflow-options :options))))))))
>>>>>>> b5601a3f

(deftest test-empty-workflow-options
  (letfn [(go! [workflow] (is (absent? workflow :options)))
          (empty-options [m] (assoc m :options {}))]
    (run! go! (-> (the-sg-workload-request)
                  (assoc-in [:common :options] {})
                  (update :items (partial map empty-options))
                  workloads/create-workload!
                  workloads/workflows))))

(defn ^:private mock-clio-add-bam-found
  "Fail because a `_clio` BAM record already exists for `_md`"
  [_clio _md]
  (is false))

(defn ^:private mock-clio-add-bam-missing
  "Add a missing `_clio` BAM record with metadata `md`."
  [_clio md]
  (is md)
  (letfn [(ok? [v] (or (integer? v) (and (string? v) (seq v))))]
    (is (every? ok? ((apply juxt clio/add-keys) md))))
  "-Is-A-Clio-Record-Id")

(defn ^:private mock-clio-failed
  "Fail when `_clio` called with metadata `_md`."
  [_clio _md]
  (is false))

(defn ^:private mock-clio-query-bam-found
  "Return a `_clio` BAM record with metadata `_md`."
  [_clio {:keys [bam_path] :as _md}]
  [{:bai_path (str/replace bam_path ".bam" ".bai")
    :bam_path bam_path
    :billing_project "hornet-nest"
    :data_type "WGS"
    :document_status "Normal"
    :insert_size_metrics_path
    (str/replace bam_path ".bam" ".insert_size_metrics")
    :location "GCP"
    :notes "Blame tbl for SG test."
    :project "G96830"
    :sample_alias "NA12878"
    :version 23}])

(defn ^:private mock-clio-query-bam-missing
  "Return an empty `_clio` response for query metadata `_md`."
  [_clio _md]
  [])

(defn ^:private mock-clio-query-cram-found
  "Return a `_clio` CRAM record with metadata `_md`."
  [_clio {:keys [cram_path] :as _md}]
  [{:billing_project "hornet-nest"
    :crai_path (str cram_path ".crai")
    :cram_md5 "0cfd2e0890f45e5f836b7a82edb3776b"
    :cram_path cram_path
    :cram_size 19512619343
    :cromwell_id "3586c013-4fbb-4997-a3ec-14a021e50d2d"
    :data_type "WGS"
    :document_status "Normal"
    :insert_size_histogram_path
    (str/replace cram_path ".cram" ".insert_size_histogram.pdf")
    :insert_size_metrics_path
    (str/replace cram_path ".cram" ".insert_size_metrics")
    :location "GCP"
    :notes "Blame tbl for SG test."
    :pipeline_version "f1c7883"
    :project "G96830"
    :readgroup_md5 "a128cbbe435e12a8959199a8bde5541c"
    :regulatory_designation "RESEARCH_ONLY"
    :sample_alias "NA12878"
    :version 23
    :workflow_start_date "2021-01-27T19:33:45.746213-05:00"
    :workspace_name "bike-of-hornets"}])

(defn ^:private mock-cromwell-metadata-failed
  "Return enough metadata for Cromwell workflow `id` to fail."
  [_url id]
  (let [now    (OffsetDateTime/now)]
    {:end    now
     :id     id
     :inputs {:input_cram (str/join "/" ["gs://broad-gotc-test-storage"
                                         "germline_single_sample/wgs"
                                         "plumbing/truth/develop"
                                         "G96830.NA12878"
                                         "NA12878_PLUMBING.cram"])}
     :start        now
     :status       "Failed"
     :submission   now
     :workflowName sg/pipeline}))

(defn ^:private mock-cromwell-metadata-succeeded
  "Return enough metadata for Cromwell workflow `id` to succeed."
  [_url id]
  (let [now    (str (OffsetDateTime/now))
        prefix (str/join "/" ["gs://broad-gotc-dev-wfl-sg-test-outputs"
                              "SOME-UUID"
                              "GDCWholeGenomeSomaticSingleSample"
                              id
                              "call-gatk_applybqsr"
                              "cacheCopy"
                              "NA12878_PLUMBING.aln.mrkdp."])]
    {:end    now
     :id     id
     :inputs {:input_cram (str/join "/" ["gs://broad-gotc-test-storage"
                                         "germline_single_sample/wgs"
                                         "plumbing/truth/develop"
                                         "G96830.NA12878"
                                         "NA12878_PLUMBING.cram"])}
     :outputs
     {:GDCWholeGenomeSomaticSingleSample.bai (str prefix "bai")
      :GDCWholeGenomeSomaticSingleSample.bam (str prefix "bam")
      :GDCWholeGenomeSomaticSingleSample.contamination
      (str prefix "contam.txt")
      :GDCWholeGenomeSomaticSingleSample.insert_size_histogram_pdf
      (str prefix "insert_size_histogram.pdf")
      :GDCWholeGenomeSomaticSingleSample.insert_size_metrics
      (str prefix "insert_size_metrics")}
     :start        now
     :status       "Succeeded"
     :submission   now
     :workflowName sg/pipeline}))

(defn ^:private mock-cromwell-query-failed
  "Update `status` of all workflows to `Failed`."
  [_environment _params]
  (let [{:keys [items]} (the-sg-workload-request)]
    (map (fn [id] {:id id :status "Failed"})
         (take (count items) the-uuids))))

(defn ^:private mock-cromwell-query-succeeded
  "Update `status` of all workflows to `Succeeded`."
  [_environment _params]
  (let [{:keys [items]} (the-sg-workload-request)]
    (map (fn [id] {:id id :status "Succeeded"})
         (take (count items) the-uuids))))

(defn ^:private mock-cromwell-submit-workflows
  [_environment _wdl inputs _options _labels]
  (take (count inputs) the-uuids))

(defn mock-gcs-upload-content-fail
  "Fail when called because nothing should be uploaded."
  [_content _url]
  (is false))

(defn mock-gcs-upload-content
  "Mock uploading `content` to `url`."
  [content url]
  (letfn [(parse [url] (drop-last (str/split url #"/")))
          (tail? [end] (str/ends-with? url end))]
    (let [md  [:outputs :GDCWholeGenomeSomaticSingleSample.contamination]
          ok? (partial = (parse url))
          edn (util/parse-json content)]
      (is (cond (tail? "/clio-bam-record.json")
                (ok? (parse (:bai_path edn)))
                (tail? "/cromwell-metadata.json")
                (ok? (parse (get-in edn md)))
                :else false)))))

(defn ^:private test-clio-updates
  "Assert that Clio is updated correctly."
  []
  (let [{:keys [items] :as request} (the-sg-workload-request)]
    (-> request
        workloads/execute-workload!
        workloads/update-workload!
        (as-> workload
              (let [{:keys [finished pipeline]} workload]
                (is finished)
                (is (= sg/pipeline pipeline))
                (is (= (count items)
                       (-> workload workloads/workflows count))))))))
<<<<<<< HEAD
=======

(defn ^:private mock-add-bam-suggest-force=true
  "Throw rejecting the `_md` update to `_clio` and suggesting force=true."
  [_clio {:keys [bam_path version] :as _md}]
  (if (= 23 version)
    (let [adding  (str/join \space   ["Adding this document will overwrite"
                                      "the following existing metadata:"])
          field   "Field: Chain(Left(bam_path)),"
          oldval  "Old value: \"gs://bam/oldval.bam\","
          newval  (format "New value: \"%s\"." bam_path)
          force   "Use 'force=true' to overwrite the existing data."
          message (str/join \space   [field oldval newval force])
          body    (str/join \newline [adding message])]
      (throw (ex-info "clj-http: status 400" {:body          body
                                              :reason-phrase "Bad Request"
                                              :status        400})))
    (is (= 24 version) "-Is-A-Clio-Record-Id")))

(defn ^:private mock-add-bam-throw-something-else
  "Throw on the `_md` update to `_clio` without suggesting force=true."
  [_clio _md]
  (throw (ex-info "clj-http: status 500" {:body          "You goofed!"
                                          :reason-phrase "Blame tbl."
                                          :status        500})))

(deftest test-handle-add-bam-force=true
  (testing "Retry add-bam when Clio suggests force=true."
    (with-redefs [clio/add-bam              mock-add-bam-suggest-force=true
                  clio/query-bam            mock-clio-query-bam-missing
                  clio/query-cram           mock-clio-query-cram-found
                  cromwell/metadata         mock-cromwell-metadata-succeeded
                  cromwell/query            mock-cromwell-query-succeeded
                  cromwell/submit-workflows mock-cromwell-submit-workflows
                  gcs/upload-content        mock-gcs-upload-content]
      (test-clio-updates)))
  (testing "Do not retry when Clio rejects add-bam for another reason."
    (with-redefs [clio/add-bam              mock-add-bam-throw-something-else
                  clio/query-bam            mock-clio-query-bam-missing
                  clio/query-cram           mock-clio-query-cram-found
                  cromwell/metadata         mock-cromwell-metadata-succeeded
                  cromwell/query            mock-cromwell-query-succeeded
                  cromwell/submit-workflows mock-cromwell-submit-workflows
                  gcs/upload-content        mock-gcs-upload-content]
      (is (thrown-with-msg? Exception #"clj-http: status 500" (test-clio-updates))))))
>>>>>>> b5601a3f

(deftest test-clio-updates-bam-found
  (testing "Clio not updated if outputs already known."
    (with-redefs [clio/add-bam              mock-clio-add-bam-found
                  clio/query-bam            mock-clio-query-bam-found
                  clio/query-cram           mock-clio-query-cram-found
                  cromwell/metadata         mock-cromwell-metadata-succeeded
                  cromwell/query            mock-cromwell-query-succeeded
                  cromwell/submit-workflows mock-cromwell-submit-workflows
                  gcs/upload-content        mock-gcs-upload-content-fail]
      (test-clio-updates))))

(deftest test-clio-updates-bam-missing
  (testing "Clio updated after workflows finish."
    (with-redefs [clio/add-bam              mock-clio-add-bam-missing
                  clio/query-bam            mock-clio-query-bam-missing
                  clio/query-cram           mock-clio-query-cram-found
                  cromwell/metadata         mock-cromwell-metadata-succeeded
                  cromwell/query            mock-cromwell-query-succeeded
                  cromwell/submit-workflows mock-cromwell-submit-workflows
                  gcs/upload-content        mock-gcs-upload-content]
      (test-clio-updates))))

(deftest test-clio-updates-cromwell-failed
  (testing "Clio not updated after workflows fail."
    (with-redefs [clio/add-bam              mock-clio-failed
                  clio/query-bam            mock-clio-failed
                  clio/query-cram           mock-clio-failed
                  cromwell/metadata         mock-cromwell-metadata-failed
                  cromwell/query            mock-cromwell-query-failed
                  cromwell/submit-workflows mock-cromwell-submit-workflows
                  gcs/upload-content        mock-gcs-upload-content-fail]
      (test-clio-updates))))

(defn workflow-postcheck
  [output {:keys [uuid] :as _workflow}]
  (let [md (cromwell/metadata @workloads/cromwell-url uuid)
        bam (get-in md [:outputs :GDCWholeGenomeSomaticSingleSample.bam])
        bam_path (#'sg/final_workflow_outputs_dir_hack output bam)]
    (is (seq (clio/query-bam @workloads/clio-url {:bam_path bam_path})))))

(defmethod workloads/postcheck sg/pipeline postcheck-sg-workload
  [{:keys [output] :as workload}]
  (run! (partial workflow-postcheck output) (workloads/workflows workload)))

(defn ^:private mock-batch-update-workflow-statuses!
  [status tx {:keys [items] :as workload}]
  (letfn [(update! [{:keys [id]}]
            (jdbc/update! tx items
                          {:status status :updated (OffsetDateTime/now)}
                          ["id = ?" id]))]
    (run! update! (wfl.api.workloads/workflows tx workload))))

(deftest test-workload-state-transition
<<<<<<< HEAD
  (let [count           (atom 0)
        increment-count (fn [& _] (swap! count inc))]
    (with-redefs-fn
      {#'cromwell/submit-workflows             mock-cromwell-submit-workflows
       #'batch/batch-update-workflow-statuses! (partial mock-batch-update-workflow-statuses! "Succeeded")
       #'sg/register-workload-in-clio          increment-count}
      #(shared/run-workload-state-transition-test! (the-sg-workload-request)))
=======
  (let [count     (atom 0)
        increment (fn [& _] (swap! count inc))
        succeed   (partial mock-batch-update-workflow-statuses! "Succeeded")]
    (with-redefs
     [cromwell/submit-workflows             mock-cromwell-submit-workflows
      batch/batch-update-workflow-statuses! succeed
      sg/register-workload-in-clio          increment]
      (shared/run-workload-state-transition-test! (the-sg-workload-request)))
>>>>>>> b5601a3f
    (is (== 1 @count) "Clio was updated more than once")))

(deftest test-stop-workload-state-transition
  (shared/run-stop-workload-state-transition-test! (the-sg-workload-request)))

(deftest test-retry-workflows-supported
<<<<<<< HEAD
  (with-redefs-fn
    {#'cromwell/submit-workflows             mock-cromwell-submit-workflows
     #'batch/batch-update-workflow-statuses! (partial mock-batch-update-workflow-statuses! "Failed")}
    #(shared/run-workload-state-transition-test! (the-sg-workload-request))))
=======
  (let [fail (partial mock-batch-update-workflow-statuses! "Failed")]
    (with-redefs
     [cromwell/submit-workflows             mock-cromwell-submit-workflows
      batch/batch-update-workflow-statuses! fail]
      (shared/run-workload-state-transition-test! (the-sg-workload-request)))))
>>>>>>> b5601a3f
<|MERGE_RESOLUTION|>--- conflicted
+++ resolved
@@ -85,21 +85,12 @@
             (is (:uuid workflow))
             (is (:status workflow))
             (is (:updated workflow)))]
-<<<<<<< HEAD
-    (with-redefs-fn {#'batch/submit-workload! mock-submit-workload}
-      #(let [workload (-> (the-sg-workload-request)
-                          workloads/create-workload!
-                          workloads/start-workload!)]
-         (is (:started workload))
-         (run! go! (workloads/workflows workload))))))
-=======
     (with-redefs [batch/submit-workload! mock-submit-workload]
       (let [workload (-> (the-sg-workload-request)
                          workloads/create-workload!
                          workloads/start-workload!)]
         (is (:started workload))
         (run! go! (workloads/workflows workload))))))
->>>>>>> b5601a3f
 
 (deftest test-hidden-inputs
   (testing "google_account_vault_path and vault_token_path are not in inputs"
@@ -147,16 +138,6 @@
               (let [defaults (sg/make-workflow-options url output)]
                 (is (= defaults (select-keys options (keys defaults))))
                 (map (fn [_] (UUID/randomUUID)) inputs)))]
-<<<<<<< HEAD
-      (with-redefs-fn {#'cromwell/submit-workflows verify-submitted-options}
-        #(-> request
-             (assoc-in [:common :options] {:overwritten             false
-                                           :supports_common_options true})
-             (update :items (partial map overmap))
-             workloads/execute-workload!
-             workloads/workflows
-             (->> (map (comp verify-workflow-options :options))))))))
-=======
       (with-redefs [cromwell/submit-workflows verify-submitted-options]
         (-> request
             (assoc-in [:common :options] {:overwritten             false
@@ -165,7 +146,6 @@
             workloads/execute-workload!
             workloads/workflows
             (->> (map (comp verify-workflow-options :options))))))))
->>>>>>> b5601a3f
 
 (deftest test-empty-workflow-options
   (letfn [(go! [workflow] (is (absent? workflow :options)))
@@ -339,8 +319,6 @@
                 (is (= sg/pipeline pipeline))
                 (is (= (count items)
                        (-> workload workloads/workflows count))))))))
-<<<<<<< HEAD
-=======
 
 (defn ^:private mock-add-bam-suggest-force=true
   "Throw rejecting the `_md` update to `_clio` and suggesting force=true."
@@ -385,7 +363,6 @@
                   cromwell/submit-workflows mock-cromwell-submit-workflows
                   gcs/upload-content        mock-gcs-upload-content]
       (is (thrown-with-msg? Exception #"clj-http: status 500" (test-clio-updates))))))
->>>>>>> b5601a3f
 
 (deftest test-clio-updates-bam-found
   (testing "Clio not updated if outputs already known."
@@ -440,15 +417,6 @@
     (run! update! (wfl.api.workloads/workflows tx workload))))
 
 (deftest test-workload-state-transition
-<<<<<<< HEAD
-  (let [count           (atom 0)
-        increment-count (fn [& _] (swap! count inc))]
-    (with-redefs-fn
-      {#'cromwell/submit-workflows             mock-cromwell-submit-workflows
-       #'batch/batch-update-workflow-statuses! (partial mock-batch-update-workflow-statuses! "Succeeded")
-       #'sg/register-workload-in-clio          increment-count}
-      #(shared/run-workload-state-transition-test! (the-sg-workload-request)))
-=======
   (let [count     (atom 0)
         increment (fn [& _] (swap! count inc))
         succeed   (partial mock-batch-update-workflow-statuses! "Succeeded")]
@@ -457,22 +425,14 @@
       batch/batch-update-workflow-statuses! succeed
       sg/register-workload-in-clio          increment]
       (shared/run-workload-state-transition-test! (the-sg-workload-request)))
->>>>>>> b5601a3f
     (is (== 1 @count) "Clio was updated more than once")))
 
 (deftest test-stop-workload-state-transition
   (shared/run-stop-workload-state-transition-test! (the-sg-workload-request)))
 
 (deftest test-retry-workflows-supported
-<<<<<<< HEAD
-  (with-redefs-fn
-    {#'cromwell/submit-workflows             mock-cromwell-submit-workflows
-     #'batch/batch-update-workflow-statuses! (partial mock-batch-update-workflow-statuses! "Failed")}
-    #(shared/run-workload-state-transition-test! (the-sg-workload-request))))
-=======
   (let [fail (partial mock-batch-update-workflow-statuses! "Failed")]
     (with-redefs
      [cromwell/submit-workflows             mock-cromwell-submit-workflows
       batch/batch-update-workflow-statuses! fail]
-      (shared/run-workload-state-transition-test! (the-sg-workload-request)))))
->>>>>>> b5601a3f
+      (shared/run-workload-state-transition-test! (the-sg-workload-request)))))