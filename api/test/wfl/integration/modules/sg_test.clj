--- conflicted
+++ resolved
@@ -13,16 +13,6 @@
             [wfl.tools.fixtures             :as fixtures]
             [wfl.tools.workloads            :as workloads]
             [wfl.util                       :as util :refer [absent?]])
-<<<<<<< HEAD
-  (:import [java.time OffsetDateTime]
-           [java.util UUID]))
-
-(use-fixtures :once fixtures/temporary-postgresql-database)
-
-(def ^:private the-uuids (repeatedly #(str (UUID/randomUUID))))
-
-(defn the-sg-workload-request
-=======
   (:import [java.time OffsetDateTime]))
 
 (use-fixtures :once
@@ -34,7 +24,6 @@
 (def ^:private the-uuids (repeatedly #(str (random-uuid))))
 
 (defn make-sg-workload-request
->>>>>>> ca30908a
   "A request suitable when all external services are mocked."
   []
   {:executor @workloads/cromwell-url
@@ -100,11 +89,7 @@
             (is (:status workflow))
             (is (:updated workflow)))]
     (with-redefs [batch/submit-workload! mock-submit-workload]
-<<<<<<< HEAD
-      (let [workload (-> (the-sg-workload-request)
-=======
       (let [workload (-> (make-sg-workload-request)
->>>>>>> ca30908a
                          workloads/create-workload!
                          workloads/start-workload!)]
         (is (:started workload))
@@ -136,11 +121,7 @@
                 (random-uuid)))
             (verify-submitted-inputs [_ _ inputs _ _] (map submit inputs))]
       (with-redefs [cromwell/submit-workflows verify-submitted-inputs]
-<<<<<<< HEAD
-        (-> (the-sg-workload-request)
-=======
         (-> (make-sg-workload-request)
->>>>>>> ca30908a
             (assoc-in [:common :inputs] {:overwritten            false
                                          :supports_common_inputs true})
             (update :items (partial map overmap))
@@ -159,11 +140,7 @@
               (verify-workflow-options options)
               (let [defaults (sg/make-workflow-options url output)]
                 (is (= defaults (select-keys options (keys defaults))))
-<<<<<<< HEAD
-                (map (fn [_] (UUID/randomUUID)) inputs)))]
-=======
                 (map (fn [_] (random-uuid)) inputs)))]
->>>>>>> ca30908a
       (with-redefs [cromwell/submit-workflows verify-submitted-options]
         (-> request
             (assoc-in [:common :options] {:overwritten             false
@@ -335,15 +312,8 @@
 (defn ^:private test-clio-updates
   "Assert that Clio is updated correctly."
   []
-<<<<<<< HEAD
-  (let [{:keys [items] :as request} (the-sg-workload-request)]
-    (-> request
-        workloads/execute-workload!
-        workloads/update-workload!
-=======
   (let [{:keys [items] :as request} (make-sg-workload-request)]
     (-> request workloads/execute-workload! workloads/update-workload!
->>>>>>> ca30908a
         (as-> workload
               (let [{:keys [finished pipeline]} workload]
                 (is finished)
@@ -351,23 +321,6 @@
                 (is (= (count items)
                        (-> workload workloads/workflows count))))))))
 
-<<<<<<< HEAD
-(defn ^:private mock-add-bam-suggest-force=true
-  "Throw rejecting the `_md` update to `_clio` and suggesting force=true."
-  [_clio {:keys [bam_path version] :as _md}]
-  (if (= 23 version)
-    (let [adding  (str/join \space   ["Adding this document will overwrite"
-                                      "the following existing metadata:"])
-          field   "Field: Chain(Left(bam_path)),"
-          oldval  "Old value: \"gs://bam/oldval.bam\","
-          newval  (format "New value: \"%s\"." bam_path)
-          force   "Use 'force=true' to overwrite the existing data."
-          message (str/join \space   [field oldval newval force])
-          body    (str/join \newline [adding message])]
-      (throw (ex-info "clj-http: status 400" {:body          body
-                                              :reason-phrase "Bad Request"
-                                              :status        400})))
-=======
 ;; The `body` below is only an approximation of what Scala generates
 ;; for Clio's error message.
 ;;
@@ -385,7 +338,6 @@
                       {:body          body
                        :reason-phrase "Bad Request"
                        :status        400})))
->>>>>>> ca30908a
     (is (= 24 version) "-Is-A-Clio-Record-Id")))
 
 (defn ^:private mock-add-bam-throw-something-else
@@ -395,28 +347,17 @@
                                           :reason-phrase "Blame tbl."
                                           :status        500})))
 
-<<<<<<< HEAD
-(deftest test-handle-add-bam-force=true
-  (testing "Retry add-bam when Clio suggests force=true."
-    (with-redefs [clio/add-bam              mock-add-bam-suggest-force=true
-                  clio/query-bam            mock-clio-query-bam-missing
-=======
 (deftest test-handle-add-bam-force=true-mocked
   (testing "Retry add-bam when a mock Clio suggests force=true."
     (with-redefs [clio/add-bam              mock-add-bam-suggest-force=true
                   clio/query-bam            mock-clio-query-bam-found
->>>>>>> ca30908a
                   clio/query-cram           mock-clio-query-cram-found
                   cromwell/metadata         mock-cromwell-metadata-succeeded
                   cromwell/query            mock-cromwell-query-succeeded
                   cromwell/submit-workflows mock-cromwell-submit-workflows
                   gcs/upload-content        mock-gcs-upload-content]
       (test-clio-updates)))
-<<<<<<< HEAD
-  (testing "Do not retry when Clio rejects add-bam for another reason."
-=======
   (testing "Do not retry when a mock Clio rejects add-bam for another reason."
->>>>>>> ca30908a
     (with-redefs [clio/add-bam              mock-add-bam-throw-something-else
                   clio/query-bam            mock-clio-query-bam-missing
                   clio/query-cram           mock-clio-query-cram-found
@@ -425,8 +366,6 @@
                   cromwell/submit-workflows mock-cromwell-submit-workflows
                   gcs/upload-content        mock-gcs-upload-content]
       (is (thrown-with-msg? Exception #"clj-http: status 500" (test-clio-updates))))))
-<<<<<<< HEAD
-=======
 
 (deftest test-handle-add-bam-force=true-for-real
   (let [bug     "GH-1691"
@@ -483,7 +422,6 @@
               (is (= (-> metadata
                          :outputs :GDCWholeGenomeSomaticSingleSample.bam)
                      (-> after first :bam_path))))))))))
->>>>>>> ca30908a
 
 (deftest test-clio-updates-bam-found
   (testing "Clio not updated if outputs already known."
@@ -545,27 +483,15 @@
      [cromwell/submit-workflows             mock-cromwell-submit-workflows
       batch/batch-update-workflow-statuses! succeed
       sg/register-workload-in-clio          increment]
-<<<<<<< HEAD
-      (shared/run-workload-state-transition-test! (the-sg-workload-request)))
-    (is (== 1 @count) "Clio was updated more than once")))
-
-(deftest test-stop-workload-state-transition
-  (shared/run-stop-workload-state-transition-test! (the-sg-workload-request)))
-=======
       (shared/run-workload-state-transition-test! (make-sg-workload-request)))
     (is (== 1 @count) "Clio was updated more than once")))
 
 (deftest test-stop-workload-state-transition
   (shared/run-stop-workload-state-transition-test! (make-sg-workload-request)))
->>>>>>> ca30908a
 
 (deftest test-retry-workflows-supported
   (let [fail (partial mock-batch-update-workflow-statuses! "Failed")]
     (with-redefs
      [cromwell/submit-workflows             mock-cromwell-submit-workflows
       batch/batch-update-workflow-statuses! fail]
-<<<<<<< HEAD
-      (shared/run-workload-state-transition-test! (the-sg-workload-request)))))
-=======
-      (shared/run-workload-state-transition-test! (make-sg-workload-request)))))
->>>>>>> ca30908a
+      (shared/run-workload-state-transition-test! (make-sg-workload-request)))))