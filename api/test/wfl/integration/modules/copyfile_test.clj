--- conflicted
+++ resolved
@@ -11,12 +11,7 @@
             [wfl.tools.fixtures             :as fixtures]
             [wfl.tools.workloads            :as workloads]
             [wfl.util                       :as util])
-<<<<<<< HEAD
-  (:import [java.util UUID]
-           [java.time OffsetDateTime]))
-=======
   (:import [java.time OffsetDateTime]))
->>>>>>> ca30908a
 
 (use-fixtures :once fixtures/temporary-postgresql-database)
 
@@ -106,11 +101,7 @@
 
 (deftest test-workload-state-transition
   (with-redefs-fn
-<<<<<<< HEAD
-    {#'cromwell/submit-workflow              (fn [& _] (UUID/randomUUID))
-=======
     {#'cromwell/submit-workflow              (fn [& _] (random-uuid))
->>>>>>> ca30908a
      #'batch/batch-update-workflow-statuses! (partial mock-batch-update-workflow-statuses! "Succeeded")}
     #(shared/run-workload-state-transition-test!
       (make-copyfile-workload-request "gs://b/in" "gs://b/out"))))
@@ -121,11 +112,7 @@
 
 (deftest test-retry-failed-workflows
   (with-redefs-fn
-<<<<<<< HEAD
-    {#'cromwell/submit-workflow              (fn [& _] (UUID/randomUUID))
-=======
     {#'cromwell/submit-workflow              (fn [& _] (random-uuid))
->>>>>>> ca30908a
      #'batch/batch-update-workflow-statuses! (partial mock-batch-update-workflow-statuses! "Failed")}
     #(shared/run-retry-is-not-supported-test!
       (make-copyfile-workload-request "gs://b/in" "gs://b/out"))))