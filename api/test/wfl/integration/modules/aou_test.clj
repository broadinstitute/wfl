--- conflicted
+++ resolved
@@ -7,20 +7,11 @@
             [wfl.module.batch               :as batch]
             [wfl.tools.fixtures             :as fixtures]
             [wfl.tools.workloads            :as workloads]
-<<<<<<< HEAD
-            [wfl.util                       :as util])
-  (:import [java.util UUID]))
-
-(clojure.test/use-fixtures :once fixtures/temporary-postgresql-database)
-
-(defn mock-submit-workload [& _] (UUID/randomUUID))
-=======
             [wfl.util                       :as util]))
 
 (clojure.test/use-fixtures :once fixtures/temporary-postgresql-database)
 
 (defn mock-submit-workload [& _] (random-uuid))
->>>>>>> ca30908a
 (defn mock-update-statuses! [tx {:keys [items] :as workload}]
   (letfn [(f [{:keys [id]}]
             (jdbc/update! tx items {:status "Succeeded"} ["id = ?" id]))]
