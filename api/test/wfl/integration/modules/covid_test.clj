(ns wfl.integration.modules.covid-test
  "Test the Sarscov2IlluminaFull COVID pipeline."
  (:require [clojure.test                   :refer :all]
            [clojure.string                 :as str]
            [wfl.integration.modules.shared :as shared]
            [wfl.jdbc                       :as jdbc]
            [wfl.module.covid               :as covid]
            [wfl.service.firecloud          :as firecloud]
            [wfl.service.postgres           :as postgres]
            [wfl.service.rawls              :as rawls]
            [wfl.tools.fixtures             :as fixtures]
            [wfl.tools.workloads            :as workloads]
            [wfl.tools.resources            :as resources])
  (:import [java.util ArrayDeque UUID]
           [java.lang Math]))

;; Snapshot creation mock
(def ^:private mock-new-rows-size 2021)
(defn ^:private mock-find-new-rows [_ _] (take mock-new-rows-size (range)))
(defn ^:private mock-create-snapshots [_ _ row-ids]
  (letfn [(f [idx shard] [(vec shard) (format "mock_job_id_%s" idx)])]
    (->> (partition-all 500 row-ids)
         (map-indexed f))))

;; Note this mock only covers happy paths of TDR jobs
(defn ^:private mock-check-tdr-job [job-id]
  {:snapshot_id (str (UUID/randomUUID))
   :job_status "succeeded"
   :id job-id})

(use-fixtures :once fixtures/temporary-postgresql-database)

(def ^:private testing-dataset "cd25d59e-1451-44d0-8a24-7669edb9a8f8")
(def ^:private testing-workspace "wfl-dev/CDC_Viral_Sequencing")
(def ^:private testing-method-configuration "cdc-covid-surveillance/sarscov2_illumina_full")
(def ^:private testing-table-name "flowcells")
(def ^:private testing-column-name "run_date")

(def workload {:id 1})

;; For temporary workspace creation
(def workspace-prefix "wfl-dev/test-workspace")
(def group "workflow-launcher-dev")

(def snapshot-id "7cb392d8-949b-419d-b40b-d039617d2fc7")
(def reference-id "2d15f9bd-ecb9-46b3-bb6c-f22e20235232")

;; Queue mocks
(def ^:private test-queue-type "TestQueue")
(defn ^:private make-queue-from-list [items]
  {:type test-queue-type :queue (ArrayDeque. items)})

(defn ^:private test-queue-peek [this]
  (-> this :queue .getFirst))

(defn ^:private test-queue-pop [this]
  (-> this :queue .removeFirst))

;; Snapshot and snapshot reference mocks
(def ^:private snapshot
  {:name "test-snapshot-name"
   :id   (str (UUID/randomUUID))})
(def ^:private snapshot-reference-id
  (str (UUID/randomUUID)))
(def ^:private snapshot-reference-name
  (str (:name snapshot) "-ref"))
(defn ^:private mock-rawls-create-snapshot-reference [& _]
  {:referenceId snapshot-reference-id
   :name        snapshot-reference-name})

;; Method configuration mocks
(def methodConfigVersion 1)
(defn ^:private mock-firecloud-get-method-configuration [& _]
  {:methodConfigVersion methodConfigVersion})
(defn ^:private mock-firecloud-update-method-configuration
  [_ _ {:keys [dataReferenceName] :as mc}]
  (is (= dataReferenceName snapshot-reference-name)
      "Snapshot reference name should be passed to method config update")
  (is (= (:methodConfigVersion mc) (inc methodConfigVersion))
      "Incremented version should be passed to method config update")
  nil)

;; Submission mock
(def ^:private submission-id
  (str (UUID/randomUUID)))
(def ^:private running-workflow
  {:status "Running" :workflowId (str (UUID/randomUUID))})
(def ^:private succeeded-workflow
  {:status "Succeeded" :workflowId (str (UUID/randomUUID))})
(defn ^:private mock-create-submission [& _]
  {:submissionId submission-id
   :workflows [running-workflow succeeded-workflow]})

;; Workflow fetch mocks within update-workflow-statuses!
(defn ^:private mock-workflow-update-status [_ _ workflow-id]
  (is (not (= (:workflowId succeeded-workflow) workflow-id))
      "Successful workflow records should be filtered out before firecloud fetch")
  {:status "Succeeded" :workflowId workflow-id})
(defn ^:private mock-workflow-keep-status [_ _ workflow-id]
  (is (not (= (:workflowId succeeded-workflow) workflow-id))
      "Successful workflow records should be filtered out before firecloud fetch")
  running-workflow)

(let [new-env {"WFL_FIRECLOUD_URL" "https://api.firecloud.org"
               "WFL_TDR_URL"       "https://data.terra.bio"
               "WFL_RAWLS_URL"     "https://rawls.dsde-prod.broadinstitute.org"}]

  (use-fixtures :once
    (fixtures/temporary-environment new-env)
    fixtures/temporary-postgresql-database
    (fixtures/method-overload-fixture
     covid/peek-queue! test-queue-type test-queue-peek)
    (fixtures/method-overload-fixture
     covid/pop-queue! test-queue-type test-queue-pop)))

;; For temporary workspace creation
(def workspace-prefix "wfl-dev/test-workspace")
(def group "workflow-launcher-dev")

(deftest test-create-workload
  (letfn [(verify-source [{:keys [type last_checked details]}]
            (is (= type "TerraDataRepoSource"))
            (is (not last_checked) "The TDR should not have been checked yet")
            (is (str/starts-with? details "TerraDataRepoSource_")))
          (verify-executor [{:keys [type details]}]
            (is (= type "TerraExecutor"))
            (is (str/starts-with? details "TerraExecutor_")))
          (verify-sink [{:keys [type details]}]
            (is (= type "TerraWorkspaceSink"))
            (is (str/starts-with? details "TerraWorkspaceSink_")))]
    (let [{:keys [created creator source executor sink labels watchers]}
          (workloads/create-workload!
<<<<<<< HEAD
           (workloads/covid-workload-request {:dataset testing-dataset
                                              :table   testing-table-name
                                              :column  testing-column-name}
                                             {:workspace            testing-workspace
                                              :method_configuration testing-method-configuration}
                                             {:workspace testing-workspace}))]
=======
           (workloads/covid-workload-request))]
>>>>>>> 625021d2
      (is created "workload is missing :created timestamp")
      (is creator "workload is missing :creator field")
      (is (and source (verify-source source)))
      (is (and executor (verify-executor executor)))
      (is (and sink (verify-sink sink)))
      (is (seq labels) "workload did not contain any labels")
      (is (contains? (set labels) (str "pipeline:" covid/pipeline)))
      (is (vector? watchers)))))

<<<<<<< HEAD
(defn ^:private make-covid-workload-request []
  (-> (workloads/covid-workload-request {} {} {})
      (assoc :creator @workloads/email)))

(deftest test-create-covid-workload-with-misnamed-source
  (is (thrown? RuntimeException (-> (make-covid-workload-request)
                                    (assoc-in [:source :name] "Bad_Name")
                                    workloads/create-workload!))))

(deftest test-create-covid-workload-without-source-name
  (is (thrown? RuntimeException (-> (make-covid-workload-request)
                                    (assoc-in [:source :name] nil)
                                    workloads/create-workload!))))

(deftest test-create-covid-workload-without-dataset
  (is (thrown? RuntimeException (-> (make-covid-workload-request)
                                    (assoc-in [:source :dataset] nil)
                                    workloads/create-workload!))))

(deftest test-create-covid-workload-with-misnamed-executor
  (is (thrown? RuntimeException (-> (make-covid-workload-request)
                                    (assoc-in [:executor :name] "Bad_Name")
                                    workloads/create-workload!))))

(deftest test-create-covid-workload-without-named-executor
  (is (thrown? RuntimeException (-> (make-covid-workload-request)
                                    (assoc-in [:executor :name] nil)
                                    workloads/create-workload!))))

(deftest test-create-covid-workload-without-method-configuration
  (is (thrown? RuntimeException (-> (make-covid-workload-request)
                                    (assoc-in [:executor :method_configuration] nil)
                                    workloads/create-workload!))))

(deftest test-create-covid-workload-with-misnamed-sink
  (is (thrown? RuntimeException (-> (make-covid-workload-request)
                                    (assoc-in [:sink :name] "Bad_Name")
                                    workloads/create-workload!))))

(deftest test-create-covid-workload-without-named-sink
  (is (thrown? RuntimeException (-> (make-covid-workload-request)
                                    (assoc-in [:sink :name] nil)
                                    workloads/create-workload!))))

(deftest test-start-workload
  (let [workload (workloads/create-workload!
                  (workloads/covid-workload-request {:dataset testing-dataset
                                                     :table testing-table-name
                                                     :column testing-column-name}
                                                    {:workspace testing-workspace
                                                     :method_configuration testing-method-configuration}
                                                    {:workspace testing-workspace}))]
    (is (not (:started workload)))
    (is (:started (workloads/start-workload! workload)))))

=======
>>>>>>> 625021d2
(defn ^:private create-tdr-source [id]
  (jdbc/with-db-transaction [tx (postgres/wfl-db-config)]
    (->> {:name           "Terra DataRepo",
          :dataset        "this"
          :table          "is"
          :column         "fun"
          :skipValidation true}
         (covid/create-source! tx id)
         (zipmap [:source_type :source_items])
         (covid/load-source! tx))))

(defn ^:private reload-source [tx {:keys [type id] :as _source}]
  (covid/load-source! tx {:source_type type :source_items (str id)}))

(deftest test-start-tdr-source
  (let [source (create-tdr-source (rand-int 1000000))]
    (is (-> source :last_checked nil?))
    (jdbc/with-db-transaction [tx (postgres/wfl-db-config)]
      (covid/start-source! tx source)
      (is (:last_checked (reload-source tx source))
          ":last_checked was not updated"))))

(deftest test-update-tdr-source
  (let [source               (create-tdr-source (rand-int 1000000))
        expected-num-records (int (Math/ceil (/ mock-new-rows-size 500)))]
    (with-redefs-fn
      {#'covid/create-snapshots mock-create-snapshots
       #'covid/find-new-rows    mock-find-new-rows
       #'covid/check-tdr-job    mock-check-tdr-job}
      (fn []
        (covid/update-source!
         (jdbc/with-db-transaction [tx (postgres/wfl-db-config)]
           (covid/start-source! tx source)
           (reload-source tx source)))
        (is (== expected-num-records (covid/queue-length! source))
            "snapshots should be enqueued")
        (jdbc/with-db-transaction [tx (postgres/wfl-db-config)]
          (let [records (->> source :details (postgres/get-table tx))]
            (letfn [(record-updated? [record]
                      (and (= "succeeded" (:snapshot_creation_job_status record))
                           (not (nil? (:snapshot_creation_job_id record)))
                           (not (nil? (:snapshot_id record)))))]
              (testing "source details got updated with correct number of snapshot jobs"
                (is (= expected-num-records (count records))))
              (testing "all snapshot jobs were updated and corresponding snapshot ids were inserted"
                (is (every? record-updated? records))))))
        (covid/update-source!
         (jdbc/with-db-transaction [tx (postgres/wfl-db-config)]
           (covid/stop-source! tx source)
           (reload-source tx source)))
        (is (== expected-num-records (covid/queue-length! source))
            "no more snapshots should be enqueued")))))

(deftest test-stop-tdr-source
  (let [source (create-tdr-source (rand-int 1000000))]
    (jdbc/with-db-transaction [tx (postgres/wfl-db-config)]
      (covid/start-source! tx source)
      (covid/stop-source! tx source)
      (let [source (reload-source tx source)]
        (is (:stopped (reload-source tx source)) ":stopped was not written")))))

(defn ^:private create-tdr-snapshot-list [snapshots]
  (jdbc/with-db-transaction [tx (postgres/wfl-db-config)]
    (->> {:name           "TDR Snapshots"
          :snapshots      snapshots
          :validateSource false}
         (covid/create-source! tx (rand-int 1000000))
         (zipmap [:source_type :source_items])
         (covid/load-source! tx))))

(defn ^:private create-terra-executor [id]
  (jdbc/with-db-transaction [tx (postgres/wfl-db-config)]
    (->> {:name                       "Terra"
          :workspace                  "workspace-ns/workspace-name"
          :methodConfiguration        "mc-namespace/mc-name"
          :methodConfigurationVersion methodConfigVersion
          :fromSource                 "importSnapshot"
          :skipValidation             true}
         (covid/create-executor! tx id)
         (zipmap [:executor_type :executor_items])
         (covid/load-executor! tx))))

(deftest test-update-terra-executor
  (let [source   (create-tdr-snapshot-list [snapshot])
        executor (create-terra-executor (rand-int 1000000))]
    (letfn [(verify-record-against-workflow [record workflow idx]
              (is (= idx (:id record))
                  "The record ID was incorrect given the workflow order in mocked submission")
              (is (= (:workflowId workflow) (:workflow_id record))
                  "The workflow ID was incorrect and should match corresponding record"))]
      (with-redefs-fn
        {#'rawls/create-snapshot-reference       mock-rawls-create-snapshot-reference
         #'firecloud/get-method-configuration    mock-firecloud-get-method-configuration
         #'firecloud/update-method-configuration mock-firecloud-update-method-configuration
         #'covid/create-submission!              mock-create-submission
         #'firecloud/get-workflow                mock-workflow-update-status}
        #(let [updated-executor (covid/update-executor! source executor)]
           (is (= (inc methodConfigVersion) (:methodConfigurationVersion updated-executor))
               "Method configuration version was not incremented.")))
      (is (zero? (covid/queue-length! source)) "The snapshot was not consumed.")
      (is (== 2 (covid/queue-length! executor)) "Two workflows should be enqueued")
      (jdbc/with-db-transaction [tx (postgres/wfl-db-config)]
        (let [[running-record succeeded-record & _ :as records]
              (->> executor :details (postgres/get-table tx) (sort-by :id))]
          (is (== 2 (count records))
              "Exactly 2 workflows should have been written to the database")
          (is (every? #(= snapshot-reference-id (:snapshot_reference_id %)) records)
              "The snapshot reference ID was incorrect and should match all records")
          (is (every? #(= submission-id (:rawls_submission_id %)) records)
              "The submission ID was incorrect and should match all records")
          (is (every? #(= "Succeeded" (:workflow_status %)) records)
              "Status update mock should have marked running workflow as succeeded")
          (is (every? #(nil? (:consumed %)) records)
              "All records should be unconsumed")
          (verify-record-against-workflow running-record running-workflow 1)
          (verify-record-against-workflow succeeded-record succeeded-workflow 2))))))

(deftest test-peek-terra-executor-queue
  (let [succeeded? #{"Succeeded"}
        source     (create-tdr-snapshot-list [snapshot])
        executor   (create-terra-executor (rand-int 1000000))]
    (with-redefs-fn
      {#'rawls/create-snapshot-reference       mock-rawls-create-snapshot-reference
       #'firecloud/get-method-configuration    mock-firecloud-get-method-configuration
       #'firecloud/update-method-configuration mock-firecloud-update-method-configuration
       #'covid/create-submission!              mock-create-submission
       #'firecloud/get-workflow                mock-workflow-keep-status}
      #(covid/update-executor! source executor))
    (with-redefs-fn
      {#'covid/peek-terra-executor-queue #'covid/peek-terra-executor-details}
      #(do (is (succeeded? (-> executor covid/peek-queue! :workflow_status)))
           (covid/pop-queue! executor)
           (is (nil? (covid/peek-queue! executor)))))))

(deftest test-update-terra-workspace-sink
  (let [flowcell-id "test"
        entity-type "flowcell"
        workflow    {:uuid    "2768b29e-c808-4bd6-a46b-6c94fd2a67aa"
                     :status  "Succeeded"
                     :outputs (-> "sarscov2_illumina_full/outputs.edn"
                                  resources/read-resource
                                  (assoc :flowcell_id flowcell-id))}
        executor    (make-queue-from-list [workflow])
        sink        (jdbc/with-db-transaction [tx (postgres/wfl-db-config)]
                      (->> {:name           "Terra Workspace"
                            :workspace      "workspace-ns/workspace-name"
                            :entity         entity-type
                            :fromOutputs    (resources/read-resource
                                             "sarscov2_illumina_full/entity-from-outputs.edn")
                            :identifier     "flowcell_id"
                            :skipValidation true}
                           (covid/create-sink! tx (rand-int 1000000))
                           (zipmap [:sink_type :sink_items])
                           (covid/load-sink! tx)))]
    (letfn [(verify-upsert-request [workspace [[name type _]]]
              (is (= "workspace-ns/workspace-name" workspace))
              (is (= name flowcell-id))
              (is (= type entity-type)))]
      (with-redefs-fn
        {#'rawls/batch-upsert verify-upsert-request}
        #(covid/update-sink! executor sink))
      (is (-> executor :queue empty?) "The workflow was not consumed")
      (jdbc/with-db-transaction [tx (postgres/wfl-db-config)]
        (let [[record & rest] (->> sink :details (postgres/get-table tx))]
          (is record
              "The record was not written to the database")
          (is (empty? rest) "More than one record was written")
          (is (= (:uuid workflow) (:workflow record))
              "The workflow UUID was not written")
          (is (= flowcell-id (:entity_name record))
              "The entity name was not correct"))))))

(deftest test-get-workflows-empty
  (let [workload (workloads/create-workload!
<<<<<<< HEAD
                  (workloads/covid-workload-request {:dataset testing-dataset
                                                     :table testing-table-name
                                                     :column testing-column-name}
                                                    {:workspace testing-workspace
                                                     :method_configuration testing-method-configuration}
                                                    {:workspace testing-workspace}))]
    (is (empty? (workloads/workflows workload)))))
=======
                  (workloads/covid-workload-request))]
    (is (empty? (workloads/workflows workload)))))

(deftest test-workload-state-transition
  (with-redefs-fn
    {#'covid/find-new-rows                   mock-find-new-rows
     #'covid/create-snapshots                mock-create-snapshots
     #'covid/check-tdr-job                   mock-check-tdr-job
     #'rawls/create-snapshot-reference       mock-rawls-create-snapshot-reference
     #'firecloud/get-method-configuration    mock-firecloud-get-method-configuration
     #'firecloud/update-method-configuration mock-firecloud-update-method-configuration
     #'covid/create-submission!              mock-create-submission
     #'firecloud/get-workflow                mock-workflow-keep-status}
    #(shared/run-workload-state-transition-test!
      (workloads/covid-workload-request))))

(deftest test-stop-workload-state-transition
  (shared/run-stop-workload-state-transition-test!
   (workloads/covid-workload-request)))
>>>>>>> 625021d2
<|MERGE_RESOLUTION|>--- conflicted
+++ resolved
@@ -130,16 +130,12 @@
             (is (str/starts-with? details "TerraWorkspaceSink_")))]
     (let [{:keys [created creator source executor sink labels watchers]}
           (workloads/create-workload!
-<<<<<<< HEAD
            (workloads/covid-workload-request {:dataset testing-dataset
                                               :table   testing-table-name
                                               :column  testing-column-name}
                                              {:workspace            testing-workspace
                                               :method_configuration testing-method-configuration}
                                              {:workspace testing-workspace}))]
-=======
-           (workloads/covid-workload-request))]
->>>>>>> 625021d2
       (is created "workload is missing :created timestamp")
       (is creator "workload is missing :creator field")
       (is (and source (verify-source source)))
@@ -149,9 +145,13 @@
       (is (contains? (set labels) (str "pipeline:" covid/pipeline)))
       (is (vector? watchers)))))
 
-<<<<<<< HEAD
 (defn ^:private make-covid-workload-request []
-  (-> (workloads/covid-workload-request {} {} {})
+  (-> (workloads/covid-workload-request {:dataset testing-dataset
+                                              :table   testing-table-name
+                                              :column  testing-column-name}
+                                             {:workspace            testing-workspace
+                                              :method_configuration testing-method-configuration}
+                                             {:workspace testing-workspace})
       (assoc :creator @workloads/email)))
 
 (deftest test-create-covid-workload-with-misnamed-source
@@ -205,8 +205,6 @@
     (is (not (:started workload)))
     (is (:started (workloads/start-workload! workload)))))
 
-=======
->>>>>>> 625021d2
 (defn ^:private create-tdr-source [id]
   (jdbc/with-db-transaction [tx (postgres/wfl-db-config)]
     (->> {:name           "Terra DataRepo",
@@ -381,16 +379,12 @@
 
 (deftest test-get-workflows-empty
   (let [workload (workloads/create-workload!
-<<<<<<< HEAD
                   (workloads/covid-workload-request {:dataset testing-dataset
                                                      :table testing-table-name
                                                      :column testing-column-name}
                                                     {:workspace testing-workspace
                                                      :method_configuration testing-method-configuration}
                                                     {:workspace testing-workspace}))]
-    (is (empty? (workloads/workflows workload)))))
-=======
-                  (workloads/covid-workload-request))]
     (is (empty? (workloads/workflows workload)))))
 
 (deftest test-workload-state-transition
@@ -408,5 +402,4 @@
 
 (deftest test-stop-workload-state-transition
   (shared/run-stop-workload-state-transition-test!
-   (workloads/covid-workload-request)))
->>>>>>> 625021d2
+   (workloads/covid-workload-request)))