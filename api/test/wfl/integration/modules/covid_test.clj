(ns wfl.integration.modules.covid-test
  "Test the Sarscov2IlluminaFull COVID pipeline."
  (:require [clojure.test          :refer :all]
            [clojure.string        :as str]
            [wfl.jdbc              :as jdbc]
            [wfl.module.covid      :as covid]
            [wfl.service.firecloud :as firecloud]
            [wfl.service.postgres  :as postgres]
            [wfl.service.rawls     :as rawls]
            [wfl.tools.fixtures    :as fixtures]
            [wfl.tools.workloads   :as workloads]
            [wfl.tools.resources   :as resources])
  (:import [java.util ArrayDeque UUID]
           [java.lang Math]))

;; Snapshot creation mock
(def ^:private mock-new-rows-size 2021)
(defn ^:private mock-find-new-rows [_ _] (take mock-new-rows-size (range)))
(defn ^:private mock-create-snapshots [_ _ row-ids]
  (letfn [(f [idx shard] [(vec shard) (format "mock_job_id_%s" idx)])]
    (->> (partition-all 500 row-ids)
         (map-indexed f))))

;; Note this mock only covers happy paths of TDR jobs
(defn ^:private mock-check-tdr-job [job-id]
  {:snapshot_id (str (UUID/randomUUID))
   :job_status "succeeded"
   :id job-id})

;; Queue mocks
(def ^:private test-queue-type "TestQueue")
(defn ^:private make-queue-from-list [items]
  {:type test-queue-type :queue (ArrayDeque. items)})

(defn ^:private test-queue-peek [this]
  (-> this :queue .getFirst))

(defn ^:private test-queue-pop [this]
  (-> this :queue .removeFirst))

;; Snapshot and snapshot reference mocks
(def ^:private snapshot
  {:name "test-snapshot-name"
   :id   (str (UUID/randomUUID))})
(def ^:private snapshot-reference-id
  (str (UUID/randomUUID)))
(def ^:private snapshot-reference-name
  (str (:name snapshot) "-ref"))
(defn ^:private mock-rawls-create-snapshot-reference [& _]
  {:referenceId snapshot-reference-id
   :name        snapshot-reference-name})

;; Method configuration mocks
(def methodConfigVersion 1)
(defn ^:private mock-firecloud-get-method-configuration [& _]
  {:methodConfigVersion methodConfigVersion})
(defn ^:private mock-firecloud-update-method-configuration
  [_ _ {:keys [dataReferenceName] :as mc}]
  (is (= dataReferenceName snapshot-reference-name)
      "Snapshot reference name should be passed to method config update")
  (is (= (:methodConfigVersion mc) (inc methodConfigVersion))
      "Incremented version should be passed to method config update")
  nil)

;; Submission mock
(def ^:private submission-id
  (str (UUID/randomUUID)))
(def ^:private running-workflow
  {:status "Running" :workflowId (str (UUID/randomUUID))})
(def ^:private succeeded-workflow
  {:status "Succeeded" :workflowId (str (UUID/randomUUID))})
(defn ^:private mock-create-submission [& _]
  {:submissionId submission-id
   :workflows [running-workflow succeeded-workflow]})

;; Workflow fetch mocks within update-workflow-statuses!
(defn ^:private mock-workflow-update-status [_ _ workflow-id]
  (is (not (= (:workflowId succeeded-workflow) workflow-id))
      "Successful workflow records should be filtered out before firecloud fetch")
  {:status "Succeeded" :workflowId workflow-id})
(defn ^:private mock-workflow-keep-status [_ _ workflow-id]
  (is (not (= (:workflowId succeeded-workflow) workflow-id))
      "Successful workflow records should be filtered out before firecloud fetch")
  running-workflow)

(let [new-env {"WFL_FIRECLOUD_URL"
               "https://firecloud-orchestration.dsde-dev.broadinstitute.org"}]
  (use-fixtures :once
    (fixtures/temporary-environment new-env)
    fixtures/temporary-postgresql-database
    (fixtures/method-overload-fixture
     covid/peek-queue! test-queue-type test-queue-peek)
    (fixtures/method-overload-fixture
     covid/pop-queue! test-queue-type test-queue-pop)))

(deftest test-create-workload
  (letfn [(verify-source [{:keys [type last_checked details]}]
            (is (= type "TerraDataRepoSource"))
            (is (not last_checked) "The TDR should not have been checked yet")
            (is (str/starts-with? details "TerraDataRepoSource_")))
          (verify-executor [{:keys [type details]}]
            (is (= type "TerraExecutor"))
            (is (str/starts-with? details "TerraExecutor_")))
          (verify-sink [{:keys [type details]}]
            (is (= type "TerraWorkspaceSink"))
            (is (str/starts-with? details "TerraWorkspaceSink_")))]
    (let [{:keys [created creator source executor sink labels watchers]}
          (workloads/create-workload!
           (workloads/covid-workload-request {} {} {}))]
      (is created "workload is missing :created timestamp")
      (is creator "workload is missing :creator field")
      (is (and source (verify-source source)))
      (is (and executor (verify-executor executor)))
      (is (and sink (verify-sink sink)))
      (is (seq labels) "workload did not contain any labels")
      (is (contains? (set labels) (str "pipeline:" covid/pipeline)))
      (is (vector? watchers)))))

(deftest test-start-workload
  (let [workload (workloads/create-workload!
                  (workloads/covid-workload-request {} {} {}))]
    (is (not (:started workload)))
    (is (:started (workloads/start-workload! workload)))))

(defn ^:private create-tdr-source [id]
  (jdbc/with-db-transaction [tx (postgres/wfl-db-config)]
    (->> {:name           "Terra DataRepo",
          :dataset        "this"
          :table          "is"
          :column         "fun"
          :skipValidation true}
         (covid/create-source! tx id)
         (zipmap [:source_type :source_items])
         (covid/load-source! tx))))

(defn ^:private reload-source [tx {:keys [type id] :as _source}]
  (covid/load-source! tx {:source_type type :source_items (str id)}))

(deftest test-start-tdr-source
  (let [source (create-tdr-source (rand-int 1000000))]
    (is (-> source :last_checked nil?))
    (jdbc/with-db-transaction [tx (postgres/wfl-db-config)]
      (covid/start-source! tx source)
      (is (:last_checked (reload-source tx source))
          ":last_checked was not updated"))))

(deftest test-update-tdr-source
  (let [source (create-tdr-source (rand-int 1000000))]
    (with-redefs-fn
      {#'covid/create-snapshots mock-create-snapshots
       #'covid/find-new-rows    mock-find-new-rows
       #'covid/check-tdr-job    mock-check-tdr-job}
      #(covid/update-source!
        (jdbc/with-db-transaction [tx (postgres/wfl-db-config)]
          (covid/start-source! tx source)
          (reload-source tx source))))
    (jdbc/with-db-transaction [tx (postgres/wfl-db-config)]
      (let [records              (->> source :details (postgres/get-table tx))
            expected-num-records (int (Math/ceil (/ mock-new-rows-size 500)))]
        (letfn [(record-updated? [record]
                  (and (= "succeeded" (:snapshot_creation_job_status record))
                       (not (nil? (:snapshot_creation_job_id record)))
                       (not (nil? (:snapshot_id record)))))]
          (testing "source details got updated with correct number of snapshot jobs"
            (is (= expected-num-records (count records))))
          (testing "all snapshot jobs were updated and corresponding snapshot ids were inserted"
            (is (every? record-updated? records))))))))

(defn ^:private create-tdr-snapshot-list [snapshots]
  (jdbc/with-db-transaction [tx (postgres/wfl-db-config)]
    (->> {:name           "TDR Snapshots"
          :snapshots      snapshots
          :validateSource false}
         (covid/create-source! tx (rand-int 1000000))
         (zipmap [:source_type :source_items])
         (covid/load-source! tx))))

(defn ^:private create-terra-executor [id]
  (jdbc/with-db-transaction [tx (postgres/wfl-db-config)]
    (->> {:name                       "Terra"
          :workspace                  "workspace-ns/workspace-name"
          :methodConfiguration        "mc-namespace/mc-name"
          :methodConfigurationVersion methodConfigVersion
          :fromSource                 "importSnapshot"
          :skipValidation             true}
         (covid/create-executor! tx id)
         (zipmap [:executor_type :executor_items])
         (covid/load-executor! tx))))

(deftest test-update-terra-executor
<<<<<<< HEAD
  (let [snapshot {:name "test-snapshot-name"
                  :id   (str (UUID/randomUUID))}
        source   (create-tdr-snapshot-list [snapshot])
=======
  (let [source   (make-queue-from-list [snapshot])
>>>>>>> be4e9a31
        executor (create-terra-executor (rand-int 1000000))]
    (letfn [(verify-record-against-workflow [record workflow idx]
              (is (= idx (:id record))
                  "The record ID was incorrect given the workflow order in mocked submission")
              (is (= (:workflowId workflow) (:workflow_id record))
                  "The workflow ID was incorrect and should match corresponding record"))]
      (with-redefs-fn
<<<<<<< HEAD
        {#'rawls/create-snapshot-reference mock-rawls-create-snapshot-reference
         #'covid/create-submission!        mock-create-submission
         #'firecloud/get-workflow          mock-workflow-update-status}
        #(covid/update-executor! source executor))
      #_(is (-> source :queue empty?) "The snapshot was not consumed.")
=======
        {#'rawls/create-snapshot-reference       mock-rawls-create-snapshot-reference
         #'firecloud/get-method-configuration    mock-firecloud-get-method-configuration
         #'firecloud/update-method-configuration mock-firecloud-update-method-configuration
         #'covid/create-submission!              mock-create-submission
         #'firecloud/get-workflow                mock-workflow-update-status}
        #(let [updated-executor (covid/update-executor! source executor)]
           (is (= (inc methodConfigVersion) (:methodConfigurationVersion updated-executor))
               "Method configuration version was not incremented.")))
      (is (-> source :queue empty?) "The snapshot was not consumed.")
>>>>>>> be4e9a31
      (jdbc/with-db-transaction [tx (postgres/wfl-db-config)]
        (let [[running-record succeeded-record & _ :as records]
              (->> executor :details (postgres/get-table tx) (sort-by :id))]
          (is (== 2 (count records))
              "Exactly 2 workflows should have been written to the database")
          (is (every? #(= snapshot-reference-id (:snapshot_reference_id %)) records)
              "The snapshot reference ID was incorrect and should match all records")
          (is (every? #(= submission-id (:rawls_submission_id %)) records)
              "The submission ID was incorrect and should match all records")
          (is (every? #(= "Succeeded" (:workflow_status %)) records)
              "Status update mock should have marked running workflow as succeeded")
          (is (every? #(nil? (:consumed %)) records)
              "All records should be unconsumed")
          (verify-record-against-workflow running-record running-workflow 1)
          (verify-record-against-workflow succeeded-record succeeded-workflow 2))))))

(deftest test-peek-terra-executor-queue
  (let [succeeded? #{"Succeeded"}
<<<<<<< HEAD
        source     (create-tdr-snapshot-list [{:name "test-snapshot-name"
                                               :id   (str (UUID/randomUUID))}])
=======
        source     (make-queue-from-list [snapshot])
>>>>>>> be4e9a31
        executor   (create-terra-executor (rand-int 1000000))]
    (with-redefs-fn
      {#'rawls/create-snapshot-reference       mock-rawls-create-snapshot-reference
       #'firecloud/get-method-configuration    mock-firecloud-get-method-configuration
       #'firecloud/update-method-configuration mock-firecloud-update-method-configuration
       #'covid/create-submission!              mock-create-submission
       #'firecloud/get-workflow                mock-workflow-keep-status}
      #(covid/update-executor! source executor))
    (with-redefs-fn
      {#'covid/peek-terra-executor-queue #'covid/peek-terra-executor-details}
      #(do (is (succeeded? (-> executor covid/peek-queue! :workflow_status)))
           (covid/pop-queue! executor)
           (is (nil? (covid/peek-queue! executor)))))))

(deftest test-update-terra-workspace-sink
  (let [flowcell-id "test"
        entity-type "flowcell"
        workflow    {:uuid    "2768b29e-c808-4bd6-a46b-6c94fd2a67aa"
                     :status  "Succeeded"
                     :outputs (-> "sarscov2_illumina_full/outputs.edn"
                                  resources/read-resource
                                  (assoc :flowcell_id flowcell-id))}
        executor    (make-queue-from-list [workflow])
        sink        (jdbc/with-db-transaction [tx (postgres/wfl-db-config)]
                      (->> {:name           "Terra Workspace"
                            :workspace      "workspace-ns/workspace-name"
                            :entity         entity-type
                            :fromOutputs    (resources/read-resource
                                             "sarscov2_illumina_full/entity-from-outputs.edn")
                            :identifier     "flowcell_id"
                            :skipValidation true}
                           (covid/create-sink! tx (rand-int 1000000))
                           (zipmap [:sink_type :sink_items])
                           (covid/load-sink! tx)))]
    (letfn [(verify-upsert-request [workspace [[name type _]]]
              (is (= "workspace-ns/workspace-name" workspace))
              (is (= name flowcell-id))
              (is (= type entity-type)))]
      (with-redefs-fn
        {#'rawls/batch-upsert verify-upsert-request}
        #(covid/update-sink! executor sink))
      (is (-> executor :queue empty?) "The workflow was not consumed")
      (jdbc/with-db-transaction [tx (postgres/wfl-db-config)]
        (let [[record & rest] (->> sink :details (postgres/get-table tx))]
          (is record
              "The record was not written to the database")
          (is (empty? rest) "More than one record was written")
          (is (= (:uuid workflow) (:workflow record))
              "The workflow UUID was not written")
          (is (= flowcell-id (:entity_name record))
              "The entity name was not correct"))))))

(deftest test-get-workflows-empty
  (let [workload (workloads/create-workload!
                  (workloads/covid-workload-request {} {} {}))]
    (is (empty? (workloads/workflows workload)))))<|MERGE_RESOLUTION|>--- conflicted
+++ resolved
@@ -188,13 +188,7 @@
          (covid/load-executor! tx))))
 
 (deftest test-update-terra-executor
-<<<<<<< HEAD
-  (let [snapshot {:name "test-snapshot-name"
-                  :id   (str (UUID/randomUUID))}
-        source   (create-tdr-snapshot-list [snapshot])
-=======
-  (let [source   (make-queue-from-list [snapshot])
->>>>>>> be4e9a31
+  (let [source   (create-tdr-snapshot-list [snapshot])
         executor (create-terra-executor (rand-int 1000000))]
     (letfn [(verify-record-against-workflow [record workflow idx]
               (is (= idx (:id record))
@@ -202,13 +196,6 @@
               (is (= (:workflowId workflow) (:workflow_id record))
                   "The workflow ID was incorrect and should match corresponding record"))]
       (with-redefs-fn
-<<<<<<< HEAD
-        {#'rawls/create-snapshot-reference mock-rawls-create-snapshot-reference
-         #'covid/create-submission!        mock-create-submission
-         #'firecloud/get-workflow          mock-workflow-update-status}
-        #(covid/update-executor! source executor))
-      #_(is (-> source :queue empty?) "The snapshot was not consumed.")
-=======
         {#'rawls/create-snapshot-reference       mock-rawls-create-snapshot-reference
          #'firecloud/get-method-configuration    mock-firecloud-get-method-configuration
          #'firecloud/update-method-configuration mock-firecloud-update-method-configuration
@@ -217,8 +204,7 @@
         #(let [updated-executor (covid/update-executor! source executor)]
            (is (= (inc methodConfigVersion) (:methodConfigurationVersion updated-executor))
                "Method configuration version was not incremented.")))
-      (is (-> source :queue empty?) "The snapshot was not consumed.")
->>>>>>> be4e9a31
+      #_(is (-> source :queue empty?) "The snapshot was not consumed.")
       (jdbc/with-db-transaction [tx (postgres/wfl-db-config)]
         (let [[running-record succeeded-record & _ :as records]
               (->> executor :details (postgres/get-table tx) (sort-by :id))]
@@ -237,12 +223,7 @@
 
 (deftest test-peek-terra-executor-queue
   (let [succeeded? #{"Succeeded"}
-<<<<<<< HEAD
-        source     (create-tdr-snapshot-list [{:name "test-snapshot-name"
-                                               :id   (str (UUID/randomUUID))}])
-=======
-        source     (make-queue-from-list [snapshot])
->>>>>>> be4e9a31
+        source     (create-tdr-snapshot-list [snapshot])
         executor   (create-terra-executor (rand-int 1000000))]
     (with-redefs-fn
       {#'rawls/create-snapshot-reference       mock-rawls-create-snapshot-reference
