(ns wfl.integration.modules.covid-test
  "Test the Sarscov2IlluminaFull COVID pipeline."
  (:require [clojure.test                   :refer :all]
            [clojure.string                 :as str]
            [wfl.integration.modules.shared :as shared]
            [wfl.jdbc                       :as jdbc]
            [wfl.module.covid               :as covid]
            [wfl.service.firecloud          :as firecloud]
            [wfl.service.postgres           :as postgres]
            [wfl.service.rawls              :as rawls]
            [wfl.tools.fixtures             :as fixtures]
            [wfl.tools.workloads            :as workloads]
            [wfl.tools.resources            :as resources])
  (:import [java.util ArrayDeque UUID]
           [java.lang Math]))

;; Snapshot creation mock
(def ^:private mock-new-rows-size 2021)
(defn ^:private mock-find-new-rows [_ _] (take mock-new-rows-size (range)))
(defn ^:private mock-create-snapshots [_ _ row-ids]
  (letfn [(f [idx shard] [(vec shard) (format "mock_job_id_%s" idx)])]
    (->> (partition-all 500 row-ids)
         (map-indexed f))))

;; Note this mock only covers happy paths of TDR jobs
(defn ^:private mock-check-tdr-job [job-id]
  {:snapshot_id (str (UUID/randomUUID))
   :job_status "succeeded"
   :id job-id})

;; Queue mocks
(def ^:private test-queue-type "TestQueue")
(defn ^:private make-queue-from-list [items]
  {:type test-queue-type :queue (ArrayDeque. items)})

(defn ^:private test-queue-peek [this]
  (-> this :queue .getFirst))

(defn ^:private test-queue-pop [this]
  (-> this :queue .removeFirst))

;; Snapshot and snapshot reference mocks
(def ^:private snapshot
  {:name "test-snapshot-name"
   :id   (str (UUID/randomUUID))})
(def ^:private snapshot-reference-id
  (str (UUID/randomUUID)))
(def ^:private snapshot-reference-name
  (str (:name snapshot) "-ref"))
(defn ^:private mock-rawls-create-snapshot-reference [& _]
  {:referenceId snapshot-reference-id
   :name        snapshot-reference-name})

;; Method configuration mocks
(def methodConfigVersion 1)
(defn ^:private mock-firecloud-get-method-configuration [& _]
  {:methodConfigVersion methodConfigVersion})
(defn ^:private mock-firecloud-update-method-configuration
  [_ _ {:keys [dataReferenceName] :as mc}]
  (is (= dataReferenceName snapshot-reference-name)
      "Snapshot reference name should be passed to method config update")
  (is (= (:methodConfigVersion mc) (inc methodConfigVersion))
      "Incremented version should be passed to method config update")
  nil)

;; Submission mock
(def ^:private submission-id
  (str (UUID/randomUUID)))
(def ^:private running-workflow
  {:status "Running" :workflowId (str (UUID/randomUUID))})
(def ^:private succeeded-workflow
  {:status "Succeeded" :workflowId (str (UUID/randomUUID))})
(defn ^:private mock-create-submission [& _]
  {:submissionId submission-id
   :workflows [running-workflow succeeded-workflow]})

;; Workflow fetch mocks within update-workflow-statuses!
(defn ^:private mock-workflow-update-status [_ _ workflow-id]
  (is (not (= (:workflowId succeeded-workflow) workflow-id))
      "Successful workflow records should be filtered out before firecloud fetch")
  {:status "Succeeded" :workflowId workflow-id})
(defn ^:private mock-workflow-keep-status [_ _ workflow-id]
  (is (not (= (:workflowId succeeded-workflow) workflow-id))
      "Successful workflow records should be filtered out before firecloud fetch")
  running-workflow)

(let [new-env {"WFL_FIRECLOUD_URL"
               "https://firecloud-orchestration.dsde-dev.broadinstitute.org"}]
  (use-fixtures :once
    (fixtures/temporary-environment new-env)
    fixtures/temporary-postgresql-database
    (fixtures/method-overload-fixture
     covid/peek-queue! test-queue-type test-queue-peek)
    (fixtures/method-overload-fixture
     covid/pop-queue! test-queue-type test-queue-pop)))

(deftest test-create-workload
  (letfn [(verify-source [{:keys [type last_checked details]}]
            (is (= type "TerraDataRepoSource"))
            (is (not last_checked) "The TDR should not have been checked yet")
            (is (str/starts-with? details "TerraDataRepoSource_")))
          (verify-executor [{:keys [type details]}]
            (is (= type "TerraExecutor"))
            (is (str/starts-with? details "TerraExecutor_")))
          (verify-sink [{:keys [type details]}]
            (is (= type "TerraWorkspaceSink"))
            (is (str/starts-with? details "TerraWorkspaceSink_")))]
    (let [{:keys [created creator source executor sink labels watchers]}
          (workloads/create-workload!
           (workloads/covid-workload-request))]
      (is created "workload is missing :created timestamp")
      (is creator "workload is missing :creator field")
      (is (and source (verify-source source)))
      (is (and executor (verify-executor executor)))
      (is (and sink (verify-sink sink)))
      (is (seq labels) "workload did not contain any labels")
      (is (contains? (set labels) (str "pipeline:" covid/pipeline)))
      (is (vector? watchers)))))

(defn ^:private create-tdr-source [id]
  (jdbc/with-db-transaction [tx (postgres/wfl-db-config)]
    (->> {:name           "Terra DataRepo",
          :dataset        "this"
          :table          "is"
          :column         "fun"
          :skipValidation true}
         (covid/create-source! tx id)
         (zipmap [:source_type :source_items])
         (covid/load-source! tx))))

(defn ^:private reload-source [tx {:keys [type id] :as _source}]
  (covid/load-source! tx {:source_type type :source_items (str id)}))

(deftest test-start-tdr-source
  (let [source (create-tdr-source (rand-int 1000000))]
    (is (-> source :last_checked nil?))
    (jdbc/with-db-transaction [tx (postgres/wfl-db-config)]
      (covid/start-source! tx source)
      (is (:last_checked (reload-source tx source))
          ":last_checked was not updated"))))

(deftest test-update-tdr-source
  (let [source               (create-tdr-source (rand-int 1000000))
        expected-num-records (int (Math/ceil (/ mock-new-rows-size 500)))]
    (with-redefs-fn
      {#'covid/create-snapshots mock-create-snapshots
       #'covid/find-new-rows    mock-find-new-rows
       #'covid/check-tdr-job    mock-check-tdr-job}
      (fn []
        (covid/update-source!
         (jdbc/with-db-transaction [tx (postgres/wfl-db-config)]
           (covid/start-source! tx source)
           (reload-source tx source)))
        (is (== expected-num-records (covid/queue-length! source))
            "snapshots should be enqueued")
        (jdbc/with-db-transaction [tx (postgres/wfl-db-config)]
          (let [records (->> source :details (postgres/get-table tx))]
            (letfn [(record-updated? [record]
                      (and (= "succeeded" (:snapshot_creation_job_status record))
                           (not (nil? (:snapshot_creation_job_id record)))
                           (not (nil? (:snapshot_id record)))))]
              (testing "source details got updated with correct number of snapshot jobs"
                (is (= expected-num-records (count records))))
              (testing "all snapshot jobs were updated and corresponding snapshot ids were inserted"
                (is (every? record-updated? records))))))
        (covid/update-source!
         (jdbc/with-db-transaction [tx (postgres/wfl-db-config)]
           (covid/stop-source! tx source)
           (reload-source tx source)))
        (is (== expected-num-records (covid/queue-length! source))
            "no more snapshots should be enqueued")))))

(deftest test-stop-tdr-source
  (let [source (create-tdr-source (rand-int 1000000))]
    (jdbc/with-db-transaction [tx (postgres/wfl-db-config)]
      (covid/start-source! tx source)
      (covid/stop-source! tx source)
      (let [source (reload-source tx source)]
        (is (:stopped (reload-source tx source)) ":stopped was not written")))))

(defn ^:private create-tdr-snapshot-list [snapshots]
  (jdbc/with-db-transaction [tx (postgres/wfl-db-config)]
    (->> {:name           "TDR Snapshots"
          :snapshots      snapshots
          :validateSource false}
         (covid/create-source! tx (rand-int 1000000))
         (zipmap [:source_type :source_items])
         (covid/load-source! tx))))

(defn ^:private create-terra-executor [id]
  (jdbc/with-db-transaction [tx (postgres/wfl-db-config)]
    (->> {:name                       "Terra"
          :workspace                  "workspace-ns/workspace-name"
          :methodConfiguration        "mc-namespace/mc-name"
          :methodConfigurationVersion methodConfigVersion
          :fromSource                 "importSnapshot"
          :skipValidation             true}
         (covid/create-executor! tx id)
         (zipmap [:executor_type :executor_items])
         (covid/load-executor! tx))))

(deftest test-update-terra-executor
  (let [source   (create-tdr-snapshot-list [snapshot])
        executor (create-terra-executor (rand-int 1000000))]
    (letfn [(verify-record-against-workflow [record workflow idx]
              (is (= idx (:id record))
                  "The record ID was incorrect given the workflow order in mocked submission")
              (is (= (:workflowId workflow) (:workflow_id record))
                  "The workflow ID was incorrect and should match corresponding record"))]
      (with-redefs-fn
<<<<<<< HEAD
        {#'rawls/create-snapshot-reference mock-rawls-create-snapshot-reference
         #'covid/create-submission!        mock-create-submission
         #'firecloud/get-workflow          mock-workflow-update-status}
        #(covid/update-executor! source executor))
      (is (-> source :queue empty?) "The snapshot was not consumed.")
      (is (== 2 (covid/queue-length! executor)) "Two workflows should be enqueued")
=======
        {#'rawls/create-snapshot-reference       mock-rawls-create-snapshot-reference
         #'firecloud/get-method-configuration    mock-firecloud-get-method-configuration
         #'firecloud/update-method-configuration mock-firecloud-update-method-configuration
         #'covid/create-submission!              mock-create-submission
         #'firecloud/get-workflow                mock-workflow-update-status}
        #(let [updated-executor (covid/update-executor! source executor)]
           (is (= (inc methodConfigVersion) (:methodConfigurationVersion updated-executor))
               "Method configuration version was not incremented.")))
      #_(is (-> source :queue empty?) "The snapshot was not consumed.")
>>>>>>> 72cbf70c
      (jdbc/with-db-transaction [tx (postgres/wfl-db-config)]
        (let [[running-record succeeded-record & _ :as records]
              (->> executor :details (postgres/get-table tx) (sort-by :id))]
          (is (== 2 (count records))
              "Exactly 2 workflows should have been written to the database")
          (is (every? #(= snapshot-reference-id (:snapshot_reference_id %)) records)
              "The snapshot reference ID was incorrect and should match all records")
          (is (every? #(= submission-id (:rawls_submission_id %)) records)
              "The submission ID was incorrect and should match all records")
          (is (every? #(= "Succeeded" (:workflow_status %)) records)
              "Status update mock should have marked running workflow as succeeded")
          (is (every? #(nil? (:consumed %)) records)
              "All records should be unconsumed")
          (verify-record-against-workflow running-record running-workflow 1)
          (verify-record-against-workflow succeeded-record succeeded-workflow 2))))))

(deftest test-peek-terra-executor-queue
  (let [succeeded? #{"Succeeded"}
        source     (create-tdr-snapshot-list [snapshot])
        executor   (create-terra-executor (rand-int 1000000))]
    (with-redefs-fn
      {#'rawls/create-snapshot-reference       mock-rawls-create-snapshot-reference
       #'firecloud/get-method-configuration    mock-firecloud-get-method-configuration
       #'firecloud/update-method-configuration mock-firecloud-update-method-configuration
       #'covid/create-submission!              mock-create-submission
       #'firecloud/get-workflow                mock-workflow-keep-status}
      #(covid/update-executor! source executor))
    (with-redefs-fn
      {#'covid/peek-terra-executor-queue #'covid/peek-terra-executor-details}
      #(do (is (succeeded? (-> executor covid/peek-queue! :workflow_status)))
           (covid/pop-queue! executor)
           (is (nil? (covid/peek-queue! executor)))))))

(deftest test-update-terra-workspace-sink
  (let [flowcell-id "test"
        entity-type "flowcell"
        workflow    {:uuid    "2768b29e-c808-4bd6-a46b-6c94fd2a67aa"
                     :status  "Succeeded"
                     :outputs (-> "sarscov2_illumina_full/outputs.edn"
                                  resources/read-resource
                                  (assoc :flowcell_id flowcell-id))}
        executor    (make-queue-from-list [workflow])
        sink        (jdbc/with-db-transaction [tx (postgres/wfl-db-config)]
                      (->> {:name           "Terra Workspace"
                            :workspace      "workspace-ns/workspace-name"
                            :entity         entity-type
                            :fromOutputs    (resources/read-resource
                                             "sarscov2_illumina_full/entity-from-outputs.edn")
                            :identifier     "flowcell_id"
                            :skipValidation true}
                           (covid/create-sink! tx (rand-int 1000000))
                           (zipmap [:sink_type :sink_items])
                           (covid/load-sink! tx)))]
    (letfn [(verify-upsert-request [workspace [[name type _]]]
              (is (= "workspace-ns/workspace-name" workspace))
              (is (= name flowcell-id))
              (is (= type entity-type)))]
      (with-redefs-fn
        {#'rawls/batch-upsert verify-upsert-request}
        #(covid/update-sink! executor sink))
      (is (-> executor :queue empty?) "The workflow was not consumed")
      (jdbc/with-db-transaction [tx (postgres/wfl-db-config)]
        (let [[record & rest] (->> sink :details (postgres/get-table tx))]
          (is record
              "The record was not written to the database")
          (is (empty? rest) "More than one record was written")
          (is (= (:uuid workflow) (:workflow record))
              "The workflow UUID was not written")
          (is (= flowcell-id (:entity_name record))
              "The entity name was not correct"))))))

(deftest test-get-workflows-empty
  (let [workload (workloads/create-workload!
                  (workloads/covid-workload-request))]
    (is (empty? (workloads/workflows workload)))))

(deftest test-workload-state-transition
  (with-redefs-fn
    {#'covid/find-new-rows              mock-find-new-rows
     #'covid/create-snapshots           mock-create-snapshots
     #'covid/check-tdr-job              mock-check-tdr-job
     #'rawls/create-snapshot-reference  mock-rawls-create-snapshot-reference
     #'covid/create-submission!         mock-create-submission
     #'firecloud/get-workflow           mock-workflow-update-status
     #'rawls/batch-upsert               (constantly nil)}
    #(shared/run-workload-state-transition-test!
      (workloads/covid-workload-request))))

(deftest test-stop-workload-state-transition
  (shared/run-stop-workload-state-transition-test!
   (workloads/covid-workload-request)))<|MERGE_RESOLUTION|>--- conflicted
+++ resolved
@@ -208,14 +208,6 @@
               (is (= (:workflowId workflow) (:workflow_id record))
                   "The workflow ID was incorrect and should match corresponding record"))]
       (with-redefs-fn
-<<<<<<< HEAD
-        {#'rawls/create-snapshot-reference mock-rawls-create-snapshot-reference
-         #'covid/create-submission!        mock-create-submission
-         #'firecloud/get-workflow          mock-workflow-update-status}
-        #(covid/update-executor! source executor))
-      (is (-> source :queue empty?) "The snapshot was not consumed.")
-      (is (== 2 (covid/queue-length! executor)) "Two workflows should be enqueued")
-=======
         {#'rawls/create-snapshot-reference       mock-rawls-create-snapshot-reference
          #'firecloud/get-method-configuration    mock-firecloud-get-method-configuration
          #'firecloud/update-method-configuration mock-firecloud-update-method-configuration
@@ -224,8 +216,8 @@
         #(let [updated-executor (covid/update-executor! source executor)]
            (is (= (inc methodConfigVersion) (:methodConfigurationVersion updated-executor))
                "Method configuration version was not incremented.")))
-      #_(is (-> source :queue empty?) "The snapshot was not consumed.")
->>>>>>> 72cbf70c
+      (is (zero? (covid/queue-length! source)) "The snapshot was not consumed.")
+      (is (== 2 (covid/queue-length! executor)) "Two workflows should be enqueued")
       (jdbc/with-db-transaction [tx (postgres/wfl-db-config)]
         (let [[running-record succeeded-record & _ :as records]
               (->> executor :details (postgres/get-table tx) (sort-by :id))]
@@ -304,13 +296,14 @@
 
 (deftest test-workload-state-transition
   (with-redefs-fn
-    {#'covid/find-new-rows              mock-find-new-rows
-     #'covid/create-snapshots           mock-create-snapshots
-     #'covid/check-tdr-job              mock-check-tdr-job
-     #'rawls/create-snapshot-reference  mock-rawls-create-snapshot-reference
-     #'covid/create-submission!         mock-create-submission
-     #'firecloud/get-workflow           mock-workflow-update-status
-     #'rawls/batch-upsert               (constantly nil)}
+    {#'covid/find-new-rows                   mock-find-new-rows
+     #'covid/create-snapshots                mock-create-snapshots
+     #'covid/check-tdr-job                   mock-check-tdr-job
+     #'rawls/create-snapshot-reference       mock-rawls-create-snapshot-reference
+     #'firecloud/get-method-configuration    mock-firecloud-get-method-configuration
+     #'firecloud/update-method-configuration mock-firecloud-update-method-configuration
+     #'covid/create-submission!              mock-create-submission
+     #'firecloud/get-workflow                mock-workflow-keep-status}
     #(shared/run-workload-state-transition-test!
       (workloads/covid-workload-request))))
 
