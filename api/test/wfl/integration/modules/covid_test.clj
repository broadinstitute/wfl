--- conflicted
+++ resolved
@@ -1,28 +1,16 @@
 (ns wfl.integration.modules.covid-test
   "Test the Sarscov2IlluminaFull COVID pipeline."
-<<<<<<< HEAD
   (:require [clojure.test                   :refer :all]
             [clojure.string                 :as str]
             [wfl.integration.modules.shared :as shared]
             [wfl.jdbc                       :as jdbc]
             [wfl.module.covid               :as covid]
+            [wfl.service.firecloud          :as firecloud]
             [wfl.service.postgres           :as postgres]
             [wfl.service.rawls              :as rawls]
             [wfl.tools.fixtures             :as fixtures]
             [wfl.tools.workloads            :as workloads]
             [wfl.tools.resources            :as resources])
-=======
-  (:require [clojure.test          :refer :all]
-            [clojure.string        :as str]
-            [wfl.jdbc              :as jdbc]
-            [wfl.module.covid      :as covid]
-            [wfl.service.firecloud :as firecloud]
-            [wfl.service.postgres  :as postgres]
-            [wfl.service.rawls     :as rawls]
-            [wfl.tools.fixtures    :as fixtures]
-            [wfl.tools.workloads   :as workloads]
-            [wfl.tools.resources   :as resources])
->>>>>>> 6163319e
   (:import [java.util ArrayDeque UUID]
            [java.lang Math]))
 
@@ -203,13 +191,6 @@
       (is (== 2 (covid/queue-length! executor)) "Two workflows should be enqueued")
       (jdbc/with-db-transaction [tx (postgres/wfl-db-config)]
         (let [[running-record succeeded-record & _ :as records]
-<<<<<<< HEAD
-              (->> executor :details (postgres/get-table tx))]
-          (is (== 2 (count records)) "The workflows were not written to the database")
-          (is (every? #(= snapshot-reference-id (:snapshot_reference_id %)) records))
-          (is (every? #(= submission-id (:rawls_submission_id %)) records))
-          (is (every? #(nil? (:consumed %)) records))
-=======
               (->> executor :details (postgres/get-table tx) (sort-by :id))]
           (is (== 2 (count records))
               "Exactly 2 workflows should have been written to the database")
@@ -221,7 +202,6 @@
               "Status update mock should have marked running workflow as succeeded")
           (is (every? #(nil? (:consumed %)) records)
               "All records should be unconsumed")
->>>>>>> 6163319e
           (verify-record-against-workflow running-record running-workflow 1)
           (verify-record-against-workflow succeeded-record succeeded-workflow 2))))))
 
@@ -286,12 +266,13 @@
 
 (deftest test-workload-state-transition
   (with-redefs-fn
-    {#'covid/find-new-rows               mock-find-new-rows
-     #'covid/create-snapshots            mock-create-snapshots
-     #'covid/check-tdr-job               mock-check-tdr-job
-     #'rawls/create-snapshot-reference   mock-rawls-create-snapshot-reference
-     #'covid/create-submission!          mock-create-submission
-     #'rawls/batch-upsert                (constantly nil)}
+    {#'covid/find-new-rows              mock-find-new-rows
+     #'covid/create-snapshots           mock-create-snapshots
+     #'covid/check-tdr-job              mock-check-tdr-job
+     #'rawls/create-snapshot-reference  mock-rawls-create-snapshot-reference
+     #'covid/create-submission!         mock-create-submission
+     #'firecloud/get-workflow           mock-workflow-update-status
+     #'rawls/batch-upsert               (constantly nil)}
     #(shared/run-workload-state-transition-test!
       (workloads/covid-workload-request))))
 
