--- conflicted
+++ resolved
@@ -10,12 +10,6 @@
             [reitit.ring.coercion           :as coercion]
             [wfl.api.spec                   :as spec]
             [wfl.integration.modules.shared :as shared]
-<<<<<<< HEAD
-            [wfl.jdbc                       :as jdbc]
-            [wfl.module.covid               :as covid]
-            [wfl.module.all                 :as all]
-=======
->>>>>>> 0172ef87
             [wfl.service.firecloud          :as firecloud]
             [wfl.service.rawls              :as rawls]
             [wfl.stage                      :as stage]
