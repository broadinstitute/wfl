(ns wfl.integration.modules.covid-test
  "Test the Sarscov2IlluminaFull COVID pipeline."
  (:require [clojure.test                   :refer [deftest is testing
                                                    use-fixtures]]
            [clojure.set                    :as set]
            [clojure.spec.alpha             :as s]
            [clojure.string                 :as str]
            [wfl.api.spec                   :as spec]
            [wfl.integration.modules.shared :as shared]
            [wfl.service.firecloud          :as firecloud]
            [wfl.service.rawls              :as rawls]
            [wfl.source                     :as source]
            [wfl.tools.endpoints            :refer [coercion-tester]]
            [wfl.tools.fixtures             :as fixtures]
            [wfl.tools.queues               :refer [make-queue-from-list]]
            [wfl.tools.workloads            :as workloads]
            [wfl.util                       :as util])
  (:import [java.time LocalDateTime]
           [java.util UUID]
<<<<<<< HEAD
           [wfl.util UserException]))
=======
           [wfl.util  UserException]))
>>>>>>> 23dee47b

;; Snapshot creation mock
(def ^:private mock-new-rows-size 2021)
(defn ^:private mock-find-new-rows [_ interval]
  (is (every? #(LocalDateTime/parse % @#'source/bigquery-datetime-format) interval))
  (take mock-new-rows-size (range)))
(defn ^:private mock-create-snapshots [_ _ row-ids]
  (letfn [(f [idx shard] [(vec shard) (format "mock_job_id_%s" idx)])]
    (->> (partition-all 500 row-ids)
         (map-indexed f))))

;; Note this mock only covers happy paths of TDR jobs
(defn ^:private mock-check-tdr-job [job-id]
  {:snapshot_id (str (UUID/randomUUID))
   :job_status "succeeded"
   :id job-id})

(def ^:private testing-dataset "cd25d59e-1451-44d0-8a24-7669edb9a8f8")
(def ^:private testing-snapshot "e8f1675e-1e7c-48b4-92ab-3598425c149d")
(def ^:private testing-namespace "wfl-dev")
(def ^:private testing-workspace (str testing-namespace "/" "CDC_Viral_Sequencing"))
(def ^:private testing-method-name "sarscov2_illumina_full")
(def ^:private testing-method-configuration (str testing-namespace "/" testing-method-name))
(def ^:private testing-method-configuration-version 1)
(def ^:private testing-table-name "flowcells")
(def ^:private testing-column-name "run_date")

<<<<<<< HEAD
=======
;; Queue mocks
(def ^:private testing-queue-type "TestQueue")

(defn ^:private testing-queue-peek [this]
  (-> this :queue .getFirst))

(defn ^:private testing-queue-pop [this]
  (-> this :queue .removeFirst))

(defn ^:private testing-queue-length [this]
  (-> this :queue .size))

(defn ^:private testing-queue-done? [this]
  (-> this :queue .empty))

>>>>>>> 23dee47b
(let [new-env {"WFL_FIRECLOUD_URL" "https://api.firecloud.org"
               "WFL_TDR_URL"       "https://data.terra.bio"
               "WFL_RAWLS_URL"     "https://rawls.dsde-prod.broadinstitute.org"}]

  (use-fixtures :once
    (fixtures/temporary-environment new-env)
    fixtures/temporary-postgresql-database))

(deftest test-create-workload
  (letfn [(verify-source [{:keys [type last_checked details]}]
            (is (= type "TerraDataRepoSource"))
            (is (not last_checked) "The TDR should not have been checked yet")
            (is (str/starts-with? details "TerraDataRepoSource_")))
          (verify-executor [{:keys [type details]}]
            (is (= type "TerraExecutor"))
            (is (str/starts-with? details "TerraExecutor_")))
          (verify-sink [{:keys [type details]}]
            (is (= type "TerraWorkspaceSink"))
            (is (str/starts-with? details "TerraWorkspaceSink_")))]
    (let [{:keys [created creator source executor sink labels watchers] :as workload}
          (workloads/create-workload!
           (workloads/covid-workload-request
            {:skipValidation true}
            {:skipValidation true}
            {:skipValidation true}))]
      (is created "workload is missing :created timestamp")
      (is creator "workload is missing :creator field")
      (is (and source (verify-source source)))
      (is (and executor (verify-executor executor)))
      (is (and sink (verify-sink sink)))
      (is (seq labels) "workload did not contain any labels")
      (is (contains? (set labels) (str "project:" @workloads/project)))
      (is (util/absent? workload :pipeline) ":pipeline should not be defined")
      (is (vector? watchers)))))

(deftest test-workload-to-edn
  (let [request  (workloads/covid-workload-request
                  {:skipValidation true}
                  {:skipValidation true}
                  {:skipValidation true})]
    (is (s/valid? :wfl.api.spec/workload-request request)
        (s/explain-str :wfl.api.spec/workload-request request))
    (let [workload (util/to-edn (workloads/create-workload! request))]
      (is (not-any? workload [:id
                              :items
                              :source_type
                              :source_items
                              :executor_type
                              :executor_items
                              :sink_type
                              :sink_items
                              :type]))
      (is (not-any? (:source workload) [:id :details :type :last_checked]))
      (is (not-any? (:executor workload) [:id :details :type]))
      (is (not-any? (:sink workload) [:id :details :type])))))

(deftest test-create-covid-workload-with-misnamed-source
  (is (thrown-with-msg?
       UserException #"Invalid source"
       (workloads/create-workload!
        (workloads/covid-workload-request
         {:name "bad name"}
         {:skipValidation true}
         {:skipValidation true})))))

(deftest test-create-covid-workload-with-misnamed-executor
  (is (thrown-with-msg?
       UserException #"Invalid executor"
       (workloads/create-workload!
        (workloads/covid-workload-request
         {:skipValidation true}
         {:name "bad name"}
         {:skipValidation true})))))

(deftest test-create-covid-workload-with-misnamed-sink
  (is (thrown-with-msg?
       UserException #"Invalid sink"
       (workloads/create-workload!
        (workloads/covid-workload-request
         {:skipValidation true}
         {:skipValidation true}
         {:name "bad name"})))))

(deftest test-create-covid-workload-with-valid-executor-request
  (is (workloads/create-workload!
       (workloads/covid-workload-request
        {:skipValidation true}
        {:workspace                  testing-workspace
         :methodConfiguration        testing-method-configuration
         :methodConfigurationVersion testing-method-configuration-version
         :fromSource                 "importSnapshot"}
        {:skipValidation true}))))

(deftest test-start-workload
  (let [workload (workloads/create-workload!
                  (workloads/covid-workload-request
                   {:skipValidation true}
                   {:skipValidation true}
                   {:skipValidation true}))]
    (is (not (:started workload)))
    (is (:started (workloads/start-workload! workload)))))

;; Mocks
(def ^:private fake-method-name "method-name")
;; Snapshot and snapshot reference mocks
(def ^:private snapshot
  {:name "test-snapshot-name" :id (str (UUID/randomUUID))})

(def ^:private snapshot-reference-id (str (UUID/randomUUID)))
(def ^:private snapshot-reference-name (str (:name snapshot) "-ref"))
(defn ^:private mock-rawls-snapshot-reference [& _]
  {:referenceId snapshot-reference-id
   :name        snapshot-reference-name})

(def ^:private method-config-version-mock 1)

(defn ^:private mock-firecloud-get-method-configuration [& _]
  {:methodConfigVersion method-config-version-mock})

(defn ^:private mock-firecloud-update-method-configuration
  [_ _ {:keys [dataReferenceName methodConfigVersion]}]
  (is (= dataReferenceName snapshot-reference-name)
      "Snapshot reference name should be passed to method config update")
  (is (= methodConfigVersion (inc method-config-version-mock))
      "Incremented version should be passed to method config update")
  nil)

(def ^:private submission-id-mock (str (UUID/randomUUID)))

(def ^:private running-workflow-mock
  {:entityName   "entity"
   :id           (str (UUID/randomUUID))
   :inputs       {:input "value"}
   :status       "Running"
   :workflowName fake-method-name})

(def ^:private succeeded-workflow-mock
  {:entityName   "entity"
   :id           (str (UUID/randomUUID))
   :inputs       {:input "value"}
   :status       "Succeeded"
   :workflowName fake-method-name})

;; when we create submissions, workflows have been queued for execution
(defn ^:private mock-firecloud-create-submission [& _]
  (let [enqueue #(-> % (dissoc :id) (assoc :status "Queued"))]
    {:submissionId submission-id-mock
     :workflows    (map enqueue [running-workflow-mock
                                 succeeded-workflow-mock])}))

;; when we get the submission later, the workflows may have a uuid assigned
(defn ^:private mock-firecloud-get-submission [& _]
  (letfn [(add-workflow-entity [{:keys [entityName] :as workflow}]
            (-> workflow
                (set/rename-keys {:id :workflowId})
                (assoc :workflowEntity {:entityType "test" :entityName entityName})
                (dissoc :entityName)))]
    {:submissionId submission-id-mock
     :workflows    (map add-workflow-entity [running-workflow-mock
                                             succeeded-workflow-mock])}))

;; Workflow fetch mocks within update-workflow-statuses!

(defn ^:private mock-workflow-keep-status [_ _ workflow-id]
  (is (not (= (:workflowId succeeded-workflow-mock) workflow-id))
      "Successful workflow records should be filtered out before firecloud fetch")
  running-workflow-mock)

(deftest test-get-workflows-empty
  (let [workload (workloads/create-workload!
                  (workloads/covid-workload-request
                   {:skipValidation true}
                   {:skipValidation true}
                   {:skipValidation true}))]
    (is (empty? (workloads/workflows workload)))))

(deftest test-workload-state-transition
  (with-redefs-fn
    {#'source/find-new-rows                   mock-find-new-rows
     #'source/create-snapshots                mock-create-snapshots
     #'source/check-tdr-job                   mock-check-tdr-job
     #'rawls/create-or-get-snapshot-reference mock-rawls-snapshot-reference
     #'firecloud/method-configuration         mock-firecloud-get-method-configuration
     #'firecloud/update-method-configuration  mock-firecloud-update-method-configuration
     #'firecloud/submit-method                mock-firecloud-create-submission
     #'firecloud/get-submission               mock-firecloud-get-submission
     #'firecloud/get-workflow                 mock-workflow-keep-status}
    #(shared/run-workload-state-transition-test!
      (workloads/covid-workload-request
       {:skipValidation true}
       {:skipValidation true}
       {:skipValidation true}))))

(deftest test-batch-workload-state-transition
  (shared/run-workload-state-transition-test!
   (workloads/covid-workload-request
    {:name      "TDR Snapshots"
     :snapshots []}
    {:skipValidation true}
    {:skipValidation true})))

(deftest test-stop-workload-state-transition
  (shared/run-stop-workload-state-transition-test!
   (workloads/covid-workload-request
    {:skipValidation true}
    {:skipValidation true}
    {:skipValidation true})))

(deftest test-workload-state-transition-with-failed-workflow
  (with-redefs-fn
    {#'source/find-new-rows                   mock-find-new-rows
     #'source/create-snapshots                mock-create-snapshots
     #'source/check-tdr-job                   mock-check-tdr-job
     #'rawls/create-or-get-snapshot-reference mock-rawls-snapshot-reference
     #'firecloud/method-configuration         mock-firecloud-get-method-configuration
     #'firecloud/update-method-configuration  mock-firecloud-update-method-configuration
     #'firecloud/submit-method                mock-firecloud-create-submission
     #'firecloud/get-workflow                 (constantly {:status "Failed"})}
    #(shared/run-workload-state-transition-test!
      (workloads/covid-workload-request
       {:skipValidation true}
       {:skipValidation true}
       {:skipValidation true}))))

(deftest test-create-workload-coercion
  (let [app     (coercion-tester
                 ::spec/workload-request
                 ::spec/workload-response
                 (comp util/to-edn workloads/create-workload!))
        request (workloads/covid-workload-request
                 {}
                 {:skipValidation true}
                 {:skipValidation true})]
    (testing "Workload with a TDR Source"
      (->> {:name            "Terra DataRepo"
            :dataset         testing-dataset
            :table           testing-table-name
            :column          testing-column-name
            :snapshotReaders ["workflow-launcher-dev@firecloud.org"]}
           (assoc request :source)
           app))
    (testing "Workload with a TDR Snapshots Source"
      (->> {:name      "TDR Snapshots"
            :snapshots [testing-snapshot]}
           (assoc request :source)
           app))))

(deftest test-retry-workload-throws-when-not-started
  (with-redefs-fn
    {#'source/find-new-rows                   mock-find-new-rows
     #'source/create-snapshots                mock-create-snapshots
     #'source/check-tdr-job                   mock-check-tdr-job
     #'rawls/create-or-get-snapshot-reference mock-rawls-snapshot-reference
     #'firecloud/method-configuration         mock-firecloud-get-method-configuration
     #'firecloud/update-method-configuration  mock-firecloud-update-method-configuration
     #'firecloud/submit-method                mock-firecloud-create-submission
     #'firecloud/get-workflow                 (constantly {:status "Failed"})}
    #(let [workload-request (workloads/covid-workload-request
                             {:skipValidation true}
                             {:skipValidation true}
                             {:skipValidation true})
           workload         (workloads/create-workload! workload-request)]
       (is (not (:started workload)))
       (is (thrown-with-msg?
            UserException #"Cannot retry workload before it's been started."
            (workloads/retry workload []))))))<|MERGE_RESOLUTION|>--- conflicted
+++ resolved
@@ -12,16 +12,11 @@
             [wfl.source                     :as source]
             [wfl.tools.endpoints            :refer [coercion-tester]]
             [wfl.tools.fixtures             :as fixtures]
-            [wfl.tools.queues               :refer [make-queue-from-list]]
             [wfl.tools.workloads            :as workloads]
             [wfl.util                       :as util])
   (:import [java.time LocalDateTime]
            [java.util UUID]
-<<<<<<< HEAD
            [wfl.util UserException]))
-=======
-           [wfl.util  UserException]))
->>>>>>> 23dee47b
 
 ;; Snapshot creation mock
 (def ^:private mock-new-rows-size 2021)
@@ -49,24 +44,6 @@
 (def ^:private testing-table-name "flowcells")
 (def ^:private testing-column-name "run_date")
 
-<<<<<<< HEAD
-=======
-;; Queue mocks
-(def ^:private testing-queue-type "TestQueue")
-
-(defn ^:private testing-queue-peek [this]
-  (-> this :queue .getFirst))
-
-(defn ^:private testing-queue-pop [this]
-  (-> this :queue .removeFirst))
-
-(defn ^:private testing-queue-length [this]
-  (-> this :queue .size))
-
-(defn ^:private testing-queue-done? [this]
-  (-> this :queue .empty))
-
->>>>>>> 23dee47b
 (let [new-env {"WFL_FIRECLOUD_URL" "https://api.firecloud.org"
                "WFL_TDR_URL"       "https://data.terra.bio"
                "WFL_RAWLS_URL"     "https://rawls.dsde-prod.broadinstitute.org"}]
