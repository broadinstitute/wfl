--- conflicted
+++ resolved
@@ -1,24 +1,17 @@
 "Test the Sarscov2IlluminaFull COVID pipeline."
 (ns wfl.integration.modules.covid-test
   (:require [clojure.test :refer :all]
-<<<<<<< HEAD
             [clojure.test :as clj-test]
-=======
             [clojure.string :as str]
             [wfl.debug :as debug]
->>>>>>> e3585f15
             [wfl.jdbc :as jdbc]
             [wfl.module.covid :as covid]
             [wfl.service.rawls :as rawls]
             [wfl.tools.fixtures :as fixtures]
             [wfl.tools.workloads :as workloads])
-<<<<<<< HEAD
-  (:import [clojure.lang ExceptionInfo]))
-=======
   (:import [clojure.lang ExceptionInfo]
            [java.time OffsetDateTime]
            [java.util UUID]))
->>>>>>> e3585f15
 
 (clj-test/use-fixtures :once fixtures/temporary-postgresql-database)
 
