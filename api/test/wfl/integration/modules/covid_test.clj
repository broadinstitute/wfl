--- conflicted
+++ resolved
@@ -384,15 +384,6 @@
                  (first attributes))
               "attributes should have been overwritten"))))))
 
-<<<<<<< HEAD
-(deftest test-tdr-snapshot-list-to-edn
-  (let [source (util/to-edn (create-tdr-snapshot-list [snapshot]))]
-    (is (not-any? source [:id :type]))
-    (is (= (:snapshots source) [(:id snapshot)]))
-    (is (s/valid? ::all/snapshot-list-source source))))
-
-=======
->>>>>>> 1d752f34
 (deftest test-get-workflows-empty
   (let [workload (workloads/create-workload!
                   (workloads/covid-workload-request
