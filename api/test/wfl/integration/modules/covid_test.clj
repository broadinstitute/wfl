(ns wfl.integration.modules.covid-test
  "Test the Sarscov2IlluminaFull COVID pipeline."
  (:require [clojure.test          :refer :all]
            [clojure.string        :as str]
            [wfl.jdbc              :as jdbc]
            [wfl.module.covid      :as covid]
            [wfl.service.postgres  :as postgres]
            [wfl.service.rawls     :as rawls]
            [wfl.tools.fixtures    :as fixtures]
            [wfl.tools.workloads   :as workloads]
<<<<<<< HEAD
            [wfl.tools.resources   :as resources]
            [wfl.util              :as util])
  (:import [java.util ArrayDeque UUID]
           [java.lang Math]))

;; Snapshot creation mock
(def ^:private mock-new-rows-size 2021)
(defn ^:private mock-find-new-rows [_ _] (take mock-new-rows-size (range)))
(defn ^:private mock-create-snapshots [_ _ row-ids]
  (let [shards (partition-all 500 row-ids)
        job-ids (doall (map-indexed (fn [idx _shard]
                                      (format "mock_job_id_%s" idx)) shards))]
    [shards job-ids]))
;; Note this mock only covers happy paths of TDR jobs
(defn ^:private mock-check-tdr-job [job-id]
  {:snapshot_id (str (UUID/randomUUID))
   :job_status "succeeded"
   :id job-id})
=======
            [wfl.tools.resources   :as resources])
  (:import [java.util ArrayDeque UUID]))
>>>>>>> b37aa406

;; Queue mocks
(def ^:private test-queue-type "TestQueue")
(defn ^:private make-queue-from-list [items]
  {:type test-queue-type :queue (ArrayDeque. items)})

(defn ^:private test-queue-peek [this]
  (-> this :queue .getFirst))

(defn ^:private test-queue-pop [this]
  (-> this :queue .removeFirst))

;; Snapshot reference mock
(def ^:private snapshot-reference-id
  (str (UUID/randomUUID)))
(defn ^:private mock-rawls-create-snapshot-reference [& _]
  {:referenceId snapshot-reference-id})

;; Submission mock
(def ^:private submission-id
  (str (UUID/randomUUID)))
(def ^:private running-workflow
  {:status "Running" :workflowId (str (UUID/randomUUID))})
(def ^:private succeeded-workflow
  {:status "Succeeded" :workflowId (str (UUID/randomUUID))})
(defn ^:private mock-create-submission [& _]
  {:submissionId submission-id
   :workflows [running-workflow succeeded-workflow]})

(let [new-env {"WFL_FIRECLOUD_URL"
               "https://firecloud-orchestration.dsde-dev.broadinstitute.org"}]
  (use-fixtures :once
    (fixtures/temporary-environment new-env)
    fixtures/temporary-postgresql-database
    (fixtures/method-overload-fixture
     covid/peek-queue! test-queue-type test-queue-peek)
    (fixtures/method-overload-fixture
     covid/pop-queue! test-queue-type test-queue-pop)))

(deftest test-create-workload
  (letfn [(verify-source [{:keys [type last_checked details]}]
            (is (= type "TerraDataRepoSource"))
            (is (not last_checked) "The TDR should not have been checked yet")
            (is (str/starts-with? details "TerraDataRepoSourceDetails_")))
          (verify-executor [{:keys [type details]}]
            (is (= type "TerraExecutor"))
            (is (str/starts-with? details "TerraExecutorDetails_")))
          (verify-sink [{:keys [type details]}]
            (is (= type "TerraWorkspaceSink"))
            (is (str/starts-with? details "TerraWorkspaceSinkDetails_")))]
    (let [{:keys [created creator source executor sink labels watchers]}
          (workloads/create-workload!
           (workloads/covid-workload-request {} {} {}))]
      (is created "workload is missing :created timestamp")
      (is creator "workload is missing :creator field")
      (is (and source (verify-source source)))
      (is (and executor (verify-executor executor)))
      (is (and sink (verify-sink sink)))
      (is (seq labels) "workload did not contain any labels")
      (is (contains? (set labels) (str "pipeline:" covid/pipeline)))
      (is (vector? watchers)))))

(deftest test-start-workload
  (let [workload (workloads/create-workload!
                  (workloads/covid-workload-request {} {} {}))]
    (is (not (:started workload)))
    (is (:started (workloads/start-workload! workload)))))

<<<<<<< HEAD
(deftest test-update-tdr-source
  (let [{:keys [source]}
        (workloads/create-workload!
         (workloads/covid-workload-request {} {} {}))]
    (with-redefs-fn
      {#'covid/create-snapshots mock-create-snapshots
       #'covid/find-new-rows mock-find-new-rows
       #'covid/check-tdr-job mock-check-tdr-job}
      #(#'covid/update-source! source))
    (jdbc/with-db-transaction [tx (postgres/wfl-db-config)]
      (let [records (->> source :details (postgres/get-table tx))
            expected-num-records (int (Math/ceil (/ mock-new-rows-size 500)))
            record-updated? (fn [record] (and (= "succeeded" (:snapshot_creation_job_status record))
                                              (not (nil? (:snapshot_creation_job_id record)))
                                              (not (nil? (:snapshot_id record)))))]
        (testing "source details got updated with correct number of snapshot jobs"
          (is (= expected-num-records (count records))))
        (testing "all snapshot jobs were updated and corresponding snapshot ids were inserted"
          (is (every? record-updated? records)))))))
=======
(defn ^:private create-terra-executor [id]
  (jdbc/with-db-transaction [tx (postgres/wfl-db-config)]
    (->> {:name                       "Terra"
          :workspace                  "workspace-ns/workspace-name"
          :methodConfiguration        "mc-namespace/mc-name"
          :methodConfigurationVersion 1
          :fromSource                 "importSnapshot"
          :skipValidation             true}
         (covid/create-executor! tx id)
         (zipmap [:executor_type :executor_items])
         (covid/load-executor! tx))))
>>>>>>> b37aa406

(deftest test-update-terra-executor
  (let [snapshot {:name "test-snapshot-name"
                  :id   (str (UUID/randomUUID))}
        source   (make-queue-from-list [snapshot])
        executor (create-terra-executor (rand-int 1000000))]
    (letfn [(verify-record-against-workflow [record workflow idx]
              (is (= idx (:id record)))
              (is (= (:status workflow) (:workflow_status record)))
              (is (= (:workflowId workflow) (:workflow_id record))))]
      (with-redefs-fn
        {#'rawls/create-snapshot-reference   mock-rawls-create-snapshot-reference
         #'covid/create-submission!          mock-create-submission}
        #(covid/update-executor! source executor))
      (is (-> source :queue empty?) "The snapshot was not consumed.")
      (jdbc/with-db-transaction [tx (postgres/wfl-db-config)]
        (let [[running-record succeeded-record & _ :as records]
              (->> executor :details (postgres/get-table tx))]
          (is (== 2 (count records))
              "The workflows were not written to the database")
          (is (every? #(= snapshot-reference-id (:snapshot_reference_id %)) records))
          (is (every? #(= submission-id (:rawls_submission_id %)) records))
          (is (every? #(nil? (:consumed %)) records))
          (verify-record-against-workflow running-record running-workflow 1)
          (verify-record-against-workflow succeeded-record succeeded-workflow 2))))))

(deftest test-peek-terra-executor-queue
  (let [succeeded? #{"Succeeded"}
        source     (make-queue-from-list [{:name "test-snapshot-name"
                                           :id   (str (UUID/randomUUID))}])
        executor   (create-terra-executor (rand-int 1000000))]
    (with-redefs-fn
      {#'rawls/create-snapshot-reference   mock-rawls-create-snapshot-reference
       #'covid/create-submission!          mock-create-submission}
      #(covid/update-executor! source executor))
    (with-redefs-fn
      {#'covid/peek-terra-executor-queue #'covid/peek-terra-executor-details}
      #(do (is (succeeded? (-> executor covid/peek-queue! :workflow_status)))
           (covid/pop-queue! executor)
           (is (nil? (covid/peek-queue! executor)))))))

(deftest test-update-terra-workspace-sink
  (let [flowcell-id "test"
        entity-type "flowcell"
        workflow    {:uuid    "2768b29e-c808-4bd6-a46b-6c94fd2a67aa"
                     :status  "Succeeded"
                     :outputs (-> "sarscov2_illumina_full/outputs.edn"
                                  resources/read-resource
                                  (assoc :flowcell_id flowcell-id))}
        executor    (make-queue-from-list [workflow])
        sink        (jdbc/with-db-transaction [tx (postgres/wfl-db-config)]
                      (->> {:name           "Terra Workspace"
                            :workspace      "workspace-ns/workspace-name"
                            :entity         entity-type
                            :fromOutputs    (resources/read-resource
                                             "sarscov2_illumina_full/entity-from-outputs.edn")
                            :identifier     "flowcell_id"
                            :skipValidation true}
                           (covid/create-sink! tx (rand-int 1000000))
                           (zipmap [:sink_type :sink_items])
                           (covid/load-sink! tx)))]
    (letfn [(verify-upsert-request [workspace [[name type _]]]
              (is (= "workspace-ns/workspace-name" workspace))
              (is (= name flowcell-id))
              (is (= type entity-type)))]
      (with-redefs-fn
        {#'rawls/batch-upsert verify-upsert-request}
        #(covid/update-sink! executor sink))
      (is (-> executor :queue empty?) "The workflow was not consumed")
      (jdbc/with-db-transaction [tx (postgres/wfl-db-config)]
        (let [[record & rest] (->> sink :details (postgres/get-table tx))]
          (is record
              "The record was not written to the database")
          (is (empty? rest) "More than one record was written")
          (is (= (:uuid workflow) (:workflow record))
              "The workflow UUID was not written")
          (is (= flowcell-id (:entity_name record))
              "The entity name was not correct"))))))

(deftest test-get-workflows-empty
  (let [workload (workloads/create-workload!
                  (workloads/covid-workload-request {} {} {}))]
    (is (empty? (workloads/workflows workload)))))<|MERGE_RESOLUTION|>--- conflicted
+++ resolved
@@ -8,7 +8,6 @@
             [wfl.service.rawls     :as rawls]
             [wfl.tools.fixtures    :as fixtures]
             [wfl.tools.workloads   :as workloads]
-<<<<<<< HEAD
             [wfl.tools.resources   :as resources]
             [wfl.util              :as util])
   (:import [java.util ArrayDeque UUID]
@@ -27,10 +26,6 @@
   {:snapshot_id (str (UUID/randomUUID))
    :job_status "succeeded"
    :id job-id})
-=======
-            [wfl.tools.resources   :as resources])
-  (:import [java.util ArrayDeque UUID]))
->>>>>>> b37aa406
 
 ;; Queue mocks
 (def ^:private test-queue-type "TestQueue")
@@ -99,7 +94,6 @@
     (is (not (:started workload)))
     (is (:started (workloads/start-workload! workload)))))
 
-<<<<<<< HEAD
 (deftest test-update-tdr-source
   (let [{:keys [source]}
         (workloads/create-workload!
@@ -119,7 +113,7 @@
           (is (= expected-num-records (count records))))
         (testing "all snapshot jobs were updated and corresponding snapshot ids were inserted"
           (is (every? record-updated? records)))))))
-=======
+
 (defn ^:private create-terra-executor [id]
   (jdbc/with-db-transaction [tx (postgres/wfl-db-config)]
     (->> {:name                       "Terra"
@@ -131,7 +125,6 @@
          (covid/create-executor! tx id)
          (zipmap [:executor_type :executor_items])
          (covid/load-executor! tx))))
->>>>>>> b37aa406
 
 (deftest test-update-terra-executor
   (let [snapshot {:name "test-snapshot-name"
