--- conflicted
+++ resolved
@@ -148,19 +148,11 @@
 
 (defn ^:private make-covid-workload-request []
   (-> (workloads/covid-workload-request {:dataset testing-dataset
-<<<<<<< HEAD
                                          :table   testing-table-name
                                          :column  testing-column-name}
                                         {:workspace            testing-workspace
                                          :methodConfiguration testing-method-configuration}
                                         {:workspace testing-workspace})
-=======
-                                              :table   testing-table-name
-                                              :column  testing-column-name}
-                                             {:workspace            testing-workspace
-                                              :method_configuration testing-method-configuration}
-                                             {:workspace testing-workspace})
->>>>>>> 597d256e
       (assoc :creator @workloads/email)))
 
 (deftest test-create-covid-workload-with-misnamed-source
@@ -177,7 +169,6 @@
   (is (thrown-with-msg? RuntimeException #"Dataset is Nil" (-> (make-covid-workload-request)
                                                                (assoc-in [:source :dataset] nil)
                                                                workloads/create-workload!))))
-<<<<<<< HEAD
 
 (deftest test-create-covid-workload-without-dataset-and-skipping-validation
   (is (workloads/create-workload!
@@ -188,8 +179,6 @@
                                          {:workspace            testing-workspace
                                           :methodConfiguration testing-method-configuration}
                                          {:workspace testing-workspace}))))
-=======
->>>>>>> 597d256e
 
 (deftest test-create-covid-workload-with-misnamed-executor
   (is (thrown-with-msg? RuntimeException #"Failed to create workload - unknown executor" (-> (make-covid-workload-request)
@@ -205,7 +194,6 @@
   (is (thrown-with-msg? RuntimeException #"Unknown Method Configuration" (-> (make-covid-workload-request)
                                                                              (assoc-in [:executor :methodConfiguration] nil)
                                                                              workloads/create-workload!))))
-<<<<<<< HEAD
 
 (deftest test-create-covid-workload-without-method-configuration-and-skipping-validation
   (is (thrown? PSQLException (workloads/create-workload!
@@ -216,8 +204,6 @@
                                                                  :methodConfiguration nil
                                                                  :skipValidation true}
                                                                 {:workspace testing-workspace})))))
-=======
->>>>>>> 597d256e
 
 (deftest test-create-covid-workload-with-misnamed-sink
   (is (thrown-with-msg? RuntimeException #"Failed to create workload - unknown sink" (-> (make-covid-workload-request)
@@ -233,7 +219,6 @@
   (is (thrown-with-msg? RuntimeException #"Cannot access the workspace"  (-> (make-covid-workload-request)
                                                                              (assoc-in [:sink :workspace] nil)
                                                                              workloads/create-workload!))))
-<<<<<<< HEAD
 
 (deftest test-create-covid-workload-without-workspace-and-skipping-validation
   (is (thrown? PSQLException (workloads/create-workload!
@@ -244,8 +229,6 @@
                                                                  :methodConfiguration testing-method-configuration}
                                                                 {:workspace nil
                                                                  :skipValidation true})))))
-=======
->>>>>>> 597d256e
 
 (deftest test-start-workload
   (let [workload (workloads/create-workload!
