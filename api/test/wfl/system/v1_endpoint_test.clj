(ns wfl.system.v1-endpoint-test
  (:require [clojure.data.json :as json]
            [clojure.set :as set]
            [clojure.string :as str]
            [clojure.test :refer [deftest testing is]]
            [wfl.service.cromwell :as cromwell]
            [wfl.service.gcs :as gcs]
            [wfl.tools.endpoints :as endpoints]
            [wfl.tools.fixtures :refer [with-temporary-gcs-folder
                                        temporary-postgresql-database]]
            [wfl.tools.workloads :as workloads]
            [wfl.util :as util])
  (:import (clojure.lang ExceptionInfo)
           (java.util UUID)))

(def ^:private cromwell-url
  "https://cromwell-gotc-auth.gotc-dev.broadinstitute.org")

(defn make-create-workload [make-request]
  (fn [] (endpoints/create-workload (make-request (UUID/randomUUID)))))

(def create-aou-workload    (make-create-workload workloads/aou-workload-request))
(def create-arrays-workload (make-create-workload workloads/arrays-workload-request))
(def create-sg-workload     (make-create-workload workloads/sg-workload-request))
(def create-wgs-workload    (make-create-workload workloads/wgs-workload-request))
(def create-xx-workload     (make-create-workload workloads/xx-workload-request))

(defn create-copyfile-workload [src dst]
  (endpoints/create-workload (workloads/copyfile-workload-request src dst)))

(defn ^:private verify-succeeded-workflow
  [{:keys [inputs status updated uuid] :as _workflow}]
  (is (map? inputs) "Every workflow should have nested inputs")
  (is updated)
  (is uuid)
  (is (= "Succeeded" status)))

(defn ^:private verify-succeeded-workload [workload]
  (run! verify-succeeded-workflow (:workflows workload)))

(defn ^:private verify-internal-properties-removed [workload]
  (letfn [(go! [key]
            (is (util/absent? workload key)
                (format "workload should not contain %s" key))
            (is (every? #(util/absent? % key) (:workflows workload))
                (format "workflows should not contain %s" key)))]
    (run! go! [:id :items])))

(deftest test-oauth2-endpoint
  (testing "The `oauth2_id` endpoint indeed provides an ID"
    (let [response (endpoints/get-oauth2-id)]
      (is (= (count response) 2))
      (is (some #(= % :oauth2-client-id) response))
      (is (some #(str/includes? % "apps.googleusercontent.com") response)))))

(defn ^:private test-create-workload
  [request]
  (letfn [(test! [{:keys [pipeline] :as request}]
            (testing (format "calling api/v1/create with %s workload request"
                             pipeline)
              (let [{:keys [created creator executor started uuid] :as workload}
                    (endpoints/create-workload request)]
                (is uuid "workloads should be been assigned a uuid")
                (is created "should have a created timestamp")
                (is (= (:email @endpoints/userinfo) creator)
                    "creator inferred from auth token")
                (is (not started) "hasn't been started in cromwell")
                (letfn [(included [m] (select-keys m [:pipeline :project]))]
                  (is (= (included request) (included workload))))
                (is (= executor (or (:executor request) (:cromwell request)))
                    "lost track of executor/cromwell")
                (verify-internal-properties-removed workload))))]
    (test! request)
    (testing "passed :cromwell rather than :executor"
      (test! (set/rename-keys request {:executor :cromwell})))))

(deftest test-create-wgs-workload
  (test-create-workload (workloads/wgs-workload-request (UUID/randomUUID))))
(deftest test-create-aou-workload
  (test-create-workload (workloads/aou-workload-request (UUID/randomUUID))))
(deftest test-create-arrays-workload
  (test-create-workload (workloads/arrays-workload-request (UUID/randomUUID))))
(deftest test-create-xx-workload
  (test-create-workload (workloads/xx-workload-request (UUID/randomUUID))))
(deftest test-create-sg-workload
  (test-create-workload (workloads/sg-workload-request (UUID/randomUUID))))
(deftest test-create-copyfile-workload
  (test-create-workload (workloads/copyfile-workload-request
                         "gs://fake-inputs/lolcats.txt"
                         "gs://fake-outputs/copied.txt")))

(defn ^:private test-start-workload
  [{:keys [uuid pipeline] :as workload}]
  (testing (format "calling api/v1/start with %s workload" pipeline)
    (let [workload (endpoints/start-workload workload)]
      (is (= uuid (:uuid workload)))
      (is (:started workload))
      (let [{:keys [workflows]} workload]
        (is (every? :updated workflows))
        (is (every? :uuid workflows)))
      (verify-internal-properties-removed workload)
      (workloads/when-done verify-succeeded-workload workload))))

(deftest ^:parallel test-start-wgs-workload
  (test-start-workload (create-wgs-workload)))
(deftest ^:parallel test-start-aou-workload
  (test-start-workload (create-aou-workload)))
(deftest ^:parallel test-start-arrays-workload
  (test-start-workload (create-arrays-workload)))
(deftest ^:parallel test-start-xx-workload
  (test-start-workload (create-xx-workload)))
(deftest ^:parallel test-start-sg-workload
  (test-start-workload (create-sg-workload)))
(deftest ^:parallel test-start-copyfile-workload
  (with-temporary-gcs-folder uri
    (let [src (str uri "input.txt")
          dst (str uri "output.txt")]
      (-> (str/join "/" ["test" "resources" "copy-me.txt"])
          (gcs/upload-file src))
      (test-start-workload (create-copyfile-workload src dst)))))

(defn ^:private test-exec-workload
  [{:keys [pipeline] :as request}]
  (testing (format "calling api/v1/exec with %s workload request" pipeline)
<<<<<<< HEAD
    (let [{:keys [uuid] :as workload} (endpoints/exec-workload request)]
      (is uuid "workloads should be been assigned a uuid")
      (is (:created workload) "should have a created timestamp")
      (is (:started workload) "should have a started timestamp")
      (is (= (:email @endpoints/userinfo) (:creator workload)) "creator inferred from auth token")
      (let [include [:pipeline :project]]
        (is (= (select-keys request include) (select-keys workload include))))
      (let [{:keys [workflows]} workload]
        (is (every? :updated workflows))
        (is (every? :uuid workflows)))
=======
    (let [{:keys [created creator started uuid workflows] :as workload}
          (endpoints/exec-workload request)]
      (is uuid    "workloads should have a uuid")
      (is created "should have a created timestamp")
      (is started "should have a started timestamp")
      (is (= (:email @endpoints/userinfo) creator)
          "creator inferred from auth token")
      (letfn [(included [m] (select-keys m [:executor :pipeline :project]))]
        (is (= (included request) (included workload))))
      (is (every? :updated workflows))
      (is (every? :uuid workflows))
>>>>>>> dd036999
      (verify-internal-properties-removed workload)
      (workloads/when-done verify-succeeded-workload workload))))

(deftest ^:parallel test-exec-wgs-workload
  (test-exec-workload (workloads/wgs-workload-request (UUID/randomUUID))))
(deftest ^:parallel test-exec-wgs-workload-specifying-cromwell
  ;; All modules make use of the same code/behavior here, no need to spam Cromwell
  (test-exec-workload (-> (workloads/wgs-workload-request (UUID/randomUUID))
                          (set/rename-keys {:executor :cromwell}))))
(deftest ^:parallel test-exec-aou-workload
  (test-exec-workload (workloads/aou-workload-request (UUID/randomUUID))))
(deftest ^:parallel test-exec-arrays-workload
  (test-exec-workload (workloads/arrays-workload-request (UUID/randomUUID))))
(deftest ^:parallel test-exec-xx-workload
  (test-exec-workload (workloads/xx-workload-request (UUID/randomUUID))))
(deftest ^:parallel test-exec-sg-workload
  (test-exec-workload (workloads/sg-workload-request (UUID/randomUUID))))

(comment
  (clojure.test/test-vars [#'test-exec-sg-workload]))

(deftest ^:parallel test-exec-copyfile-workload
  (with-temporary-gcs-folder uri
    (let [src (str uri "input.txt")
          dst (str uri "output.txt")]
      (-> (str/join "/" ["test" "resources" "copy-me.txt"])
          (gcs/upload-file src))
      (test-exec-workload (workloads/copyfile-workload-request src dst)))))

(deftest ^:parallel test-append-to-aou-workload
  (let [await    (partial cromwell/wait-for-workflow-complete cromwell-url)
        workload (endpoints/exec-workload
                  (workloads/aou-workload-request (UUID/randomUUID)))]
    (testing "appending sample successfully launches an aou workflow"
      (is (->> workload
               (endpoints/append-to-aou-workload [workloads/aou-sample])
               (map (comp await :uuid))
               (every? #{"Succeeded"})))
      (->> (endpoints/get-workload-status (:uuid workload))
           (workloads/when-done verify-succeeded-workload)))))

(deftest test-bad-pipeline
  (let [request (-> (workloads/copyfile-workload-request
                     "gs://fake/in" "gs://fake/out")
                    (assoc :pipeline "geoff"))]
    (testing "create-workload! fails (400) with bad request"
      (is (thrown-with-msg? ExceptionInfo #"clj-http: status 400"
                            (endpoints/create-workload request))))
    (testing "exec-workload! fails (400) with bad request"
      (is (thrown-with-msg? ExceptionInfo #"clj-http: status 400"
                            (endpoints/exec-workload request))))))<|MERGE_RESOLUTION|>--- conflicted
+++ resolved
@@ -122,18 +122,6 @@
 (defn ^:private test-exec-workload
   [{:keys [pipeline] :as request}]
   (testing (format "calling api/v1/exec with %s workload request" pipeline)
-<<<<<<< HEAD
-    (let [{:keys [uuid] :as workload} (endpoints/exec-workload request)]
-      (is uuid "workloads should be been assigned a uuid")
-      (is (:created workload) "should have a created timestamp")
-      (is (:started workload) "should have a started timestamp")
-      (is (= (:email @endpoints/userinfo) (:creator workload)) "creator inferred from auth token")
-      (let [include [:pipeline :project]]
-        (is (= (select-keys request include) (select-keys workload include))))
-      (let [{:keys [workflows]} workload]
-        (is (every? :updated workflows))
-        (is (every? :uuid workflows)))
-=======
     (let [{:keys [created creator started uuid workflows] :as workload}
           (endpoints/exec-workload request)]
       (is uuid    "workloads should have a uuid")
@@ -145,7 +133,6 @@
         (is (= (included request) (included workload))))
       (is (every? :updated workflows))
       (is (every? :uuid workflows))
->>>>>>> dd036999
       (verify-internal-properties-removed workload)
       (workloads/when-done verify-succeeded-workload workload))))
 
