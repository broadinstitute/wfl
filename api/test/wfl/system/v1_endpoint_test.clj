--- conflicted
+++ resolved
@@ -261,10 +261,6 @@
         source    {:name                   "Terra DataRepo"
                    :dataset                "79fc88f5-dcf4-48b0-8c01-615dfbc1c63a"
                    :table                  "flowcells"
-<<<<<<< HEAD
-                   :column                 "last_modified_date"
-=======
->>>>>>> 143a883b
                    :snapshotReaders        ["hornet@firecloud.org"]
                    :pollingIntervalMinutes 1}
         executor  {:name                       "Terra"
@@ -404,15 +400,9 @@
              (zipmap (keys input-map)))))))
 
 (defn ^:private ingest-illumina-genotyping-array-inputs
-<<<<<<< HEAD
-  "Ingest inputs for the illimina_genotyping_array pipeline into the
-   illimina_genotyping_array `dataset`"
-  [dataset]
-=======
   "Ingest inputs for the illumina_genotyping_array pipeline into the
    illumina_genotyping_array `dataset`"
   [dataset-id load-tag]
->>>>>>> 143a883b
   (fixtures/with-temporary-cloud-storage-folder
     fixtures/gcs-tdr-test-bucket
     (fn [temporary-cloud-storage-folder]
@@ -424,11 +414,7 @@
               (assoc inputs :red_idat_cloud_path (workflows/convert-to-bulk (:red_idat_cloud_path inputs) temporary-cloud-storage-folder)))
             (json/write-str :escape-slash false)
             (gcs/upload-content file))
-<<<<<<< HEAD
-        (datarepo/poll-job (datarepo/ingest-table dataset file "inputs"))))))
-=======
         (datarepo/poll-job (datarepo/ingest-table dataset-id file "inputs" load-tag))))))
->>>>>>> 143a883b
 
 (deftest ^:parallel test-workload-sink-outputs-to-tdr
   (fixtures/with-fixtures
@@ -441,15 +427,6 @@
        "workflow-launcher-dev"
        [{:email (env/getenv "WFL_TDR_SERVICE_ACCOUNT")
          :accessLevel "OWNER"}])]
-<<<<<<< HEAD
-    (fn [[dataset workspace]]
-      (let [source   {:name                   "Terra DataRepo"
-                      :dataset                dataset
-                      :table                  "inputs"
-                      :column                 "ingested"
-                      :snapshotReaders        ["hornet@firecloud.org"]
-                      :pollingIntervalMinutes 1}
-=======
     (fn [[dataset-id workspace]]
       (let [dataset  (datarepo/datasets dataset-id)
             source   {:name                   "Terra DataRepo"
@@ -458,31 +435,19 @@
                       :snapshotReaders        ["hornet@firecloud.org"]
                       :pollingIntervalMinutes 1
                       :loadTag                "loadTagToMonitor"}
->>>>>>> 143a883b
             executor {:name                       "Terra"
                       :workspace                  workspace
                       :methodConfiguration        "warp-pipelines/IlluminaGenotypingArray"
                       :methodConfigurationVersion 1
                       :fromSource                 "importSnapshot"}
             sink     {:name        "Terra DataRepo"
-<<<<<<< HEAD
-                      :dataset     dataset
-=======
                       :dataset     dataset-id
->>>>>>> 143a883b
                       :table       "outputs"
                       :fromOutputs (resources/read-resource
                                     "illumina_genotyping_array/fromOutputs.edn")}
             workload (endpoints/exec-workload
                       (workloads/covid-workload-request source executor sink))]
         (try
-<<<<<<< HEAD
-          (ingest-illumina-genotyping-array-inputs dataset)
-          (is (util/poll #(seq (endpoints/get-workflows workload)) 20 100)
-              "a workflow should have been created")
-          (finally
-            (endpoints/stop-workload workload)))
-=======
           (ingest-illumina-genotyping-array-inputs dataset-id "ignoreThisRow")
           (ingest-illumina-genotyping-array-inputs dataset-id (:loadTag source))
           (let [row-ids      (-> dataset
@@ -514,7 +479,6 @@
         ;; we expect a notification for each workflow
         ;; to be emitted to the Slack channels in
         ;; wfl.tools.workloads/watchers.
->>>>>>> 143a883b
         (is (util/poll
              #(-> workload :uuid endpoints/get-workload-status :finished)
              20 100)
