--- conflicted
+++ resolved
@@ -258,20 +258,12 @@
   []
   (let [terra-ns  (comp (partial str/join "/") (partial vector "wfl-dev"))
         workspace (terra-ns "CDC_Viral_Sequencing")
-<<<<<<< HEAD
-        source    {:name            "Terra DataRepo"
-                   :dataset         "79fc88f5-dcf4-48b0-8c01-615dfbc1c63a"
-                   :table           "flowcells"
-                   :column          "last_modified_date"
-                   :snapshotReaders ["hornet@firecloud.org"]}
-=======
         source    {:name                   "Terra DataRepo"
                    :dataset                "79fc88f5-dcf4-48b0-8c01-615dfbc1c63a"
                    :table                  "flowcells"
                    :column                 "last_modified_date"
                    :snapshotReaders        ["hornet@firecloud.org"]
                    :pollingIntervalMinutes 1}
->>>>>>> 6f2ee0ba
         executor  {:name                       "Terra"
                    :workspace                  workspace
                    :methodConfiguration        (terra-ns "sarscov2_illumina_full")
@@ -437,20 +429,12 @@
        [{:email (env/getenv "WFL_TDR_SERVICE_ACCOUNT")
          :accessLevel "OWNER"}])]
     (fn [[dataset workspace]]
-<<<<<<< HEAD
-      (let [source   {:name            "Terra DataRepo"
-                      :dataset         dataset
-                      :table           "inputs"
-                      :column          "ingested"
-                      :snapshotReaders ["hornet@firecloud.org"]}
-=======
       (let [source   {:name                   "Terra DataRepo"
                       :dataset                dataset
                       :table                  "inputs"
                       :column                 "ingested"
                       :snapshotReaders        ["hornet@firecloud.org"]
                       :pollingIntervalMinutes 1}
->>>>>>> 6f2ee0ba
             executor {:name                       "Terra"
                       :workspace                  workspace
                       :methodConfiguration        "warp-pipelines/IlluminaGenotypingArray"
