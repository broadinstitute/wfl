--- conflicted
+++ resolved
@@ -23,12 +23,7 @@
             [wfl.tools.workflows        :as workflows]
             [wfl.tools.workloads        :as workloads]
             [wfl.util                   :as util])
-<<<<<<< HEAD
-  (:import [clojure.lang ExceptionInfo]
-           [java.util UUID]))
-=======
   (:import [clojure.lang ExceptionInfo]))
->>>>>>> ca30908a
 
 (defn make-create-workload [make-request]
   (fn [] (endpoints/create-workload (make-request (random-uuid)))))
@@ -96,11 +91,7 @@
 (deftest test-create-wgs-workload
   (test-create-workload (workloads/wgs-workload-request (random-uuid))))
 (deftest test-create-aou-workload
-<<<<<<< HEAD
-  (test-create-workload (workloads/aou-workload-request (UUID/randomUUID))))
-=======
   (test-create-workload (workloads/aou-workload-request (random-uuid))))
->>>>>>> ca30908a
 
 (deftest test-create-xx-workload
   (test-create-workload (workloads/xx-workload-request (random-uuid))))
@@ -195,11 +186,7 @@
   (test-exec-workload (-> (workloads/wgs-workload-request (random-uuid))
                           (set/rename-keys {:executor :cromwell}))))
 (deftest ^:parallel test-exec-aou-workload
-<<<<<<< HEAD
-  (test-exec-workload (workloads/aou-workload-request (UUID/randomUUID))))
-=======
   (test-exec-workload (workloads/aou-workload-request (random-uuid))))
->>>>>>> ca30908a
 (deftest ^:parallel test-exec-xx-workload
   (test-exec-workload (workloads/xx-workload-request (random-uuid))))
 (deftest ^:parallel test-exec-sg-workload
@@ -243,15 +230,6 @@
             cromwell/status?))))
 
 (deftest ^:parallel test-retry-wgs-workload
-<<<<<<< HEAD
-  (test-retry-legacy-workload-fails (workloads/wgs-workload-request (UUID/randomUUID))))
-(deftest ^:parallel test-retry-aou-workload
-  (test-retry-legacy-workload-fails (workloads/aou-workload-request (UUID/randomUUID))))
-(deftest ^:parallel test-retry-xx-workload
-  (test-retry-legacy-workload-fails (workloads/xx-workload-request (UUID/randomUUID))))
-(deftest ^:parallel test-retry-sg-workload
-  (test-retry-legacy-workload-fails (workloads/sg-workload-request (UUID/randomUUID))))
-=======
   (test-retry-legacy-workload-fails (workloads/wgs-workload-request (random-uuid))))
 (deftest ^:parallel test-retry-aou-workload
   (test-retry-legacy-workload-fails (workloads/aou-workload-request (random-uuid))))
@@ -259,17 +237,12 @@
   (test-retry-legacy-workload-fails (workloads/xx-workload-request (random-uuid))))
 (deftest ^:parallel test-retry-sg-workload
   (test-retry-legacy-workload-fails (workloads/sg-workload-request (random-uuid))))
->>>>>>> ca30908a
 
 (deftest ^:parallel test-append-to-aou-workload
   (let [await    (partial cromwell/wait-for-workflow-complete
                           @workloads/cromwell-url)
         workload (endpoints/exec-workload
-<<<<<<< HEAD
-                  (workloads/aou-workload-request (UUID/randomUUID)))]
-=======
                   (workloads/aou-workload-request (random-uuid)))]
->>>>>>> ca30908a
     (try
       (testing "appending sample successfully launches an aou workflow"
         (is (->> workload
@@ -356,11 +329,7 @@
                       (str "Expecting 400 error for retry with filters " filters)))]
           (let [status-unretriable "Running"
                 status-retriable   "Failed"
-<<<<<<< HEAD
-                submission         (str (UUID/randomUUID))
-=======
                 submission         (str (random-uuid))
->>>>>>> ca30908a
                 filters-invalid    [{}
                                     {:status status-unretriable}
                                     {:status status-retriable}
