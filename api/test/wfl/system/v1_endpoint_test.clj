--- conflicted
+++ resolved
@@ -1,9 +1,6 @@
 (ns wfl.system.v1-endpoint-test
   (:require [clojure.test               :refer [deftest is testing]]
-<<<<<<< HEAD
-=======
             [clojure.data.json          :as json]
->>>>>>> c3871359
             [clojure.instant            :as instant]
             [clojure.set                :as set]
             [clojure.spec.alpha         :as s]
@@ -23,14 +20,7 @@
             [wfl.tools.resources        :as resources]
             [wfl.tools.workflows        :as workflows]
             [wfl.tools.workloads        :as workloads]
-<<<<<<< HEAD
-            [wfl.tools.resources        :as resources]
-            [wfl.util                   :as util]
-            [clojure.data.json          :as json]
-            [wfl.tools.workflows        :as workflows])
-=======
             [wfl.util                   :as util])
->>>>>>> c3871359
   (:import [clojure.lang ExceptionInfo]
            [java.util UUID]))
 
@@ -400,27 +390,6 @@
           (testing "WARN: No workloads to test status query"
             (is (empty? statuses))))))))
 
-<<<<<<< HEAD
-(defn ^:private ingest-illumina-genotyping-array-files
-  "Return filrefs for inputs to illumina-genotyping-array dataset."
-  [dataset gcs-folder inputs-json]
-  (let [profile  (env/getenv "WFL_TDR_DEFAULT_PROFILE")]
-    (letfn [(ingest [source]
-              (let [dest (str/join "/" [gcs-folder (util/basename source)])]
-                (datarepo/ingest-file dataset profile source dest)))]
-      (let [input-map (->> "datasets/illumina-genotyping-array.json"
-                           resources/read-resource :schema :tables
-                           (filter (comp (partial = "inputs") :name))
-                           first :columns
-                           (filter (comp (partial = "fileref") :datatype))
-                           (map (comp keyword :name))
-                           (select-keys inputs-json))]
-        (->> input-map vals
-             (map (comp :fileId datarepo/poll-job ingest))
-             (zipmap (keys input-map)))))))
-
-=======
->>>>>>> c3871359
 (defn ^:private ingest-illumina-genotyping-array-inputs
   "Ingest inputs for the illumina_genotyping_array pipeline into the
    illumina_genotyping_array `dataset`"
