--- conflicted
+++ resolved
@@ -377,11 +377,7 @@
 
 (deftest ^:parallel test-workflows-by-filters
   (testing "Get workflows by status"
-<<<<<<< HEAD
-    (let [{:keys [statuses workflows workload]}
-=======
     (let [{:keys [statuses workload]}
->>>>>>> c2fcef0f
           (->> (endpoints/get-workloads)
                (filter :finished)
                (take 7)                 ; Why not?
