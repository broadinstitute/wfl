--- conflicted
+++ resolved
@@ -27,11 +27,7 @@
   (endpoints/create-workload (workloads/copyfile-workload-request src dst)))
 
 (defn ^:private verify-succeeded-workflow
-<<<<<<< HEAD
   [{:keys [inputs status] :as workflow}]
-=======
-  [{:keys [inputs status updated uuid] :as _workflow}]
->>>>>>> f6fc34e1
   (is (map? inputs) "Every workflow should have nested inputs")
   (is (every? workflow [:updated :uuid]))
   (is (not-every? workflow [:id]))
