(ns wfl.system.v1-endpoint-test
  (:require [clojure.test               :refer [deftest is testing]]
            [clojure.data.json          :as json]
            [clojure.instant            :as instant]
            [clojure.set                :as set]
            [clojure.spec.alpha         :as s]
            [clojure.string             :as str]
            [wfl.api.handlers           :as handlers]
            [wfl.api.workloads]
            [wfl.debug                  :as debug]
            [wfl.environment            :as env]
            [wfl.executor               :as executor]
<<<<<<< HEAD
=======
            [wfl.log                    :as log]
>>>>>>> ee4fcc76
            [wfl.module.covid           :as module]
            [wfl.service.cromwell       :as cromwell]
            [wfl.service.datarepo       :as datarepo]
            [wfl.service.google.storage :as gcs]
            [wfl.tools.datasets         :as datasets]
            [wfl.tools.endpoints        :as endpoints]
            [wfl.tools.fixtures         :as fixtures]
            [wfl.tools.resources        :as resources]
            [wfl.tools.workflows        :as workflows]
            [wfl.tools.workloads        :as workloads]
            [wfl.util                   :as util])
  (:import [clojure.lang ExceptionInfo]
           [java.util UUID]))

(defn make-create-workload [make-request]
  (fn [] (endpoints/create-workload (make-request (UUID/randomUUID)))))

(def create-aou-workload (make-create-workload workloads/aou-workload-request))
(def create-sg-workload  (make-create-workload workloads/sg-workload-request))
(def create-wgs-workload (make-create-workload workloads/wgs-workload-request))
(def create-xx-workload  (make-create-workload workloads/xx-workload-request))

(defn create-copyfile-workload [src dst]
  (endpoints/create-workload (workloads/copyfile-workload-request src dst)))

(defn ^:private verify-succeeded-workflow
  [{:keys [inputs status] :as workflow}]
  (is (map? inputs) "Every workflow should have nested inputs")
  (is (every? workflow [:updated :uuid]))
  (is (not-every? workflow [:id]))
  (is (= "Succeeded" status)))

(defn ^:private verify-succeeded-workload
  [workload]
  (run! verify-succeeded-workflow (endpoints/get-workflows workload))
  (workloads/postcheck workload))

(defn ^:private verify-internal-properties-removed [workload]
  (let [workflows (endpoints/get-workflows workload)]
    (letfn [(go! [key]
              (is (util/absent? workload key)
                  (format "workload should not contain %s" key))
              (is (every? #(util/absent? % key) workflows)
                  (format "workflows should not contain %s" key)))]
      (run! go! [:id :items]))))

(deftest ^:parallel test-oauth2-endpoint
  (testing "The `oauth2_id` endpoint indeed provides an ID"
    (let [response (endpoints/get-oauth2-id)]
      (is (= (count response) 2))
      (is (some #(= % :oauth2-client-id) response))
      (is (some #(str/includes? % "apps.googleusercontent.com") response)))))

(deftest ^:parallel test-version-endpoint
  (is (every? (endpoints/version) [:built :commit :committed :user :version])))

(defn ^:private test-create-workload
  [request]
  (letfn [(test! [{:keys [pipeline] :as request}]
            (testing (format "calling api/v1/create with %s workload request"
                             pipeline)
              (let [{:keys [created creator executor started uuid] :as workload}
                    (endpoints/create-workload request)]
                (is uuid "workloads should be been assigned a uuid")
                (is created "should have a created timestamp")
                (is (= @workloads/email creator)
                    "creator inferred from auth token")
                (is (not started) "hasn't been started in cromwell")
                (letfn [(included [m] (select-keys m [:pipeline :project]))]
                  (is (= (included request) (included workload))))
                (is (= executor (or (:executor request) (:cromwell request)))
                    "lost track of executor/cromwell")
                (verify-internal-properties-removed workload))))]
    (test! request)
    (testing "passed :cromwell rather than :executor"
      (test! (set/rename-keys request {:executor :cromwell})))))

(deftest test-create-wgs-workload
  (test-create-workload (workloads/wgs-workload-request (UUID/randomUUID))))
(deftest test-create-aou-workload
  (test-create-workload (workloads/aou-workload-request (UUID/randomUUID))))

(deftest test-create-xx-workload
  (test-create-workload (workloads/xx-workload-request (UUID/randomUUID))))
(deftest test-create-sg-workload
  (test-create-workload (workloads/sg-workload-request (UUID/randomUUID))))
(deftest test-create-copyfile-workload
  (test-create-workload (workloads/copyfile-workload-request
                         "gs://fake-inputs/lolcats.txt"
                         "gs://fake-outputs/copied.txt")))

(defn ^:private test-start-workload
  [{:keys [uuid pipeline] :as workload}]
  (testing (format "calling api/v1/start with %s workload" pipeline)
    (let [workload (endpoints/start-workload workload)]
      (try
        (is (= uuid (:uuid workload)))
        (is (:started workload))
        (let [workflows (endpoints/get-workflows workload)]
          (is (every? :updated workflows))
          (is (every? :uuid workflows)))
        (verify-internal-properties-removed workload)
        (workloads/when-all-workflows-finish verify-succeeded-workload workload)
        (finally
          (endpoints/stop-workload workload))))))

(deftest ^:parallel test-start-wgs-workload
  (test-start-workload (create-wgs-workload)))
(deftest ^:parallel test-start-aou-workload
  (test-start-workload (create-aou-workload)))
(deftest ^:parallel test-start-xx-workload
  (test-start-workload (create-xx-workload)))
(deftest ^:parallel test-start-sg-workload
  (test-start-workload (create-sg-workload)))
(deftest ^:parallel test-start-copyfile-workload
  (fixtures/with-temporary-cloud-storage-folder fixtures/gcs-test-bucket
    (fn [url]
      (let [src (str url "input.txt")
            dst (str url "output.txt")]
        (-> (str/join "/" ["test" "resources" "copy-me.txt"])
            (gcs/upload-file src))
        (test-start-workload (create-copyfile-workload src dst))))))

(defn ^:private test-stop-workload
  [{:keys [pipeline] :as workload}]
  (testing (format "calling /stop with %s workload before /start" pipeline)
    (is (thrown-with-msg?
         ExceptionInfo #"400"
         (endpoints/stop-workload workload)))
    (testing (format "calling /stop with %s workload after /start" pipeline)
      (let [workload (endpoints/stop-workload
                      (endpoints/start-workload workload))]
        (is (:started workload))
        (is (:stopped workload))))))

(deftest ^:parallel test-stop-wgs-workload
  (test-stop-workload (create-wgs-workload)))
(deftest ^:parallel test-stop-aou-workload
  (test-stop-workload (create-aou-workload)))
(deftest ^:parallel test-stop-xx-workload
  (test-stop-workload (create-xx-workload)))
(deftest ^:parallel test-stop-sg-workload
  (test-stop-workload (create-sg-workload)))
(deftest ^:parallel test-stop-copyfile-workload
  (test-stop-workload (create-copyfile-workload "gs://b/in" "gs://b/out")))

(defn ^:private test-exec-workload
  [{:keys [pipeline] :as request}]
  (testing (format "calling api/v1/exec with %s workload request" pipeline)
    (let [{:keys [created creator started uuid] :as workload}
          (endpoints/exec-workload request)]
      (try
        (is uuid    "workloads should have a uuid")
        (is created "should have a created timestamp")
        (is started "should have a started timestamp")
        (is (= @workloads/email creator)
            "creator inferred from auth token")
        (letfn [(included [m] (select-keys m [:pipeline :project]))]
          (is (= (included request) (included workload))))
        (let [workflows (endpoints/get-workflows workload)]
          (is (every? :updated workflows))
          (is (every? :uuid workflows)))
        (verify-internal-properties-removed workload)
        (workloads/when-all-workflows-finish verify-succeeded-workload workload)
        (finally
          (endpoints/stop-workload workload))))))

(deftest ^:parallel test-exec-wgs-workload
  (test-exec-workload (workloads/wgs-workload-request (UUID/randomUUID))))
(deftest ^:parallel test-exec-wgs-workload-specifying-cromwell
  ;; All modules make use of the same code/behavior here, no need to spam Cromwell
  (test-exec-workload (-> (workloads/wgs-workload-request (UUID/randomUUID))
                          (set/rename-keys {:executor :cromwell}))))
(deftest ^:parallel test-exec-aou-workload
  (test-exec-workload (workloads/aou-workload-request (UUID/randomUUID))))
(deftest ^:parallel test-exec-xx-workload
  (test-exec-workload (workloads/xx-workload-request (UUID/randomUUID))))
(deftest ^:parallel test-exec-sg-workload
  (test-exec-workload (workloads/sg-workload-request (UUID/randomUUID))))

(deftest ^:parallel test-exec-copyfile-workload
  (fixtures/with-temporary-cloud-storage-folder fixtures/gcs-test-bucket
    (fn [url]
      (let [src (str url "input.txt")
            dst (str url "output.txt")]
        (-> (str/join "/" ["test" "resources" "copy-me.txt"])
            (gcs/upload-file src))
        (test-exec-workload (workloads/copyfile-workload-request src dst))))))

(defn ^:private retry-check-message-and-throw
  "Retry workflows in `workload` matching `filters`,
  catching any exception to verify its message
  before rethrowing."
  [workload message filters]
  (try
    (endpoints/retry-workflows workload filters)
    (catch Exception cause
      (is (= message (-> (ex-data cause) util/response-body-json :message))
          (str "Unexpected or missing exception message for filters "
               filters))
      (throw cause))))

(defn ^:private test-retry-legacy-workload-fails
  "Any non-staged (legacy) workload has not had retry functionality implemented,
  and should fail with an HTTP 501 if requested."
  [request]
  (let [workload (endpoints/create-workload request)]
    (letfn [(should-throw-501 [message status]
              (is (thrown-with-msg?
                   ExceptionInfo #"clj-http: status 501"
                   (retry-check-message-and-throw workload message {:status status}))
                  (str "Expecting 501 error for retry with status " status)))]
      (run! (partial should-throw-501
                     wfl.api.workloads/retry-unimplemented-error-message)
            cromwell/status?))))

(deftest ^:parallel test-retry-wgs-workload
  (test-retry-legacy-workload-fails (workloads/wgs-workload-request (UUID/randomUUID))))
(deftest ^:parallel test-retry-aou-workload
  (test-retry-legacy-workload-fails (workloads/aou-workload-request (UUID/randomUUID))))
(deftest ^:parallel test-retry-xx-workload
  (test-retry-legacy-workload-fails (workloads/xx-workload-request (UUID/randomUUID))))
(deftest ^:parallel test-retry-sg-workload
  (test-retry-legacy-workload-fails (workloads/sg-workload-request (UUID/randomUUID))))

(deftest ^:parallel test-append-to-aou-workload
  (let [await    (partial cromwell/wait-for-workflow-complete
                          @workloads/cromwell-url)
        workload (endpoints/exec-workload
                  (workloads/aou-workload-request (UUID/randomUUID)))]
    (try
      (testing "appending sample successfully launches an aou workflow"
        (is (->> workload
                 (endpoints/append-to-aou-workload [workloads/aou-sample])
                 (map (comp await :uuid))
                 (every? #{"Succeeded"})))
        (->> (endpoints/get-workload-status (:uuid workload))
             (workloads/when-all-workflows-finish verify-succeeded-workload)))
      (finally
        (endpoints/stop-workload workload)))))

(deftest test-bad-pipeline
  (let [request (-> (workloads/copyfile-workload-request
                     "gs://fake/in" "gs://fake/out")
                    (assoc :pipeline "geoff"))]
    (testing "create-workload! fails (400) with bad request"
      (is (thrown-with-msg? ExceptionInfo #"clj-http: status 400"
                            (endpoints/create-workload request))))
    (testing "exec-workload! fails (400) with bad request"
      (is (thrown-with-msg? ExceptionInfo #"clj-http: status 400"
                            (endpoints/exec-workload request))))))

(defn ^:private covid-workload-request
  "Build a covid workload request."
  []
  (let [terra-ns  (comp (partial str/join "/") (partial vector "wfl-dev"))
        workspace (terra-ns "CDC_Viral_Sequencing")
        source    {:name                   "Terra DataRepo"
                   :dataset                "79fc88f5-dcf4-48b0-8c01-615dfbc1c63a"
                   :table                  "flowcells"
                   :snapshotReaders        ["hornet@firecloud.org"]
                   :pollingIntervalMinutes 1}
        executor  {:name                       "Terra"
                   :workspace                  workspace
                   :methodConfiguration        (terra-ns "sarscov2_illumina_full")
                   :methodConfigurationVersion 2
                   :fromSource                 "importSnapshot"}
        sink      {:name           "Terra Workspace"
                   :workspace      workspace
                   :entityType     "assemblies"
                   :identifier     "flowcell_id"
                   :fromOutputs    (resources/read-resource
                                    "sarscov2_illumina_full/entity-from-outputs.edn")
                   :skipValidation true}]
    (workloads/covid-workload-request source executor sink)))

(defn instantify-timestamps
  "Replace timestamps at keys KS of map M with parsed #inst values."
  [m & ks]
  (reduce (fn [m k] (update m k instant/read-instant-timestamp)) m ks))

(deftest ^:parallel test-covid-workload
  (testing "/create covid workload"
    (let [workload-request (covid-workload-request)
          {:keys [creator started uuid] :as workload}
          (-> workload-request
              endpoints/create-workload
              (update :created instant/read-instant-timestamp))]
      (is (s/valid? ::module/workload-request  workload-request))
      (is (s/valid? ::module/workload-response workload))
      (verify-internal-properties-removed workload)
      (is (not started))
      (is (= @workloads/email creator))
      (testing "/workload status"
        (let [{:keys [started] :as response}
              (-> uuid endpoints/get-workload-status
                  (instantify-timestamps :created))]
          (is (not started))
          (verify-internal-properties-removed response)
          (is (s/valid? ::module/workload-response response))))
      (testing "/workload all"
        (let [{:keys [started] :as response}
              (-> (endpoints/get-workloads)
                  (->> (filter (comp #{uuid} :uuid)))
                  first
                  (instantify-timestamps :created))]
          (is (not started))
          (verify-internal-properties-removed response)
          (is (s/valid? ::module/workload-response response))))
      (testing "/retry covid workload"
        (letfn [(should-throw-400 [message filters]
                  (is (thrown-with-msg?
                       ExceptionInfo #"clj-http: status 400"
                       (retry-check-message-and-throw workload message filters))
                      (str "Expecting 400 error for retry with filters " filters)))]
          (let [status-unretriable "Running"
                status-retriable   "Failed"
                submission         (str (UUID/randomUUID))
                filters-invalid    [{}
                                    {:status status-unretriable}
                                    {:status status-retriable}
                                    {:submission submission :status status-unretriable}]
                filters-valid      [{:submission submission}
                                    {:submission submission :status status-retriable}]]
            (run! (partial should-throw-400
                           executor/terra-executor-retry-filters-invalid-error-message)
                  filters-invalid)
            (run! (partial should-throw-400
                           handlers/retry-no-workflows-error-message)
                  filters-valid))))
      (testing "/start covid workload"
        (let [{:keys [created started] :as response}
              (-> workload endpoints/start-workload
                  (instantify-timestamps :created :started))]
          (is (s/valid? ::module/workload-response response))
          (is (inst? created))
          (is (inst? started))))
      (testing "/stop covid workload"
        (let [{:keys [created started stopped] :as response}
              (-> workload endpoints/stop-workload
                  (instantify-timestamps :created :started :stopped))]
          (is (s/valid? ::module/workload-response response))
          (is (inst? created))
          (is (inst? started))
          (is (inst? stopped)))))))

(defn ^:private try-to-get-workflows
  "Try up to `n` times to summarize the workflows in `workload`."
  [n workload]
  (try (endpoints/get-workflows workload)
       (catch Throwable x
         (debug/trace x)
         (when (> n 0)
           (try-to-get-workflows (dec n) workload)))))

(defn ^:private summarize-workflows-in-workload
  "Summarize the workflows in `workload`."
  [workload]
  (let [workflows (try-to-get-workflows 3 workload)]
    {:count     (count workflows)
     :workload  workload
     :workflows workflows}))

(deftest ^:parallel test-workflows-by-filters
  (testing "Get workflows by status"
    (let [{:keys [workflows workload]}
          (->> (endpoints/get-workloads)
               (map summarize-workflows-in-workload)
               (filter (comp :finished :workload))
               (sort-by :count >)
               first :workflows)
          statuses (set (map :status workflows))]
      (letfn [(verify [status]
                (run! #(is (= status (:status %)))
                      (endpoints/get-workflows workload status)))]
        (if (seq statuses)
          (run! verify statuses)
          (testing "WARN: No workloads to test status query"
            (is (empty? statuses))))))))

(defn ^:private ingest-illumina-genotyping-array-inputs
  "Ingest inputs for the illumina_genotyping_array pipeline into the
   illumina_genotyping_array `dataset`"
  [dataset-id load-tag]
  (fixtures/with-temporary-cloud-storage-folder
    fixtures/gcs-tdr-test-bucket
    (fn [temporary-cloud-storage-folder]
      (let [file (str temporary-cloud-storage-folder "inputs.json")]
        (-> (resources/read-resource "illumina_genotyping_array/inputs.json")
            (assoc :ingested (.format (util/utc-now) workflows/tdr-date-time-formatter))
            (as-> inputs
                  (assoc inputs :green_idat_cloud_path (workflows/convert-to-bulk (:green_idat_cloud_path inputs) temporary-cloud-storage-folder))
              (assoc inputs :red_idat_cloud_path (workflows/convert-to-bulk (:red_idat_cloud_path inputs) temporary-cloud-storage-folder)))
            (json/write-str :escape-slash false)
            (gcs/upload-content file))
        (datarepo/poll-job (datarepo/ingest-table dataset-id file "inputs" load-tag))))))

(deftest ^:parallel test-workload-sink-outputs-to-tdr
  (fixtures/with-fixtures
    [(fixtures/with-temporary-dataset
       (datasets/unique-dataset-request
        (env/getenv "WFL_TDR_DEFAULT_PROFILE")
        "illumina-genotyping-array.json"))
     (fixtures/with-shared-temporary-workspace-clone
       "wfl-dev/Illumina-Genotyping-Array-Template"
       "workflow-launcher-dev"
       [{:email (env/getenv "WFL_TDR_SERVICE_ACCOUNT")
         :accessLevel "OWNER"}])]
    (fn [[dataset-id workspace]]
      (let [dataset  (datarepo/datasets dataset-id)
            source   {:name                   "Terra DataRepo"
                      :dataset                dataset-id
                      :table                  "inputs"
                      :snapshotReaders        ["hornet@firecloud.org"]
                      :pollingIntervalMinutes 1
                      :loadTag                "loadTagToMonitor"}
            executor {:name                       "Terra"
                      :workspace                  workspace
                      :methodConfiguration        "warp-pipelines/IlluminaGenotypingArray"
                      :methodConfigurationVersion 1
                      :fromSource                 "importSnapshot"}
            sink     {:name        "Terra DataRepo"
                      :dataset     dataset-id
                      :table       "outputs"
                      :fromOutputs (resources/read-resource
                                    "illumina_genotyping_array/fromOutputs.edn")}
            workload (endpoints/exec-workload
                      (workloads/covid-workload-request source executor sink))]
        (try
          (ingest-illumina-genotyping-array-inputs dataset-id "ignoreThisRow")
          (ingest-illumina-genotyping-array-inputs dataset-id (:loadTag source))
          (let [row-ids      (-> dataset
                                 (datarepo/query-metadata-table
                                  (:table source) {} [:datarepo_row_id])
                                 :rows
                                 flatten)
                where-load   {:loadTag (:loadTag source)}
                keep-row-ids (-> dataset
                                 (datarepo/query-metadata-table
                                  (:table source) where-load [:datarepo_row_id])
                                 :rows
                                 flatten)
                [workflow & rest]
                (util/poll #(seq (endpoints/get-workflows workload)) 20 100)]
            (is (== 2 (count row-ids))
                "2 rows should have been ingested")
            (is (== 1 (count keep-row-ids))
                "1 row should have been ingested with our monitored load tag")
            (is workflow
                "One workflow should have been created")
            (is (= (first keep-row-ids) (:entity workflow))
                "Row ingested with monitored load tag should have been submitted")
            (is (empty? rest)
                "Only one workflow should have been created"))
          (finally
            (endpoints/stop-workload workload)))
        ;; Note: when the workload's workflows have finished,
        ;; if Slacking is enabled via
        ;; `wfl.service.slack/feature-env-var-name`
        ;; we expect a notification for each workflow
        ;; to be emitted to the Slack channels in
        ;; `wfl.tools.workloads/watchers`.
        (is (util/poll
             #(-> workload :uuid endpoints/get-workload-status :finished)
             20 100)
            "The workload should have finished")
        (is (seq (:rows (datarepo/query-table dataset "outputs")))
<<<<<<< HEAD
            "outputs should have been written to the dataset")))))
=======
            "outputs should have been written to the dataset")))))

(deftest ^:parallel test-logging-level
  (testing "the /logging_level endpoint works"
    (let [{:keys [level] :as init} (endpoints/get-logging-level)]
      (is (#'log/level-string? level))
      (try (let [other  (-> level set
                            (remove @#'log/levels)
                            first name str/upper-case)
                 posted (endpoints/post-logging-level other)
                 got    (endpoints/get-logging-level)]
             (is (= got posted {:level other})))
           (finally (endpoints/post-logging-level level)))
      (is (= init (endpoints/get-logging-level))))))
>>>>>>> ee4fcc76
<|MERGE_RESOLUTION|>--- conflicted
+++ resolved
@@ -10,10 +10,7 @@
             [wfl.debug                  :as debug]
             [wfl.environment            :as env]
             [wfl.executor               :as executor]
-<<<<<<< HEAD
-=======
             [wfl.log                    :as log]
->>>>>>> ee4fcc76
             [wfl.module.covid           :as module]
             [wfl.service.cromwell       :as cromwell]
             [wfl.service.datarepo       :as datarepo]
@@ -481,9 +478,6 @@
              20 100)
             "The workload should have finished")
         (is (seq (:rows (datarepo/query-table dataset "outputs")))
-<<<<<<< HEAD
-            "outputs should have been written to the dataset")))))
-=======
             "outputs should have been written to the dataset")))))
 
 (deftest ^:parallel test-logging-level
@@ -497,5 +491,4 @@
                  got    (endpoints/get-logging-level)]
              (is (= got posted {:level other})))
            (finally (endpoints/post-logging-level level)))
-      (is (= init (endpoints/get-logging-level))))))
->>>>>>> ee4fcc76
+      (is (= init (endpoints/get-logging-level))))))