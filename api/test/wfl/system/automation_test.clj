(ns wfl.system.automation-test
  (:require [clojure.test          :refer [deftest is]]
            [wfl.tools.fixtures    :as fixtures]
            [wfl.tools.resources   :as resources]
            [wfl.service.cromwell  :refer [final?]]
            [wfl.tools.endpoints   :as endpoints]
            [wfl.tools.workloads   :as workloads]))

(def firecloud-group        "workflow-launcher-dev")
(def method-configuration   "cdc-covid-surveillance/sarscov2_illumina_full")
(def snapshot-column        "run_date")
(def snapshot-readers       ["cdc-covid-surveillance@firecloud.org"])
(def source-dataset         "cd25d59e-1451-44d0-8a24-7669edb9a8f8")
(def source-table           "flowcells")
(def workspace-table        "flowcell")
(def workspace-to-clone     "wfl-dev/CDC_Viral_Sequencing")

(defn ^:private covid-workload-request
  "Build a covid workload request."
  [workspace]
  {:source   {:name      "TDR Snapshots"
              :snapshots ["f9242ab8-c522-4305-966d-7c51419377ab"]}
<<<<<<< HEAD
   :executor {:name                       "Terra"
              :workspace                  workspace
              :methodConfiguration        "wfl-dev/sarscov2_illumina_full"
              :methodConfigurationVersion 1
              :fromSource                 "importSnapshot"}
=======
   :executor {:name                "Terra"
              :workspace           workspace
              :methodConfiguration "wfl-dev/sarscov2_illumina_full"
              :fromSource          "importSnapshot"}
>>>>>>> d6cedb8a
   :sink     {:name           "Terra Workspace"
              :workspace      workspace
              :entityType     "run_date"
              :identifier     "run_date"
              :fromOutputs    (resources/read-resource
                               "sarscov2_illumina_full/entity-from-outputs.edn")
              :skipValidation true}
   :project  @workloads/project
   :creator  @workloads/email
   :labels   ["hornet:test"]})

(deftest test-automate-sarscov2-illumina-full
  (fixtures/with-temporary-workspace-clone
    workspace-to-clone
    firecloud-group
    (fn [workspace]
      (let [finished? (comp final? :status)
            workload  (endpoints/create-workload
                       (covid-workload-request workspace))]
        (endpoints/start-workload workload)
        (workloads/when-finished
         #(is (every? finished? (endpoints/get-workflows %)))
         workload)))))<|MERGE_RESOLUTION|>--- conflicted
+++ resolved
@@ -20,18 +20,10 @@
   [workspace]
   {:source   {:name      "TDR Snapshots"
               :snapshots ["f9242ab8-c522-4305-966d-7c51419377ab"]}
-<<<<<<< HEAD
-   :executor {:name                       "Terra"
-              :workspace                  workspace
-              :methodConfiguration        "wfl-dev/sarscov2_illumina_full"
-              :methodConfigurationVersion 1
-              :fromSource                 "importSnapshot"}
-=======
    :executor {:name                "Terra"
               :workspace           workspace
               :methodConfiguration "wfl-dev/sarscov2_illumina_full"
               :fromSource          "importSnapshot"}
->>>>>>> d6cedb8a
    :sink     {:name           "Terra Workspace"
               :workspace      workspace
               :entityType     "run_date"
