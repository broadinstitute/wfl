(ns wfl.jdbc
<<<<<<< HEAD
  "wfl.log wrapping for clojure.java.jdbc"
  (:require [clojure.java.jdbc :as jdbc]
            [clojure.string    :as str]
            [wfl.log           :as logger])
  (:import (clojure.lang IPersistentVector)
           (java.sql PreparedStatement Array)))
=======
  "Wrap clojure.java.jdbc to log database access."
  (:require [clojure.java.jdbc :as jdbc]
            [clojure.string    :as str]
            [wfl.log           :as log])
  (:import [clojure.lang IPersistentVector]
           [java.sql PreparedStatement Array]))
>>>>>>> c3871359

(def ^:private remember-db
  "Memoized helper to only print the db out the first time"
  (memoize (fn [{:keys [connection-uri user] :as db}]
             (let [random     (rand-int 10000)
                   identifier (str user "@" connection-uri "#" random)]
<<<<<<< HEAD
               (logger/info (dissoc db :password))
=======
               (log/info (dissoc db :password))
>>>>>>> c3871359
               identifier))))

(defn format-db
  "Return the db config's identifier, printing the whole db if it is new."
  [db]
  (wfl.jdbc/remember-db (into {} (filter #(-> % last string?) db))))

<<<<<<< HEAD
(defmacro query
  "Logged alias for [[clojure.java.jdbc/query]]"
  ([db sql-params]
   (let [{:keys [line]} (meta &form)]
     `(let [db#         ~db
            sql-params# ~sql-params]
        (logger/debug
         (str/join " " ["jdbc/query:" (format-db db#) (pr-str sql-params#)])
         ~line)
        (jdbc/query db# sql-params#))))
  ([db sql-params opts]
   (let [{:keys [line]} (meta &form)]
     `(let [db#         ~db
            sql-params# ~sql-params
            opts#       ~opts]
        (logger/debug
         (str/join " " ["jdbc/query:" (format-db db#) (pr-str sql-params#) opts#])
         ~line)
        (jdbc/query db# sql-params# opts#)))))

(defmacro update!
  "Logged alias for [[clojure.java.jdbc/update!]]"
  ([db table set-map where-clause]
   (let [{:keys [line]} (meta &form)]
     `(let [db#           ~db
            table#        ~table
            set-map#      ~set-map
            where-clause# ~where-clause]
        (logger/info (str/join " " ["jdbc/update!" (format-db db#) table# set-map# where-clause#]) ~line)
        (jdbc/update! db# table# set-map# where-clause#))))
  ([db table set-map where-clause opts]
   (let [{:keys [line]} (meta &form)]
     `(let [db#           ~db
            table#        ~table
            set-map#      ~set-map
            where-clause# ~where-clause
            opts#         ~opts]
        (logger/info (str/join " " ["jdbc/update!" (format-db db#) table# set-map# where-clause# opts#]) ~line)
        (jdbc/update! db# table# set-map# where-clause# opts#)))))

(defmacro insert-multi!
  "Logged alias for [[clojure.java.jdbc/insert-multi!]]"
  ([db table rows]
   (let [{:keys [line]} (meta &form)]
     `(let [db#    ~db
            table# ~table
            rows#  ~rows]
        (logger/info (str/join " " ["jdbc/insert-multi!" (format-db db#) table# rows#]) ~line)
        (jdbc/insert-multi! db# table# rows#))))
  ([db table cols-or-rows values-or-opts]
   (let [{:keys [line]} (meta &form)]
     `(let [db#             ~db
            table#          ~table
            cols-or-rows#   ~cols-or-rows
            values-or-opts# ~values-or-opts]
        (logger/info (str/join " " ["jdbc/insert-multi!" (format-db db#) table# cols-or-rows# values-or-opts#]) ~line)
        (jdbc/insert-multi! db# table# cols-or-rows# values-or-opts#))))
  ([db table cols values opts]
   (let [{:keys [line]} (meta &form)]
     `(let [db#     ~db
            table#  ~table
            cols#   ~cols
            values# ~values
            opts#   ~opts]
        (logger/info (str/join " " ["jdbc/insert-multi!" (format-db db#) table# cols# values# opts#]) ~line)
        (jdbc/insert-multi! db# table# cols# values# opts#)))))
=======
(defn query
  "Logged alias for `clojure.java.jdbc/query`."
  ([db sql-params opts]
   (log/debug
    (str/join \space ["jdbc/query:" (format-db db) (pr-str sql-params) opts]))
   (jdbc/query db sql-params opts))
  ([db sql-params]
   (query db sql-params {})))

(defn update!
  "Logged alias for `clojure.java.jdbc/update!`."
  ([db table set-map where-clause opts]
   (log/info
    (str/join \space
              ["jdbc/update!" (format-db db) table set-map where-clause opts]))
   (jdbc/update! db table set-map where-clause opts))
  ([db table set-map where-clause]
   (update! db table set-map where-clause {})))

(defn insert-multi!
  "Logged alias for `clojure.java.jdbc/insert-multi!`."
  ([db table cols values opts]
   (log/info
    (str/join \space ["jdbc/insert-multi!" (format-db db)
                      table cols values opts]))
   (jdbc/insert-multi! db table cols values opts))
  ([db table cols-or-rows values-or-opts]
   (log/info
    (str/join \space ["jdbc/insert-multi!" (format-db db)
                      table cols-or-rows values-or-opts]))
   (jdbc/insert-multi! db table cols-or-rows values-or-opts))
  ([db table rows]
   (log/info
    (str/join \space ["jdbc/insert-multi!" (format-db db)
                      table rows]))
   (jdbc/insert-multi! db table rows)))
>>>>>>> c3871359

(defn execute!
  "Logged alias for [[clojure.java.jdbc/execute!]]"
<<<<<<< HEAD
  ([db sql-params]
   (let [{:keys [line]} (meta &form)]
     `(let [db#         ~db
            sql-params# ~sql-params]
        (logger/info
         (str/join " " ["jdbc/execute!" (format-db db#) (pr-str sql-params#)])
         ~line)
        (jdbc/execute! db# sql-params#))))
  ([db sql-params opts]
   (let [{:keys [line]} (meta &form)]
     `(let [db#         ~db
            sql-params# ~sql-params
            opts#       ~opts]
        (logger/info
         (str/join " " ["jdbc/execute!" (format-db db#) (pr-str sql-params#) opts#])
         ~line)
        (jdbc/execute! db# sql-params# opts#)))))
=======
  ([db sql-params opts]
   (log/info
    (str/join \space
              ["jdbc/execute!" (format-db db) (pr-str sql-params) opts]))
   (jdbc/execute! db sql-params opts))
  ([db sql-params]
   (execute! db sql-params {})))
>>>>>>> c3871359

(defn db-do-commands
  "Logged alias for `clojure.java.jdbc/db-do-commands`."
  ([db sql-commands]
<<<<<<< HEAD
   (let [{:keys [line]} (meta &form)]
     `(let [db#           ~db
            sql-commands# ~sql-commands]
        (logger/info (str/join " " ["jbs/db-do-commands" (format-db db#) sql-commands#]) ~line)
        (jdbc/db-do-commands db# sql-commands#))))
  ([db transaction? sql-commands]
   (let [{:keys [line]} (meta &form)]
     `(let [db#           ~db
            transaction?# ~transaction?
            sql-commands# ~sql-commands]
        (logger/info (str/join " " ["jbs/db-do-commands" (format-db db#) transaction?# sql-commands#]) ~line)
        (jdbc/db-do-commands db# transaction?# sql-commands#)))))
=======
   (log/info
    (str/join \space ["jdbc/db-do-commands" (format-db db)
                      sql-commands]))
   (jdbc/db-do-commands db sql-commands))
  ([db transaction? sql-commands]
   (log/info
    (str/join \space ["jdbc/db-do-commands" (format-db db)
                      transaction? sql-commands]))
   (jdbc/db-do-commands db transaction? sql-commands)))
>>>>>>> c3871359

(defn insert!
  "Logged alias for `clojure.java.jdbc/insert!`."
  ([db table row]
<<<<<<< HEAD
   (let [{:keys [line]} (meta &form)]
     `(let [db#    ~db
            table# ~table
            row#   ~row]
        (logger/info (str/join " " ["jdbc/insert" (format-db db#) table# row#]) ~line)
        (jdbc/insert! db# table# row#))))
  ([db table cols-or-row values-or-opts]
   (let [{:keys [line]} (meta &form)]
     `(let [db#             ~db
            table#          ~table
            cols-or-row#    ~cols-or-row
            values-or-opts# ~values-or-opts]
        (logger/info (str/join " " ["jdbc/insert" (format-db db#) table# cols-or-row# values-or-opts#]) ~line)
        (jdbc/insert! db# table# cols-or-row# values-or-opts#))))
  ([db table cols values opts]
   (let [{:keys [line]} (meta &form)]
     `(let [db#     ~db
            table#  ~table
            cols#   ~cols
            values# ~values
            opts#   ~opts]
        (logger/info (str/join " " ["jdbc/insert" (format-db db#) table# cols# values# opts#]) ~line)
        "jdbc/insert" db# table# cols# values# opts#))))

(defmacro with-db-transaction
  "Logged alias for [[clojure.java.jdbc/with-db-transaction]]"
  [binding & body]
  (let [{:keys [line]} (meta &form)]
    `(let [id#    (rand-int 10000)
           init# ~(second binding)]
       (logger/info (str/join " " ["JDBC transaction" id# "started to" (format-db init#)]) ~line)
       (let [exe# (jdbc/with-db-transaction [~(first binding) init#] ~@body)]
         (logger/info (str/join " " ["JDBC SQL transaction" id# "ended"]) ~line)
         exe#))))
=======
   (log/info
    (str/join \space ["jdbc/insert" (format-db db)
                      table row]))
   (jdbc/insert! db table row))
  ([db table cols-or-row values-or-opts]
   (log/info
    (str/join \space ["jdbc/insert" (format-db db)
                      table cols-or-row values-or-opts]))
   (jdbc/insert! db table cols-or-row values-or-opts))
  ([db table cols values opts]
   (log/info
    (str/join \space ["jdbc/insert" (format-db db)
                      table cols values opts]))
   (jdbc/insert! db table cols values opts)))

(defmacro with-db-transaction
  "Alias `clojure.java.jdbc/with-db-transaction` for consistency."
  [& body]
  `(jdbc/with-db-transaction ~@body))
>>>>>>> c3871359

(defmacro prepare-statement
  "Alias `clojure.java.jdbc/prepare-statement` for consistency."
  [& body]
  `(jdbc/prepare-statement ~@body))

<<<<<<< HEAD
(defmacro get-connection
  "Logged alias for [[clojure.java.jdbc/prepare-statement]]"
  ([db-spec]
   (let [{:keys [line]} (meta &form)]
     `(do
        (logger/info (str/join " " ["JBDC SQL connection made (no opts):" (format-db ~db-spec)]) ~line)
        (jdbc/get-connection ~db-spec))))
  ([db-spec opts]
   (let [{:keys [line]} (meta &form)]
     `(do
        (logger/info (str/join " " ["JBDC SQL connection made:" (format-db ~db-spec) ~opts]) ~line)
        (jdbc/get-connection ~db-spec ~opts)))))
=======
(defn get-connection
  "Logged alias for `clojure.java.jdbc/get-connection`."
  ([db-spec opts]
   (log/info
    (str/join \space
              ["JBDC SQL connection made:" (format-db db-spec) opts]))
   (jdbc/get-connection db-spec opts))
  ([db-spec]
   (get-connection db-spec {})))
>>>>>>> c3871359

;; Expertly copied and pasted from Stack Overflow:
;; https://stackoverflow.com/a/25786990
(extend-protocol clojure.java.jdbc/ISQLParameter
  IPersistentVector
  (set-parameter [v ^PreparedStatement stmt ^long i]
    (let [conn          (.getConnection stmt)
          meta          (.getParameterMetaData stmt)
          [head & rest] (.getParameterTypeName meta i)]
      (if-let [elem-type (when (= head \_) (str/join rest))]
        (.setObject stmt i (.createArrayOf conn elem-type (to-array v)))
        (.setObject stmt i v)))))

(extend-protocol clojure.java.jdbc/IResultSetReadColumn
  Array
  (result-set-read-column [val _ _]
    (vec (.getArray val))))<|MERGE_RESOLUTION|>--- conflicted
+++ resolved
@@ -1,30 +1,17 @@
 (ns wfl.jdbc
-<<<<<<< HEAD
-  "wfl.log wrapping for clojure.java.jdbc"
-  (:require [clojure.java.jdbc :as jdbc]
-            [clojure.string    :as str]
-            [wfl.log           :as logger])
-  (:import (clojure.lang IPersistentVector)
-           (java.sql PreparedStatement Array)))
-=======
   "Wrap clojure.java.jdbc to log database access."
   (:require [clojure.java.jdbc :as jdbc]
             [clojure.string    :as str]
             [wfl.log           :as log])
   (:import [clojure.lang IPersistentVector]
            [java.sql PreparedStatement Array]))
->>>>>>> c3871359
 
 (def ^:private remember-db
   "Memoized helper to only print the db out the first time"
   (memoize (fn [{:keys [connection-uri user] :as db}]
              (let [random     (rand-int 10000)
                    identifier (str user "@" connection-uri "#" random)]
-<<<<<<< HEAD
-               (logger/info (dissoc db :password))
-=======
                (log/info (dissoc db :password))
->>>>>>> c3871359
                identifier))))
 
 (defn format-db
@@ -32,74 +19,6 @@
   [db]
   (wfl.jdbc/remember-db (into {} (filter #(-> % last string?) db))))
 
-<<<<<<< HEAD
-(defmacro query
-  "Logged alias for [[clojure.java.jdbc/query]]"
-  ([db sql-params]
-   (let [{:keys [line]} (meta &form)]
-     `(let [db#         ~db
-            sql-params# ~sql-params]
-        (logger/debug
-         (str/join " " ["jdbc/query:" (format-db db#) (pr-str sql-params#)])
-         ~line)
-        (jdbc/query db# sql-params#))))
-  ([db sql-params opts]
-   (let [{:keys [line]} (meta &form)]
-     `(let [db#         ~db
-            sql-params# ~sql-params
-            opts#       ~opts]
-        (logger/debug
-         (str/join " " ["jdbc/query:" (format-db db#) (pr-str sql-params#) opts#])
-         ~line)
-        (jdbc/query db# sql-params# opts#)))))
-
-(defmacro update!
-  "Logged alias for [[clojure.java.jdbc/update!]]"
-  ([db table set-map where-clause]
-   (let [{:keys [line]} (meta &form)]
-     `(let [db#           ~db
-            table#        ~table
-            set-map#      ~set-map
-            where-clause# ~where-clause]
-        (logger/info (str/join " " ["jdbc/update!" (format-db db#) table# set-map# where-clause#]) ~line)
-        (jdbc/update! db# table# set-map# where-clause#))))
-  ([db table set-map where-clause opts]
-   (let [{:keys [line]} (meta &form)]
-     `(let [db#           ~db
-            table#        ~table
-            set-map#      ~set-map
-            where-clause# ~where-clause
-            opts#         ~opts]
-        (logger/info (str/join " " ["jdbc/update!" (format-db db#) table# set-map# where-clause# opts#]) ~line)
-        (jdbc/update! db# table# set-map# where-clause# opts#)))))
-
-(defmacro insert-multi!
-  "Logged alias for [[clojure.java.jdbc/insert-multi!]]"
-  ([db table rows]
-   (let [{:keys [line]} (meta &form)]
-     `(let [db#    ~db
-            table# ~table
-            rows#  ~rows]
-        (logger/info (str/join " " ["jdbc/insert-multi!" (format-db db#) table# rows#]) ~line)
-        (jdbc/insert-multi! db# table# rows#))))
-  ([db table cols-or-rows values-or-opts]
-   (let [{:keys [line]} (meta &form)]
-     `(let [db#             ~db
-            table#          ~table
-            cols-or-rows#   ~cols-or-rows
-            values-or-opts# ~values-or-opts]
-        (logger/info (str/join " " ["jdbc/insert-multi!" (format-db db#) table# cols-or-rows# values-or-opts#]) ~line)
-        (jdbc/insert-multi! db# table# cols-or-rows# values-or-opts#))))
-  ([db table cols values opts]
-   (let [{:keys [line]} (meta &form)]
-     `(let [db#     ~db
-            table#  ~table
-            cols#   ~cols
-            values# ~values
-            opts#   ~opts]
-        (logger/info (str/join " " ["jdbc/insert-multi!" (format-db db#) table# cols# values# opts#]) ~line)
-        (jdbc/insert-multi! db# table# cols# values# opts#)))))
-=======
 (defn query
   "Logged alias for `clojure.java.jdbc/query`."
   ([db sql-params opts]
@@ -136,29 +55,9 @@
     (str/join \space ["jdbc/insert-multi!" (format-db db)
                       table rows]))
    (jdbc/insert-multi! db table rows)))
->>>>>>> c3871359
 
 (defn execute!
   "Logged alias for [[clojure.java.jdbc/execute!]]"
-<<<<<<< HEAD
-  ([db sql-params]
-   (let [{:keys [line]} (meta &form)]
-     `(let [db#         ~db
-            sql-params# ~sql-params]
-        (logger/info
-         (str/join " " ["jdbc/execute!" (format-db db#) (pr-str sql-params#)])
-         ~line)
-        (jdbc/execute! db# sql-params#))))
-  ([db sql-params opts]
-   (let [{:keys [line]} (meta &form)]
-     `(let [db#         ~db
-            sql-params# ~sql-params
-            opts#       ~opts]
-        (logger/info
-         (str/join " " ["jdbc/execute!" (format-db db#) (pr-str sql-params#) opts#])
-         ~line)
-        (jdbc/execute! db# sql-params# opts#)))))
-=======
   ([db sql-params opts]
    (log/info
     (str/join \space
@@ -166,25 +65,10 @@
    (jdbc/execute! db sql-params opts))
   ([db sql-params]
    (execute! db sql-params {})))
->>>>>>> c3871359
 
 (defn db-do-commands
   "Logged alias for `clojure.java.jdbc/db-do-commands`."
   ([db sql-commands]
-<<<<<<< HEAD
-   (let [{:keys [line]} (meta &form)]
-     `(let [db#           ~db
-            sql-commands# ~sql-commands]
-        (logger/info (str/join " " ["jbs/db-do-commands" (format-db db#) sql-commands#]) ~line)
-        (jdbc/db-do-commands db# sql-commands#))))
-  ([db transaction? sql-commands]
-   (let [{:keys [line]} (meta &form)]
-     `(let [db#           ~db
-            transaction?# ~transaction?
-            sql-commands# ~sql-commands]
-        (logger/info (str/join " " ["jbs/db-do-commands" (format-db db#) transaction?# sql-commands#]) ~line)
-        (jdbc/db-do-commands db# transaction?# sql-commands#)))))
-=======
    (log/info
     (str/join \space ["jdbc/db-do-commands" (format-db db)
                       sql-commands]))
@@ -194,47 +78,10 @@
     (str/join \space ["jdbc/db-do-commands" (format-db db)
                       transaction? sql-commands]))
    (jdbc/db-do-commands db transaction? sql-commands)))
->>>>>>> c3871359
 
 (defn insert!
   "Logged alias for `clojure.java.jdbc/insert!`."
   ([db table row]
-<<<<<<< HEAD
-   (let [{:keys [line]} (meta &form)]
-     `(let [db#    ~db
-            table# ~table
-            row#   ~row]
-        (logger/info (str/join " " ["jdbc/insert" (format-db db#) table# row#]) ~line)
-        (jdbc/insert! db# table# row#))))
-  ([db table cols-or-row values-or-opts]
-   (let [{:keys [line]} (meta &form)]
-     `(let [db#             ~db
-            table#          ~table
-            cols-or-row#    ~cols-or-row
-            values-or-opts# ~values-or-opts]
-        (logger/info (str/join " " ["jdbc/insert" (format-db db#) table# cols-or-row# values-or-opts#]) ~line)
-        (jdbc/insert! db# table# cols-or-row# values-or-opts#))))
-  ([db table cols values opts]
-   (let [{:keys [line]} (meta &form)]
-     `(let [db#     ~db
-            table#  ~table
-            cols#   ~cols
-            values# ~values
-            opts#   ~opts]
-        (logger/info (str/join " " ["jdbc/insert" (format-db db#) table# cols# values# opts#]) ~line)
-        "jdbc/insert" db# table# cols# values# opts#))))
-
-(defmacro with-db-transaction
-  "Logged alias for [[clojure.java.jdbc/with-db-transaction]]"
-  [binding & body]
-  (let [{:keys [line]} (meta &form)]
-    `(let [id#    (rand-int 10000)
-           init# ~(second binding)]
-       (logger/info (str/join " " ["JDBC transaction" id# "started to" (format-db init#)]) ~line)
-       (let [exe# (jdbc/with-db-transaction [~(first binding) init#] ~@body)]
-         (logger/info (str/join " " ["JDBC SQL transaction" id# "ended"]) ~line)
-         exe#))))
-=======
    (log/info
     (str/join \space ["jdbc/insert" (format-db db)
                       table row]))
@@ -254,27 +101,12 @@
   "Alias `clojure.java.jdbc/with-db-transaction` for consistency."
   [& body]
   `(jdbc/with-db-transaction ~@body))
->>>>>>> c3871359
 
 (defmacro prepare-statement
   "Alias `clojure.java.jdbc/prepare-statement` for consistency."
   [& body]
   `(jdbc/prepare-statement ~@body))
 
-<<<<<<< HEAD
-(defmacro get-connection
-  "Logged alias for [[clojure.java.jdbc/prepare-statement]]"
-  ([db-spec]
-   (let [{:keys [line]} (meta &form)]
-     `(do
-        (logger/info (str/join " " ["JBDC SQL connection made (no opts):" (format-db ~db-spec)]) ~line)
-        (jdbc/get-connection ~db-spec))))
-  ([db-spec opts]
-   (let [{:keys [line]} (meta &form)]
-     `(do
-        (logger/info (str/join " " ["JBDC SQL connection made:" (format-db ~db-spec) ~opts]) ~line)
-        (jdbc/get-connection ~db-spec ~opts)))))
-=======
 (defn get-connection
   "Logged alias for `clojure.java.jdbc/get-connection`."
   ([db-spec opts]
@@ -284,7 +116,6 @@
    (jdbc/get-connection db-spec opts))
   ([db-spec]
    (get-connection db-spec {})))
->>>>>>> c3871359
 
 ;; Expertly copied and pasted from Stack Overflow:
 ;; https://stackoverflow.com/a/25786990
