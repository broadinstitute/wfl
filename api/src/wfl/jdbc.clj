(ns wfl.jdbc
  "wfl.log wrapping for clojure.java.jdbc"
  (:require [clojure.java.jdbc :as jdbc]
            [clojure.string    :as str]
            [wfl.log           :as logger])
  (:import (clojure.lang IPersistentVector)
           (java.sql PreparedStatement Array)))

(def ^:private remember-db
  "Memoized helper to only print the db out the first time"
  (memoize (fn [{:keys [connection-uri user] :as db}]
             (let [random     (rand-int 10000)
                   identifier (str user "@" connection-uri "#" random)]
               (logger/info (dissoc db :password))
               identifier))))

(defn format-db
  "Return the db config's identifier, printing the whole db if it is new."
  [db]
  (wfl.jdbc/remember-db (into {} (filter #(-> % last string?) db))))

(defmacro query
  "Logged alias for [[clojure.java.jdbc/query]]"
  ([db sql-params]
   `(let [db#         ~db
          sql-params# ~sql-params]
      (logger/debug (str/join " " ["jdbc/query:" (format-db db#) sql-params#]))
      (jdbc/query db# sql-params#)))
  ([db sql-params opts]
   `(let [db#         ~db
          sql-params# ~sql-params
          opts#       ~opts]
      (logger/debug (str/join " " ["jdbc/query:" (format-db db#) sql-params# opts#]))
      (jdbc/query db# sql-params# opts#))))

(defmacro update!
  "Logged alias for [[clojure.java.jdbc/update!]]"
  ([db table set-map where-clause]
   `(let [db#           ~db
          table#        ~table
          set-map#      ~set-map
          where-clause# ~where-clause]
      (logger/info (str/join " " ["jdbc/update!" (format-db db#) table# set-map# where-clause#]))
      (jdbc/update! db# table# set-map# where-clause#)))
  ([db table set-map where-clause opts]
   `(let [db#           ~db
          table#        ~table
          set-map#      ~set-map
          where-clause# ~where-clause
          opts#         ~opts]
      (logger/info (str/join " " ["jdbc/update!" (format-db db#) table# set-map# where-clause# opts#]))
      (jdbc/update! db# table# set-map# where-clause# opts#))))

(defmacro insert-multi!
  "Logged alias for [[clojure.java.jdbc/insert-multi!]]"
  ([db table rows]
   `(let [db#    ~db
          table# ~table
          rows#  ~rows]
      (logger/info (str/join " " ["jdbc/insert-multi!" (format-db db#) table# rows#]))
      (jdbc/insert-multi! db# table# rows#)))
  ([db table cols-or-rows values-or-opts]
   `(let [db#             ~db
          table#          ~table
          cols-or-rows#   ~cols-or-rows
          values-or-opts# ~values-or-opts]
      (logger/info (str/join " " ["jdbc/insert-multi!" (format-db db#) table# cols-or-rows# values-or-opts#]))
      (jdbc/insert-multi! db# table# cols-or-rows# values-or-opts#)))
  ([db table cols values opts]
   `(let [db#     ~db
          table#  ~table
          cols#   ~cols
          values# ~values
          opts#   ~opts]
      (logger/info (str/join " " ["jdbc/insert-multi!" (format-db db#) table# cols# values# opts#]))
      (jdbc/insert-multi! db# table# cols# values# opts#))))

(defmacro execute!
  "Logged alias for [[clojure.java.jdbc/execute!]]"
  ([db sql-params]
   `(let [db#         ~db
          sql-params# ~sql-params]
      (logger/info (str/join " " ["jdbc/execute!" (format-db db#) sql-params#]))
      (jdbc/execute! db# sql-params#)))
  ([db sql-params opts]
   `(let [db#         ~db
          sql-params# ~sql-params
          opts#       ~opts]
      (logger/info (str/join " " ["jdbc/execute!" (format-db db#) sql-params# opts#]))
      (jdbc/execute! db# sql-params# opts#))))

(defmacro db-do-commands
  "Logged alias for [[clojure.java.jdbc/db-do-commands]]"
  ([db sql-commands]
   `(let [db#           ~db
          sql-commands# ~sql-commands]
<<<<<<< HEAD
      (log/info "jdbc/db-do-commands" (format-db db#) sql-commands#)
=======
      (logger/info (str/join " " ["jbs/db-do-commands" (format-db db#) sql-commands#]))
>>>>>>> 23dee47b
      (jdbc/db-do-commands db# sql-commands#)))
  ([db transaction? sql-commands]
   `(let [db#           ~db
          transaction?# ~transaction?
          sql-commands# ~sql-commands]
<<<<<<< HEAD
      (log/info "jdbc/db-do-commands" (format-db db#) transaction?# sql-commands#)
=======
      (logger/info (str/join " " ["jbs/db-do-commands" (format-db db#) transaction?# sql-commands#]))
>>>>>>> 23dee47b
      (jdbc/db-do-commands db# transaction?# sql-commands#))))

(defmacro insert!
  "Logged alias for [[clojure.java.jdbc/insert!]]"
  ([db table row]
   `(let [db#    ~db
          table# ~table
          row#   ~row]
      (logger/info (str/join " " ["jdbc/insert" (format-db db#) table# row#]))
      (jdbc/insert! db# table# row#)))
  ([db table cols-or-row values-or-opts]
   `(let [db#             ~db
          table#          ~table
          cols-or-row#    ~cols-or-row
          values-or-opts# ~values-or-opts]
      (logger/info (str/join " " ["jdbc/insert" (format-db db#) table# cols-or-row# values-or-opts#]))
      (jdbc/insert! db# table# cols-or-row# values-or-opts#)))
  ([db table cols values opts]
   `(let [db#     ~db
          table#  ~table
          cols#   ~cols
          values# ~values
          opts#   ~opts]
      (logger/info (str/join " " ["jdbc/insert" (format-db db#) table# cols# values# opts#]))
      "jdbc/insert" db# table# cols# values# opts#)))

(defmacro with-db-transaction
  "Logged alias for [[clojure.java.jdbc/with-db-transaction]]"
  [binding & body]
  `(let [id#    (rand-int 10000)
         init# ~(second binding)]
     (logger/info (str/join " " ["JDBC transaction" id# "started to" (format-db init#)]))
     (let [exe# (jdbc/with-db-transaction [~(first binding) init#] ~@body)]
       (logger/info (str/join " " ["JDBC SQL transaction" id# "ended"]))
       exe#)))

(defmacro prepare-statement
  "Alias for [[clojure.java.jdbc/prepare-statement]].
  Does not log since the statement would be used later."
  ([con sql]
   `(jdbc/prepare-statement ~con ~sql))
  ([^java.sql.Connection con ^String sql opts]
   `(jdbc/prepare-statement ~con ~sql ~opts)))

(defmacro get-connection
  "Logged alias for [[clojure.java.jdbc/prepare-statement]]"
  ([db-spec]
   `(do
      (logger/info (str/join " " ["JBDC SQL connection made (no opts):" (format-db ~db-spec)]))
      (jdbc/get-connection ~db-spec)))
  ([db-spec opts]
   `(do
      (logger/info (str/join " " ["JBDC SQL connection made:" (format-db ~db-spec) ~opts]))
      (jdbc/get-connection ~db-spec ~opts))))

;; Expertly copied and pasted from Stack Overflow:
;; https://stackoverflow.com/a/25786990
(extend-protocol clojure.java.jdbc/ISQLParameter
  IPersistentVector
  (set-parameter [v ^PreparedStatement stmt ^long i]
    (let [conn          (.getConnection stmt)
          meta          (.getParameterMetaData stmt)
          [head & rest] (.getParameterTypeName meta i)]
      (if-let [elem-type (when (= head \_) (str/join rest))]
        (.setObject stmt i (.createArrayOf conn elem-type (to-array v)))
        (.setObject stmt i v)))))

(extend-protocol clojure.java.jdbc/IResultSetReadColumn
  Array
  (result-set-read-column [val _ _]
    (vec (.getArray val))))<|MERGE_RESOLUTION|>--- conflicted
+++ resolved
@@ -94,21 +94,13 @@
   ([db sql-commands]
    `(let [db#           ~db
           sql-commands# ~sql-commands]
-<<<<<<< HEAD
-      (log/info "jdbc/db-do-commands" (format-db db#) sql-commands#)
-=======
       (logger/info (str/join " " ["jbs/db-do-commands" (format-db db#) sql-commands#]))
->>>>>>> 23dee47b
       (jdbc/db-do-commands db# sql-commands#)))
   ([db transaction? sql-commands]
    `(let [db#           ~db
           transaction?# ~transaction?
           sql-commands# ~sql-commands]
-<<<<<<< HEAD
-      (log/info "jdbc/db-do-commands" (format-db db#) transaction?# sql-commands#)
-=======
       (logger/info (str/join " " ["jbs/db-do-commands" (format-db db#) transaction?# sql-commands#]))
->>>>>>> 23dee47b
       (jdbc/db-do-commands db# transaction?# sql-commands#))))
 
 (defmacro insert!
