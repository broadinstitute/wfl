--- conflicted
+++ resolved
@@ -25,26 +25,18 @@
    (let [{:keys [line]} (meta &form)]
      `(let [db#         ~db
             sql-params# ~sql-params]
-<<<<<<< HEAD
-        (logger/debug (str/join " " ["jdbc/query:" (format-db db#) sql-params#]) ~line)
-=======
         (logger/debug
          (str/join " " ["jdbc/query:" (format-db db#) (pr-str sql-params#)])
          ~line)
->>>>>>> 7d6dd8ae
         (jdbc/query db# sql-params#))))
   ([db sql-params opts]
    (let [{:keys [line]} (meta &form)]
      `(let [db#         ~db
             sql-params# ~sql-params
             opts#       ~opts]
-<<<<<<< HEAD
-        (logger/debug (str/join " " ["jdbc/query:" (format-db db#) sql-params# opts#]) ~line)
-=======
         (logger/debug
          (str/join " " ["jdbc/query:" (format-db db#) (pr-str sql-params#) opts#])
          ~line)
->>>>>>> 7d6dd8ae
         (jdbc/query db# sql-params# opts#)))))
 
 (defmacro update!
@@ -100,26 +92,18 @@
    (let [{:keys [line]} (meta &form)]
      `(let [db#         ~db
             sql-params# ~sql-params]
-<<<<<<< HEAD
-        (logger/info (str/join " " ["jdbc/execute!" (format-db db#) sql-params#]) ~line)
-=======
         (logger/info
          (str/join " " ["jdbc/execute!" (format-db db#) (pr-str sql-params#)])
          ~line)
->>>>>>> 7d6dd8ae
         (jdbc/execute! db# sql-params#))))
   ([db sql-params opts]
    (let [{:keys [line]} (meta &form)]
      `(let [db#         ~db
             sql-params# ~sql-params
             opts#       ~opts]
-<<<<<<< HEAD
-        (logger/info (str/join " " ["jdbc/execute!" (format-db db#) sql-params# opts#]) ~line)
-=======
         (logger/info
          (str/join " " ["jdbc/execute!" (format-db db#) (pr-str sql-params#) opts#])
          ~line)
->>>>>>> 7d6dd8ae
         (jdbc/execute! db# sql-params# opts#)))))
 
 (defmacro db-do-commands
