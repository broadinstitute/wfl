(ns wfl.util
  "Some utilities shared across this program."
  (:require [clojure.data.csv      :as csv]
            [clojure.data.json     :as json]
            [clojure.java.io       :as io]
            [clojure.java.shell    :as shell]
            [clojure.spec.alpha    :as s]
            [clojure.string        :as str]
            [clojure.tools.logging :as log]
            [wfl.wfl               :as wfl])
  (:import [java.io File IOException StringWriter Writer]
           [java.nio.file Files]
           [java.nio.file.attribute FileAttribute]
           [java.time OffsetDateTime]
           [java.time.temporal ChronoUnit]
           [java.util ArrayList Collections Random UUID]
           [java.util.concurrent TimeUnit TimeoutException]
           [java.util.zip ZipOutputStream ZipEntry]
           [org.apache.commons.io FilenameUtils]))

(defmacro do-or-nil
  "Value of `body` or `nil` if it throws."
  [& body]
  `(try (do ~@body)
        (catch Exception x#
          (log/warn x# "from wfl.util/do-or-nil"))))

;; Parsers that will not throw.
;;
(defn parse-int [s] (do-or-nil (Integer/parseInt s)))
(defn parse-boolean [s] (do-or-nil (Boolean/valueOf s)))

(defn parse-json
  "Parse json `object` into keyword->object map recursively"
  [^String object]
  (json/read-str object :key-fn keyword))

(defn response-body-json [response]
  "Return the :body of the http `response` as JSON"
  (-> response :body (or "null") parse-json))

(defn slurp-json
  "Nil or the JSON in FILE."
  [file]
  (do-or-nil
   (with-open [^java.io.Reader in (io/reader file)]
     (json/read in :key-fn keyword))))

(defn spit-json
  "Throw or write EDN CONTENT to FILE as JSON."
  [file content]
  (with-open [^Writer out (io/writer file)]
    (binding [*out* out]
      (json/pprint content :escape-slash false))))

(defn unprefix
  "Return the STRING with its PREFIX stripped off."
  [string prefix]
  (if (str/starts-with? string prefix)
    (subs string (count prefix))
    string))

(defn unsuffix
  "Return the STRING with its SUFFIX stripped off."
  [string suffix]
  (if (str/ends-with? string suffix)
    (subs string 0 (- (count string) (count suffix)))
    string))

(defn remove-extension
  "Remove the (last) file extension from `filename`, if one exists."
  [filename]
  (if-let [idx (str/last-index-of filename ".")]
    (subs filename 0 idx)
    filename))

(defn extension
  "Return the (last) file extension from `filename`, if one exists."
  [filename]
  (if-let [idx (str/last-index-of filename ".")]
    (subs filename (inc idx) (count filename))))

(defn basename
  "Strip directory from `filename`."
  [filename]
  (if (= "/" filename)
    filename
    (last (str/split filename #"/"))))

(defn dirname
  "Strip basename from `filename`"
  [filename]
  (if (= "/" filename)
    filename
    (if-let [idx (str/last-index-of filename "/" (- (count filename) 2))]
      (if (= idx 0) "/" (subs filename 0 idx))
      "")))

(defn deep-merge
  "Merge two or more maps recursively.
  From https://clojuredocs.org/clojure.core/merge#example-5c4874cee4b0ca44402ef622"
  [a & maps]
  (if (map? a)
    (apply merge-with deep-merge a maps)
    (apply merge-with deep-merge maps)))

(defmacro assoc-when
  "Associate `key` `value` mapping in `coll` when `pred key value`,
  otherwise `coll`"
  [coll pred key value]
  `(if (~pred ~coll ~key)
     (assoc ~coll ~key ~value)
     ~coll))

(defn delete-tree
  "Recursively delete a sequence of FILES."
  [& files]
  (when (seq files)
    (let [file (first files)
          more (.listFiles file)]
      (if (seq more)
        (recur (concat more files))
        (do (io/delete-file file :無)
            (recur (rest files)))))))

(defn copy-directory
  "Copy files from SRC to under DEST."
  [^File src ^File dest]
  (let [prefix (str (.getParent src) "/")]
    (doseq [file (file-seq src)]
      (when-not (.isDirectory file)
        (let [target (io/file dest (unprefix (.getPath file) prefix))]
          (io/make-parents target)
          (io/copy file target))))))

(defn zip-files
  "Return ZIP with named FILES zipped into it."
  [^File zip & files]
  (with-open [out (ZipOutputStream. (io/output-stream zip))]
    (doseq [file files]
      (let [import (io/file file)]
        (with-open [in (io/reader import)]
          (.putNextEntry out (ZipEntry. (.getName import)))
          (io/copy in out)))))
  zip)

(defn sleep-seconds
  "Sleep for N seconds."
  [n]
  (Thread/sleep (* n 1000)))

(defn lazy-unchunk
  "Supply items from COLL one at a time to work around chunking of lazy
  sequences for HTTP pagination callbacks and so on."
  [coll]
  (lazy-seq
   (when (seq coll)
     (cons (first coll)
           (lazy-unchunk (rest coll))))))

(defn keys-in
  "Return all keys used in any maps in TREE."
  [tree]
  (letfn [(follow? [node]
            (or (map? node) (vector? node) (set? node) (list? node)))]
    (reduce into #{}
            (remove nil?
                    (map (fn [node] (when (map? node) (keys node)))
                         (tree-seq follow? identity tree))))))

(defn fmap
  "Map the function F over the values in map M."
  [f m]
  (zipmap (keys m) (map f (vals m))))

(defn minutes-between
  "The number of minutes from START to END."
  [start end]
  (. ChronoUnit/MINUTES between
     (OffsetDateTime/parse start)
     (OffsetDateTime/parse end)))

(defn seconds-between
  "The number of seconds from START to END."
  [start end]
  (. ChronoUnit/SECONDS between
     (OffsetDateTime/parse start)
     (OffsetDateTime/parse end)))

(defn summarize
  "Summarize COMMANDS in a string vector."
  [commands]
  (let [indent (str/join (repeat 4 \space))]
    (apply concat
           (for [[n f] (sort-by first commands)]
             (let [{:keys [arglists doc]} (meta f)
                   command (apply pr-str (first arglists))]
               [(str/join " " [" " n command]) (str indent doc)])))))

(defn map-keys
  "Return map `m` with `f` applied to all its keys."
  [f m]
  (into {} (map #(update-in % [0] f) m)))

(defn map-vals
  "Return map `m` with `f` applied to all its values."
  [f m]
  (into {} (map #(update-in % [1] f) m)))

(defn prefix-keys
  "Prefix all keys in map M with P."
  [m p]
  (map-keys (fn [k] (keyword (str (name p) (name k)))) m))

(defn unprefix-keys
  "Remove prefix `p` from all keys in map `m` with that prefix."
  [m p]
  (map-keys (fn [k] (keyword (unprefix (name k) (name p)))) m))

(defn absent?
  "Test if `coll` does not contain `key`.
  See also `clojure.core/contains?`
  "
  [coll key]
  (not (contains? coll key)))

(defn on
  "Apply the function `g` `on` the results of mapping the unary function `f`
  over each of the input arguments in `xs`.
  Example:
  Consider two maps `a` and `b` with members `:uuid`:
     (on = :uuid a b) === (= (:uuid a) (:uuid b))
  "
  [g f & xs]
  (apply g (mapv f xs)))

(def gatk-docker-inputs
  "This is silly."
  (let [gatk {:gatk_docker "us.gcr.io/broad-gatk/gatk:4.0.10.1"}
        ab   (prefix-keys gatk :ApplyBQSR)
        br   (prefix-keys gatk :BaseRecalibrator)
        gbr  (prefix-keys gatk :GatherBqsrReports)]
    (-> (merge ab br gbr)
        (prefix-keys :UnmappedBamToAlignedBam)
        (prefix-keys :UnmappedBamToAlignedBam)
        (prefix-keys :ExomeGermlineSingleSample)
        (prefix-keys :ExomeGermlineSingleSample)
        (prefix-keys :ExomeReprocessing)
        (prefix-keys :ExomeReprocessing))))

(def gc_bias_metrics-inputs
  "This is silly too."
  (let [bias {:collect_gc_bias_metrics false}
        cam  (prefix-keys bias :CollectAggregationMetrics)
        qm   (prefix-keys bias :CollectReadgroupBamQualityMetrics)]
    (-> (merge cam qm)
        (prefix-keys :AggregatedBamQC.AggregatedBamQC)
        (prefix-keys :ExomeGermlineSingleSample)
        (prefix-keys :ExomeGermlineSingleSample)
        (prefix-keys :ExomeReprocessing)
        (prefix-keys :ExomeReprocessing))))

(defn seeded-shuffle
  "Randomize COLL consistently."
  [coll]
  (let [seed  (Random. 23)
        array (ArrayList. coll)]
    (Collections/shuffle array seed)
    (.toArray array)))

(def google-cloud-zones
  "String of GCE zones suitable for Cromwell options."
  (letfn [(reach [region zone] (str region "-" zone))
          (spray [[k v]] (map (partial reach k) v))]
    (->> {"us-central1" "abcf"
          "us-east1"    "bcd"
          "us-east4"    "abc"
          "us-west1"    "abc"
          #_#_"us-west2" "abc"}
         (mapcat spray)
         seeded-shuffle
         (str/join " "))))

(defn is-non-negative!
  "Throw unless integer value of INT-STRING is non-negative."
  [int-string]
  (let [result (parse-int int-string)]
    (when-not (nat-int? result)
      (throw (IllegalArgumentException.
              (format "%s must be a non-negative integer"
                      (if (nil? result) "" (format " (%s)" result))))))
    result))

(defn shell!
  "Run ARGS in a shell and return stdout or throw."
  [& args]
  (let [{:keys [exit err out]} (apply shell/sh args)]
    (when-not (zero? exit)
      (throw (Exception. (format "%s: %s exit status from: %s : %s"
                                 wfl/the-name exit args err))))
    (str/trim out)))

(defn shell-io!
  "Run ARGS in a subprocess with inherited standard streams."
  [& args]
  (let [exit (-> args ProcessBuilder. .inheritIO .start .waitFor)]
    (when-not (zero? exit)
      (throw (Exception. (format "%s: %s exit status from: %s"
                                 wfl/the-name exit args))))))

(def uuid-nil
  "The nil UUID."
  (UUID/fromString "00000000-0000-0000-0000-000000000000"))

(defn uuid-nil?
  "True when UUID is UUID-NIL or its string representation."
  [uuid]
  (or (= uuid uuid-nil)
      (= uuid (str uuid-nil))))

(defn extract-resource
  "Extract the resource given by RESOURCE-NAME to a temporary folder
    @returns  java.io.File to the extracted resource
    @throws   java.io.IOException if the resource was not found"
  [^String resource-name]
  (let [resource (io/resource resource-name)]
    (when (nil? resource)
      (throw (IOException. (str "No such resource " resource-name))))
    (let [temp (.toFile (Files/createTempDirectory "wfl" (into-array FileAttribute nil)))
          file (io/file temp (FilenameUtils/getName resource-name))]
      (run! #(.deleteOnExit %) [temp file])
      (with-open [in (io/input-stream resource)] (io/copy in file))
      file)))

(defn between
  "Place the `middle` lexeme between [`first` `second`]."
  [[first second] middle] (str first middle second))

(defn to-comma-separated-list
  "Return the sequence `xs` composed into a comma-separated list string.
  Example:
    (to-comma-separated-list '['x 'y 'z]) => \"(x,y,z)\""
  [xs]
  (between "()" (str/join "," xs)))

(defn to-quoted-comma-separated-list
  "Return the sequence `xs` composed into a comma-separated list string.
  Example:
    (to-quoted-comma-separated-list '[x y z]) => \"('x','y','z')\""
  [xs]
  (between "()" (str/join "," (map (partial between "''") xs))))

(defn slashify
  "Ensure URL ends in a slash /."
  [url]
  (if (str/ends-with? url "/")
    url
    (str url "/")))

(defn de-slashify
  "Ensure URL does not end in a slash /."
  [url]
  (if (str/ends-with? url "/")
    (recur (subs url 0 (dec (count url))))
    url))

(defn bracket
  "`acquire`, `use` and `release` a resource in an exception-safe manner.
   Parameters
   ----------
   acquire - thunk returning newly acquired resource
   release - function to clean up resource, called before this function returns
   use     - function that uses the resource"
  [acquire release use]
  (let [resource (acquire)]
    (try
      (use resource)
      (finally
        (release resource)))))

(defn multipart-body
  "Assemble PARTS into a multipart HTML body."
  [parts]
  (letfn [(make-part [[k v]] {:name (name k) :content v})]
    (map make-part parts)))

(defn randomize
  "Append a random suffix to `string`."
  [string]
  (->> (str/replace (UUID/randomUUID) "-" "") (str string)))

(defn curry
  "Curry the function `f` such that its arguments may be supplied across two
   applications."
  [f]
  (fn [x & xs] (apply partial f x xs)))

(defn >>>
  "Left-to-right function composition, ie `(= (>>> f g) (comp g f))`."
  [f & fs]
  (reduce #(comp %2 %1) f fs))

(defn poll
  "Poll `task!` every `seconds` [default: 1], attempting at most `max-attempts`
   [default: 3]."
  ([task! seconds max-attempts]
   (loop [attempt 1]
     (if-let [result (task!)]
       result
       (do (when (<= max-attempts attempt)
             (throw (TimeoutException. "Max number of attempts exceeded")))
           (log/debugf "Sleeping - attempt #%s of %s" attempt max-attempts)
           (.sleep TimeUnit/SECONDS seconds)
           (recur (inc attempt))))))
  ([task seconds]
   (poll task seconds 3))
  ([task]
   (poll task 1)))

"A set of all mutually supported TSV file types (by FireCloud and WFL)"
(s/def ::tsv-type #{:entity :membership})

(defn terra-id
  "
  Generate a Terra-compatible primary key column name for the specified TSV-TYPE and base COL.

  The first column of the table must be its primary key, and named accordingly:
    entity:[entity-type]_id
    membership:[entity-type]_set_id

  For tsv-type :entity, 'entity:sample_id' will upload the .tsv data into a `sample` table
  in the workspace (or create one if it does not exist).
  If the table already contains a sample with that id, it will get overwritten.

  For tsv-type :membership, 'membership:sample_set_id' will append sample names to a `sample_set` table
  in the workspace (or create one if it does not exist).
  If the table already contains a sample set with that id, it will be appended to and not overwritten.

  Parameters
  ----------
    tsv-type - A member of ::tsv-type
    col      - Entity name or primary key column base

  Examples
  --------
    (terra_id :entity \"flowcell\")
    (terra_id :membership \"flowcell\")
  "
  [tsv-type col]
  {:pre [(s/valid? ::tsv-type tsv-type)]}
  (let [stripped (-> (unsuffix col "_id") (unsuffix "_set"))]
    (str (name tsv-type) ":" stripped (when (= :membership tsv-type) "_set") "_id")))

(defn columns-rows->tsv
  "
  Write COLUMNS and ROWS to a .tsv named FILE, or to bytes if FILE not specified.

  Examples
  --------
    (columns-rows->tsv [c1 c2 c3] [[x1 x2 x3] [y1 y2 y3] ...])
    (columns-rows->tsv [c1 c2 c3] [[x1 x2 x3] [y1 y2 y3] ...] \"destination.tsv\")
  "
  ([columns rows file]
   (with-open [writer (io/writer file)]
     (csv/write-csv writer columns :separator \tab)
     (csv/write-csv writer rows :separator \tab)
     file))
  ([columns rows]
   (str (columns-rows->tsv columns rows (StringWriter.)))))

(defn columns-rows->terra-tsv
  "
  Write COLUMNS and ROWS to a .tsv named FILE in a Terra-compatible format
  as dictated by TSV-TYPE, or to bytes if FILE not specified.

  Parameters
  ----------
    tsv-type - A member of ::tsv-type
    columns  - Column names (first will be formatted as primary key identifier)
    rows     - Rows with element counts matching the column count
    file     - [optional] TSV file name to dump

  Examples
  --------
    (columns-rows->terra-tsv :entity [c1 c2 c3] [[x1 x2 x3] [y1 y2 y3] ...])
    (columns-rows->terra-tsv :membership [c1 c2 c3] [[x1 x2 x3] [y1 y2 y3] ...] \"dest.tsv\")
  "
  ([tsv-type columns rows file]
   {:pre [(s/valid? ::tsv-type tsv-type)]}
   (letfn [(format-entity-type [[head & rest]]
             (cons (terra-id tsv-type head) rest))]
     (columns-rows->tsv [(format-entity-type columns)] rows file)))
  ([tsv-type columns rows]
   (str (columns-rows->terra-tsv tsv-type columns rows (StringWriter.)))))

(gen-class
 :name         wfl.util.UserVisibleException
 :extends      java.lang.Exception
 :implements   [clojure.lang.IExceptionInfo]
 :constructors {[String]                                       [String]
                [String clojure.lang.IPersistentMap]           [String]
                [String clojure.lang.IPersistentMap Throwable] [String Throwable]}
 :state        data
 :prefix       user-visible-exception-
 :init         init)

(defn ^:private user-visible-exception-init
  ([message]            [[message] {}])
  ([message data]       [[message] data])
  ([message data cause] [[message cause] data]))

(defn ^:private user-visible-exception-getData [this]
  (.data this))

(defn ^:private user-visible-exception-toString [this]
  (let [data  (.getData this)
        cause (.getCause this)]
    (cond-> (str (-> this .getClass .getName) ": " (.getMessage this))
      (and data (seq data)) (str " " data)
      cause                 (str " caused by " cause))))

<<<<<<< HEAD
(defmulti to-edn
  "Return an EDN representation of the `object` that will be shown to users."
  (fn [object] (:type object)))

(defmethod to-edn :default [x] x)
=======
(def digit?          (set "0123456789"))
(def lowercase?      (set "abcdefghijklmnopqrstuvwxyz"))
(def uppercase?      (set (map #(Character/toUpperCase %) lowercase?)))
(def letter?         (into lowercase? uppercase?))
(def alphanumeric?   (into letter? digit?))
(def spaceunderdash? (set " _-"))
(def terra-allowed?  (into alphanumeric? spaceunderdash?))
(def terra-name?     (partial every? terra-allowed?))

(defn terra-namespaced-name?
  "Return nil or the Terra [namespace name] pair in NAMESPACE-NAME."
  [namespace-name]
  (let [[namespace name & more] (str/split namespace-name #"/" 3)]
    (when (and (nil? more)
               (seq namespace) (seq name)
               (terra-name? namespace) (terra-name? name))
      [namespace name])))

(defmacro make-map
  "Map SYMBOLS as keywords to their values in the environment."
  [& symbols]
  (zipmap (map keyword symbols) symbols))
>>>>>>> c90b24ec
<|MERGE_RESOLUTION|>--- conflicted
+++ resolved
@@ -519,13 +519,12 @@
       (and data (seq data)) (str " " data)
       cause                 (str " caused by " cause))))
 
-<<<<<<< HEAD
 (defmulti to-edn
   "Return an EDN representation of the `object` that will be shown to users."
   (fn [object] (:type object)))
 
 (defmethod to-edn :default [x] x)
-=======
+
 (def digit?          (set "0123456789"))
 (def lowercase?      (set "abcdefghijklmnopqrstuvwxyz"))
 (def uppercase?      (set (map #(Character/toUpperCase %) lowercase?)))
@@ -547,5 +546,4 @@
 (defmacro make-map
   "Map SYMBOLS as keywords to their values in the environment."
   [& symbols]
-  (zipmap (map keyword symbols) symbols))
->>>>>>> c90b24ec
+  (zipmap (map keyword symbols) symbols))