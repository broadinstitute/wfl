--- conflicted
+++ resolved
@@ -11,12 +11,8 @@
   (:import [java.io File IOException StringWriter Writer]
            [java.nio.file Files]
            [java.nio.file.attribute FileAttribute]
-<<<<<<< HEAD
            [java.time OffsetDateTime ZoneId]
            [java.time.format DateTimeFormatter]
-=======
-           [java.time Instant OffsetDateTime]
->>>>>>> d2e20aca
            [java.time.temporal ChronoUnit]
            [java.util ArrayList Collections Random UUID]
            [java.util.concurrent TimeUnit TimeoutException]
@@ -498,7 +494,6 @@
   ([tsv-type columns rows]
    (str (columns-rows->terra-tsv tsv-type columns rows (StringWriter.)))))
 
-<<<<<<< HEAD
 (defn utc-now
   ([format]
    (-> (ZoneId/of "UTC")
@@ -506,7 +501,7 @@
      (.format (DateTimeFormatter/ofPattern format))))
   ([]
    (utc-now "yyyy-MM-dd HH:mm:ss")))
-=======
+
 (gen-class
  :name         wfl.util.UserVisibleException
  :extends      java.lang.Exception
@@ -515,7 +510,7 @@
                 [String clojure.lang.IPersistentMap]           [String]
                 [String clojure.lang.IPersistentMap Throwable] [String Throwable]}
  :state        data
- :prefix       user-visible-exception-
+ :prefix        user-visible-exception-
  :init         init)
 
 (defn ^:private user-visible-exception-init
@@ -531,5 +526,4 @@
         cause (.getCause this)]
     (cond-> (str (-> this .getClass .getName) ": " (.getMessage this))
       (and data (seq data)) (str " " data)
-      cause                 (str " caused by " cause))))
->>>>>>> d2e20aca
+      cause                 (str " caused by " cause))))