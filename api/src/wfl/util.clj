(ns wfl.util
  "Some utilities shared across this program."
  (:require [clojure.data.json :as json]
            [clojure.java.io :as io]
            [clojure.java.shell :as shell]
            [clojure.string :as str]
            [clojure.tools.logging :as log]
            [vault.client.http]         ; vault.core needs this
            [vault.core :as vault]
            [wfl.wfl :as wfl])
  (:import [java.io File Writer IOException]
           [java.time OffsetDateTime]
           [java.time.temporal ChronoUnit]
           [java.nio.file Files]
           [java.nio.file.attribute FileAttribute]
           [java.util ArrayList Collections Random UUID]
           [java.util.zip ZipOutputStream ZipEntry]
           [org.apache.commons.io FilenameUtils]))

vault.client.http/http-client           ; Keep :clint eastwood quiet.

(defmacro do-or-nil
  "Value of `body` or `nil` if it throws."
  [& body]
  `(try (do ~@body)
        (catch Exception x#
          (log/warn x# "Swallowed exception and returned nil in wfl.util/do-or-nil"))))

(defmacro do-or-nil-silently
  "Value of `body` or `nil` if it throws, without logging exceptions.
  See also [[do-or-nil]]."
  [& body]
  `(try (do ~@body)
        (catch Exception x#)))

;; Parsers that will not throw.
;;
(defn parse-int [s] (do-or-nil (Integer/parseInt s)))
(defn parse-boolean [s] (do-or-nil (Boolean/valueOf s)))

(defn parse-json [^String object]
  "Parse json `object` into keyword->object map recursively"
  (json/read-str object :key-fn keyword))

(defonce the-system-environment (delay (into {} (System/getenv))))

(defn getenv
  "`(System/getenv)` as a map, or the value for `key`, or `default`."
  ([key default]
   (@the-system-environment key default))
  ([key]
   (@the-system-environment key))
  ([]
   @the-system-environment))

(defn parse-json
  "Parse the json string STR into a keyword-string map"
  [str]
  (json/read-str str :key-fn keyword))

(defn slurp-json
  "Nil or the JSON in FILE."
  [file]
  (do-or-nil
   (with-open [^java.io.Reader in (io/reader file)]
     (json/read in :key-fn keyword))))

(defn spit-json
  "Throw or write EDN CONTENT to FILE as JSON."
  [file content]
  (with-open [^Writer out (io/writer file)]
    (binding [*out* out]
      (json/pprint content :escape-slash false))))

(defn vault-secrets
  "Return the secrets at `path` in vault."
  [path]
  (let [token (or (->> [(System/getProperty "user.home") ".vault-token"]
                       (str/join "/") slurp do-or-nil)
                  (getenv "VAULT_TOKEN" "VAULT_TOKEN"))]
    (try (vault/read-secret
          (doto (vault/new-client "https://clotho.broadinstitute.org:8200/")
            (vault/authenticate! :token token))
          path {})
         (catch Throwable e
           (log/warn e "Issue with Vault")
           (log/debug "Perhaps run 'vault login' and try again")))))

(defn unprefix
  "Return the STRING with its PREFIX stripped off."
  [string prefix]
  (if (str/starts-with? string prefix)
    (subs string (count prefix))
    string))

(defn unsuffix
  "Return the STRING with its SUFFIX stripped off."
  [string suffix]
  (if (str/ends-with? string suffix)
    (subs string 0 (- (count string) (count suffix)))
    string))

(defn remove-extension
  "Remove the (last) file extension from `filename`, if one exists."
  [filename]
  (if-let [idx (str/last-index-of filename ".")]
    (subs filename 0 idx)
    filename))

(defn leafname
  "Strip directory from `filename`."
  [filename]
  (if (= "/" filename)
    filename
    (last (str/split filename #"/"))))

(defn dirname
  "Strip basename from `filename`"
  [filename]
  (if (= "/" filename)
    filename
    (if-let [idx (str/last-index-of filename "/" (- (count filename) 2))]
      (if (= idx 0) "/" (subs filename 0 idx))
      "")))

(defn deep-merge
  "Merge two or more maps recursively.
  From https://clojuredocs.org/clojure.core/merge#example-5c4874cee4b0ca44402ef622"
  [a & maps]
  (if (map? a)
    (apply merge-with deep-merge a maps)
    (apply merge-with deep-merge maps)))

(defmacro assoc-when
  "Associate `key` `value` mapping in `coll` when `pred key value`,
  otherwise `coll`"
  [coll pred key value]
  `(if (~pred ~coll ~key)
     (assoc ~coll ~key ~value)
     ~coll))

(defn delete-tree
  "Recursively delete a sequence of FILES."
  [& files]
  (when (seq files)
    (let [file (first files)
          more (.listFiles file)]
      (if (seq more)
        (recur (concat more files))
        (do (io/delete-file file :無)
            (recur (rest files)))))))

(defn copy-directory
  "Copy files from SRC to under DEST."
  [^File src ^File dest]
  (let [prefix (str (.getParent src) "/")]
    (doseq [file (file-seq src)]
      (when-not (.isDirectory file)
        (let [target (io/file dest (unprefix (.getPath file) prefix))]
          (io/make-parents target)
          (io/copy file target))))))

(defn zip-files
  "Return ZIP with named FILES zipped into it."
  [^File zip & files]
  (with-open [out (ZipOutputStream. (io/output-stream zip))]
    (doseq [file files]
      (let [import (io/file file)]
        (with-open [in (io/reader import)]
          (.putNextEntry out (ZipEntry. (.getName import)))
          (io/copy in out)))))
  zip)

(defn sleep-seconds
  "Sleep for N seconds."
  [n]
  (Thread/sleep (* n 1000)))

(defn lazy-unchunk
  "Supply items from COLL one at a time to work around chunking of lazy
  sequences for HTTP pagination callbacks and so on."
  [coll]
  (lazy-seq
   (when (seq coll)
     (cons (first coll)
           (lazy-unchunk (rest coll))))))

(defn keys-in
  "Return all keys used in any maps in TREE."
  [tree]
  (letfn [(follow? [node]
            (or (map? node) (vector? node) (set? node) (list? node)))]
    (reduce into #{}
            (remove nil?
                    (map (fn [node] (when (map? node) (keys node)))
                         (tree-seq follow? identity tree))))))

(defn fmap
  "Map the function F over the values in map M."
  [f m]
  (zipmap (keys m) (map f (vals m))))

(defn minutes-between
  "The number of minutes from START to END."
  [start end]
  (. ChronoUnit/MINUTES between
     (OffsetDateTime/parse start)
     (OffsetDateTime/parse end)))

(defn seconds-between
  "The number of seconds from START to END."
  [start end]
  (. ChronoUnit/SECONDS between
     (OffsetDateTime/parse start)
     (OffsetDateTime/parse end)))

(defn summarize
  "Summarize COMMANDS in a string vector."
  [commands]
  (let [indent (str/join (repeat 4 \space))]
    (apply concat
           (for [[n f] (sort-by first commands)]
             (let [{:keys [arglists doc]} (meta f)
                   command (apply pr-str (first arglists))]
               [(str/join " " [" " n command]) (str indent doc)])))))

(defn prefix-keys
  "Prefix all keys in map M with P."
  [m p]
  (zipmap (map (fn [k] (keyword (str (name p) "." (name k)))) (keys m))
          (vals m)))

(defn absent?
  "Test if `coll` does not contain `key`.
  See also `clojure.core/contains?`
  "
  [coll key]
  (not (contains? coll key)))

(defn on
  "Apply the function `g` `on` the results of mapping the unary function `f`
  over each of the input arguments in `xs`.
  Example:
  Consider two maps `a` and `b` with members `:uuid`:
     (on = :uuid a b) === (= (:uuid a) (:uuid b))
  "
  [g f & xs]
  (apply g (mapv f xs)))

(def gatk-docker-inputs
  "This is silly."
  (let [gatk {:gatk_docker "us.gcr.io/broad-gatk/gatk:4.0.10.1"}
        ab   (prefix-keys gatk :ApplyBQSR)
        br   (prefix-keys gatk :BaseRecalibrator)
        gbr  (prefix-keys gatk :GatherBqsrReports)]
    (-> (merge ab br gbr)
        (prefix-keys :UnmappedBamToAlignedBam)
        (prefix-keys :UnmappedBamToAlignedBam)
        (prefix-keys :ExomeGermlineSingleSample)
        (prefix-keys :ExomeGermlineSingleSample)
        (prefix-keys :ExomeReprocessing)
        (prefix-keys :ExomeReprocessing))))

(def gc_bias_metrics-inputs
  "This is silly too."
  (let [bias {:collect_gc_bias_metrics false}
        cam  (prefix-keys bias :CollectAggregationMetrics)
        qm   (prefix-keys bias :CollectReadgroupBamQualityMetrics)]
    (-> (merge cam qm)
        (prefix-keys :AggregatedBamQC.AggregatedBamQC)
        (prefix-keys :ExomeGermlineSingleSample)
        (prefix-keys :ExomeGermlineSingleSample)
        (prefix-keys :ExomeReprocessing)
        (prefix-keys :ExomeReprocessing))))

(defn seeded-shuffle
  "Randomize COLL consistently."
  [coll]
  (let [seed  (Random. 23)
        array (ArrayList. coll)]
    (Collections/shuffle array seed)
    (.toArray array)))

(def google-cloud-zones
  "String of GCE zones suitable for Cromwell options."
  (letfn [(reach [region zone] (str region "-" zone))
          (spray [[k v]] (map (partial reach k) v))]
    (->> {"us-central1" "abcf"
          "us-east1"    "bcd"
          "us-east4"    "abc"
          "us-west1"    "abc"
          #_#_"us-west2" "abc"}
         (mapcat spray)
         seeded-shuffle
         (str/join " "))))

(defn is-non-negative!
  "Throw unless integer value of INT-STRING is non-negative."
  [int-string]
  (let [result (parse-int int-string)]
    (when-not (nat-int? result)
      (throw (IllegalArgumentException.
              (format "%s must be a non-negative integer"
                      (if (nil? result) "" (format " (%s)" result))))))
    result))

(defn shell!
  "Run ARGS in a shell and return stdout or throw."
  [& args]
  (let [{:keys [exit err out]} (apply shell/sh args)]
    (when-not (zero? exit)
      (throw (Exception. (format "%s: %s exit status from: %s : %s"
                                 wfl/the-name exit args err))))
    (str/trim out)))

(defn shell-io!
  "Run ARGS in a subprocess with inherited standard streams."
  [& args]
  (let [exit (-> args ProcessBuilder. .inheritIO .start .waitFor)]
    (when-not (zero? exit)
      (throw (Exception. (format "%s: %s exit status from: %s"
                                 wfl/the-name exit args))))))

(def uuid-nil
  "The nil UUID."
  (UUID/fromString "00000000-0000-0000-0000-000000000000"))

(defn uuid-nil?
  "True when UUID is UUID-NIL or its string representation."
  [uuid]
  (or (= uuid uuid-nil)
      (= uuid (str uuid-nil))))

(defn extract-resource
  "Extract the resource given by RESOURCE-NAME to a temporary folder
    @returns  java.io.File to the extracted resource
    @throws   java.io.IOException if the resource was not found"
  [^String resource-name]
  (let [resource (io/resource resource-name)]
    (when (nil? resource)
      (throw (IOException. (str "No such resource " resource-name))))
    (let [temp (.toFile (Files/createTempDirectory "wfl" (into-array FileAttribute nil)))
          file (io/file temp (FilenameUtils/getName resource-name))]
      (run! #(.deleteOnExit %) [temp file])
      (with-open [in (io/input-stream resource)] (io/copy in file))
      file)))

(defn to-quoted-comma-separated-list
  "Return the sequence `xs` composed into a comma-separated list string.
  Example:
    (to-quoted-comma-separated-list '[x y z]) => \"('x','y','z')\""
  [xs]
  (letfn [(between [[first second] x] (str first x second))]
    (between "()" (str/join "," (map (partial between "''") xs)))))

<<<<<<< HEAD
(defn slashify
  "Ensure URL ends in a slash /."
  [url]
  (if (str/ends-with? url "/")
    url
    (str url "/")))

(defn de-slashify
  "Ensure URL does not end in a slash /."
  [url]
  (if (str/ends-with? url "/")
    (->> (seq url)
         drop-last
         (str/join ""))
    url))
=======
(defn bracket
  "`acquire`, `use` and `release` a resource in an exception-safe manner.
   Parameters
   ----------
   acquire - thunk returning newly acquired resource
   release - function to clean up resource, called before this function returns
   use     - function that uses the resource"
  [acquire release use]
  (let [resource (acquire)]
    (try
      (use resource)
      (finally
        (release resource)))))
>>>>>>> b3cbf8f7
<|MERGE_RESOLUTION|>--- conflicted
+++ resolved
@@ -353,7 +353,6 @@
   (letfn [(between [[first second] x] (str first x second))]
     (between "()" (str/join "," (map (partial between "''") xs)))))
 
-<<<<<<< HEAD
 (defn slashify
   "Ensure URL ends in a slash /."
   [url]
@@ -369,7 +368,7 @@
          drop-last
          (str/join ""))
     url))
-=======
+
 (defn bracket
   "`acquire`, `use` and `release` a resource in an exception-safe manner.
    Parameters
@@ -382,5 +381,4 @@
     (try
       (use resource)
       (finally
-        (release resource)))))
->>>>>>> b3cbf8f7
+        (release resource)))))