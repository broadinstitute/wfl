--- conflicted
+++ resolved
@@ -16,15 +16,12 @@
            [java.util ArrayList Collections Random UUID]
            [java.util.concurrent TimeUnit TimeoutException]
            [java.util.zip ZipOutputStream ZipEntry]
-<<<<<<< HEAD
            [org.apache.commons.io FilenameUtils]
            [java.time OffsetDateTime]
            [java.util UUID]
-           [javax.mail.internet InternetAddress]))
-=======
+           [javax.mail.internet InternetAddress]
            [org.apache.commons.io FilenameUtils])
   (:gen-class))
->>>>>>> 1d752f34
 
 (defmacro do-or-nil
   "Value of `body` or `nil` if it throws."
@@ -598,7 +595,6 @@
   (let [[name value & rest] (str/split s #":" 3)]
     (and (label-name? name) (label-value? value) (nil? rest))))
 
-<<<<<<< HEAD
 (defn uuid-string? [s] (uuid? (do-or-nil (UUID/fromString s))))
 (defn datetime-string? [s] (do-or-nil (OffsetDateTime/parse s)))
 
@@ -606,9 +602,8 @@
   "True if `s` is an email address."
   [s]
   (do-or-nil (or (.validate (InternetAddress. s)) true)))
-=======
+
 (defn utc-now
   "Return OffsetDateTime/now in UTC."
   []
-  (OffsetDateTime/now (ZoneId/of "UTC")))
->>>>>>> 1d752f34
+  (OffsetDateTime/now (ZoneId/of "UTC")))