(ns wfl.util
  "Some utilities shared across this program."
  (:require [clojure.data.csv   :as csv]
            [clojure.data.json  :as json]
            [clojure.java.io    :as io]
            [clojure.java.shell :as shell]
            [clojure.spec.alpha :as s]
            [clojure.string     :as str]
            [wfl.log            :as log]
            [wfl.wfl            :as wfl])
<<<<<<< HEAD
  (:import [java.io File IOException StringWriter Writer]
=======
  (:import [java.io IOException StringWriter Writer]
>>>>>>> c2fcef0f
           [java.nio.file Files]
           [java.nio.file.attribute FileAttribute]
           [java.time OffsetDateTime ZoneId]
           [java.util ArrayList Collections Random UUID]
           [java.util.concurrent TimeUnit TimeoutException]
           [javax.mail.internet InternetAddress]
           [org.apache.commons.io FilenameUtils])
  (:gen-class))

(defmacro do-or-nil
  "Value of `body` or `nil` if it throws."
  [& body]
  `(try (do ~@body)
        (catch Exception x#
          (log/debug "wfl.util/do-or-nil" :x x#)
          nil)))

;; Parsers that will not throw.
;;
(defn parse-int [s] (do-or-nil (Integer/parseInt s)))

(defn parse-json
  "Try to parse `object` string as JSON."
  [^String object]
  (try (json/read-str object :key-fn keyword)
       (catch Throwable x
         (log/error {:exception x :object object})
         object)))

(defn response-body-json
  "Return the :body of the http `response` as JSON"
  [response]
  (-> response :body (or "null") parse-json))

(defn slurp-json
  "Nil or the JSON in FILE."
  [file]
  (do-or-nil
   (with-open [^java.io.Reader in (io/reader file)]
     (json/read in :key-fn keyword))))

(defn spit-json
  "Throw or write EDN CONTENT to FILE as JSON."
  [file content]
  (with-open [^Writer out (io/writer file)]
    (binding [*out* out]
      (json/pprint content :escape-slash false))))

(defn unprefix
  "Return the STRING with its PREFIX stripped off."
  [string prefix]
  (if (str/starts-with? string prefix)
    (subs string (count prefix))
    string))

(defn unsuffix
  "Return the STRING with its SUFFIX stripped off."
  [string suffix]
  (if (str/ends-with? string suffix)
    (subs string 0 (- (count string) (count suffix)))
    string))

(defn remove-extension
  "Remove the (last) file extension from `filename`, if one exists."
  [filename]
  (if-let [idx (str/last-index-of filename ".")]
    (subs filename 0 idx)
    filename))

(defn extension
  "Return the (last) file extension from `filename`, if one exists."
  [filename]
  (when-let [idx (str/last-index-of filename ".")]
    (subs filename (inc idx) (count filename))))

(defn basename
  "Strip directory from `filename`."
  [filename]
  (if (= "/" filename)
    filename
    (last (str/split filename #"/"))))

(defn dirname
  "Strip basename from `filename`"
  [filename]
  (if (= "/" filename)
    filename
    (if-let [idx (str/last-index-of filename "/" (- (count filename) 2))]
      (if (zero? idx) "/" (subs filename 0 idx))
      "")))

(defn deep-merge
  "Merge two or more maps recursively.
  From https://clojuredocs.org/clojure.core/merge#example-5c4874cee4b0ca44402ef622"
  [a & maps]
  (if (map? a)
    (apply merge-with deep-merge a maps)
    (apply merge-with deep-merge maps)))

(defmacro assoc-when
  "Associate `key` `value` mapping in `coll` when `pred key value`,
  otherwise `coll`"
  [coll pred key value]
  `(if (~pred ~coll ~key)
     (assoc ~coll ~key ~value)
     ~coll))

<<<<<<< HEAD
(defn delete-tree
  "Recursively delete a sequence of FILES."
  [& files]
  (when (seq files)
    (let [file (first files)
          more (.listFiles file)]
      (if (seq more)
        (recur (concat more files))
        (do (io/delete-file file :無)
            (recur (rest files)))))))

(defn copy-directory
  "Copy files from SRC to under DEST."
  [^File src ^File dest]
  (let [prefix (str (.getParent src) "/")]
    (doseq [file (file-seq src)]
      (when-not (.isDirectory file)
        (let [target (io/file dest (unprefix (.getPath file) prefix))]
          (io/make-parents target)
          (io/copy file target))))))

=======
>>>>>>> c2fcef0f
(defn sleep-seconds
  "Sleep for N seconds."
  [n]
  (Thread/sleep (* n 1000)))

(defn lazy-unchunk
  "Supply items from COLL one at a time to work around chunking of lazy
  sequences for HTTP pagination callbacks and so on."
  [coll]
  (lazy-seq
   (when (seq coll)
     (cons (first coll)
           (lazy-unchunk (rest coll))))))

(defn keys-in
  "Return all keys used in any maps in TREE."
  [tree]
  (letfn [(follow? [node]
            (or (map? node) (vector? node) (set? node) (list? node)))]
    (reduce into #{}
            (remove nil?
                    (map (fn [node] (when (map? node) (keys node)))
                         (tree-seq follow? identity tree))))))

(defn fmap
  "Map the function F over the values in map M."
  [f m]
  (zipmap (keys m) (map f (vals m))))

(defn summarize
  "Summarize COMMANDS in a string vector."
  [commands]
  (let [indent (str/join (repeat 4 \space))]
    (apply concat
           (for [[n f] (sort-by first commands)]
             (let [{:keys [arglists doc]} (meta f)
                   command (apply pr-str (first arglists))]
               [(str/join " " [" " n command]) (str indent doc)])))))

(defn map-keys
  "Return map `m` with `f` applied to all its keys."
  [f m]
  (into {} (map #(update-in % [0] f) m)))

(defn map-vals
  "Return map `m` with `f` applied to all its values."
  [f m]
  (into {} (map #(update-in % [1] f) m)))

(defn prefix-keys
  "Prefix all keys in map M with P."
  [m p]
  (map-keys (fn [k] (keyword (str (name p) (name k)))) m))

(defn unprefix-keys
  "Remove prefix `p` from all keys in map `m` with that prefix."
  [m p]
  (map-keys (fn [k] (keyword (unprefix (name k) (name p)))) m))

(defn absent?
  "Test if `coll` does not contain `key`.
  See also `clojure.core/contains?`
  "
  [coll key]
  (not (contains? coll key)))

(defn unnilify
  "Return a map containing only those non-nil entries in `map`."
  [map]
  {:pre [(map? map)]}
  (into {} (filter second map)))

(defn select-non-nil-keys
  "Returns a map containing only those non-nil entries in `map` whose key is
  in `keyseq`."
  [map keyseq]
  (unnilify (select-keys map keyseq)))

(defn on
  "Apply the function `g` `on` the results of mapping the unary function `f`
  over each of the input arguments in `xs`.
  Example:
  Consider two maps `a` and `b` with members `:uuid`:
     (on = :uuid a b) === (= (:uuid a) (:uuid b))
  "
  [g f & xs]
  (apply g (mapv f xs)))

(def gatk-docker-inputs
  "This is silly."
  (let [gatk {:gatk_docker "us.gcr.io/broad-gatk/gatk:4.0.10.1"}
        ab   (prefix-keys gatk :ApplyBQSR)
        br   (prefix-keys gatk :BaseRecalibrator)
        gbr  (prefix-keys gatk :GatherBqsrReports)]
    (-> (merge ab br gbr)
        (prefix-keys :UnmappedBamToAlignedBam)
        (prefix-keys :UnmappedBamToAlignedBam)
        (prefix-keys :ExomeGermlineSingleSample)
        (prefix-keys :ExomeGermlineSingleSample)
        (prefix-keys :ExomeReprocessing)
        (prefix-keys :ExomeReprocessing))))

(def gc_bias_metrics-inputs
  "This is silly too."
  (let [bias {:collect_gc_bias_metrics false}
        cam  (prefix-keys bias :CollectAggregationMetrics)
        qm   (prefix-keys bias :CollectReadgroupBamQualityMetrics)]
    (-> (merge cam qm)
        (prefix-keys :AggregatedBamQC.AggregatedBamQC)
        (prefix-keys :ExomeGermlineSingleSample)
        (prefix-keys :ExomeGermlineSingleSample)
        (prefix-keys :ExomeReprocessing)
        (prefix-keys :ExomeReprocessing))))

(defn seeded-shuffle
  "Randomize COLL consistently."
  [coll]
  (let [seed  (Random. 23)
        array (ArrayList. coll)]
    (Collections/shuffle array seed)
    (.toArray array)))

(def google-cloud-zones
  "String of GCE zones suitable for Cromwell options."
  (letfn [(reach [region zone] (str region "-" zone))
          (spray [[k v]] (map (partial reach k) v))]
    (->> {"us-central1" "abcf"
          "us-east1"    "bcd"
          "us-east4"    "abc"
          "us-west1"    "abc"
          #_#_"us-west2" "abc"}
         (mapcat spray)
         seeded-shuffle
         (str/join " "))))

(defn is-non-negative!
  "Throw unless integer value of INT-STRING is non-negative."
  [int-string]
  (let [result (parse-int int-string)]
    (when-not (nat-int? result)
      (throw (IllegalArgumentException.
              (format "%s must be a non-negative integer"
                      (if (nil? result) "" (format " (%s)" result))))))
    result))

(defn shell!
  "Run ARGS in a shell and return stdout or throw."
  [& args]
  (let [{:keys [exit err out]} (apply shell/sh args)]
    (when-not (zero? exit)
      (throw (Exception. (format "%s: %s exit status from: %s : %s"
                                 wfl/the-name exit args err))))
    (str/trim out)))

(defn shell-io!
  "Run ARGS in a subprocess with inherited standard streams."
  [& args]
  (let [exit (-> args ProcessBuilder. .inheritIO .start .waitFor)]
    (when-not (zero? exit)
      (throw (Exception. (format "%s: %s exit status from: %s"
                                 wfl/the-name exit args))))))

(def uuid-nil
  "The nil UUID."
  (UUID/fromString "00000000-0000-0000-0000-000000000000"))

(defn extract-resource
  "Extract the resource given by RESOURCE-NAME to a temporary folder
    @returns  java.io.File to the extracted resource
    @throws   java.io.IOException if the resource was not found"
  [^String resource-name]
  (let [resource (io/resource resource-name)]
    (when (nil? resource)
      (throw (IOException. (str "No such resource " resource-name))))
    (let [temp (.toFile (Files/createTempDirectory "wfl" (into-array FileAttribute nil)))
          file (io/file temp (FilenameUtils/getName resource-name))]
      (run! #(.deleteOnExit %) [temp file])
      (with-open [in (io/input-stream resource)] (io/copy in file))
      file)))

(defn between
  "Place the `middle` lexeme between [`first` `second`]."
  [[first second] middle] (str first middle second))

(defn to-comma-separated-list
  "Return the sequence `xs` composed into a comma-separated list string.
  Example:
    (to-comma-separated-list '['x 'y 'z]) => \"(x,y,z)\""
  [xs]
  (between "()" (str/join "," xs)))

(defn to-quoted-comma-separated-list
  "Return the sequence `xs` composed into a comma-separated list string.
  Example:
    (to-quoted-comma-separated-list '[x y z]) => \"('x','y','z')\""
  [xs]
  (between "()" (str/join "," (map (partial between "''") xs))))

(defn slashify
  "Ensure URL ends in a slash /."
  [url]
  (if (str/ends-with? url "/")
    url
    (str url "/")))

(defn de-slashify
  "Ensure URL does not end in a slash /."
  [url]
  (if (str/ends-with? url "/")
    (recur (subs url 0 (dec (count url))))
    url))

(defn bracket
  "`acquire`, `use` and `release` a resource in an exception-safe manner.
   Parameters
   ----------
   acquire - thunk returning newly acquired resource
   release - function to clean up resource, called before this function returns
   utilize - function that uses the resource"
  [acquire release utilize]
  (let [resource (acquire)]
    (try
      (utilize resource)
      (finally
        (release resource)))))

(defn multipart-body
  "Assemble PARTS into a multipart HTML body."
  [parts]
  (letfn [(make-part [[k v]] {:name (name k) :content v})]
    (map make-part parts)))

(defn randomize
  "Append a random suffix to `string`."
  [string]
  (str string (str/replace (UUID/randomUUID) "-" "")))

(defn curry
  "Curry the function `f` such that its arguments may be supplied across two
   applications."
  [f]
  (fn [x & xs] (apply partial f x xs)))

(defn poll
  "Poll `task!` every `seconds` [default: 1], attempting at most `max-attempts`
   [default: 3]."
  ([task! seconds max-attempts]
   (loop [attempt 1]
     (if-some [result (task!)]
       result
       (do (when (<= max-attempts attempt)
             (throw (TimeoutException. "Max number of attempts exceeded")))
           (log/debug
            (format "Sleeping - attempt #%s of %s" attempt max-attempts))
           (.sleep TimeUnit/SECONDS seconds)
           (recur (inc attempt))))))
  ([task seconds]
   (poll task seconds 3))
  ([task]
   (poll task 1)))

"A set of all mutually supported TSV file types (by FireCloud and WFL)"
(s/def ::tsv-type #{:entity :membership})

(defn terra-id
  "
  Generate a Terra-compatible primary key column name for the
  specified TSV-TYPE and base COL.

  The first column of the table must be its primary key, and named accordingly:
    entity:[entity-type]_id
    membership:[entity-type]_set_id

  For tsv-type :entity, 'entity:sample_id' will upload the .tsv data
  into a `sample` table in the workspace (or create one if it does not
  exist).

  If the table already contains a sample with that id, it will get overwritten.

  For tsv-type :membership, 'membership:sample_set_id' will append
  sample names to a `sample_set` table in the workspace (or create one
  if it does not exist).

  If the table already contains a sample set with that id, it will be
  appended to and not overwritten.

  Parameters
  ----------
    tsv-type - A member of ::tsv-type
    col      - Entity name or primary key column base

  Examples
  --------
    (terra_id :entity \"flowcell\")
    (terra_id :membership \"flowcell\")
  "
  [tsv-type col]
  {:pre [(s/valid? ::tsv-type tsv-type)]}
  (str/join [(name tsv-type)
             ":"
             (-> col (unsuffix "_id") (unsuffix "_set"))
             (when (= :membership tsv-type) "_set")
             "_id"]))

(defn columns-rows->tsv
  "
  Write COLUMNS and ROWS to a .tsv named FILE, or to bytes if FILE not specified.

  Examples
  --------
    (columns-rows->tsv [c1 c2 c3] [[x1 x2 x3] [y1 y2 y3] ...])
    (columns-rows->tsv [c1 c2 c3] [[x1 x2 x3] [y1 y2 y3] ...] \"destination.tsv\")
  "
  ([columns rows file]
   (with-open [writer (io/writer file)]
     (csv/write-csv writer columns :separator \tab)
     (csv/write-csv writer rows :separator \tab)
     file))
  ([columns rows]
   (str (columns-rows->tsv columns rows (StringWriter.)))))

(defn columns-rows->terra-tsv
  "
  Write COLUMNS and ROWS to a .tsv named FILE in a Terra-compatible format
  as dictated by TSV-TYPE, or to bytes if FILE not specified.

  Parameters
  ----------
    tsv-type - A member of ::tsv-type
    columns  - Column names (first will be formatted as primary key identifier)
    rows     - Rows with element counts matching the column count
    file     - [optional] TSV file name to dump

  Examples
  --------
    (columns-rows->terra-tsv :entity [c1 c2 c3] [[x1 x2 x3] [y1 y2 y3] ...])
    (columns-rows->terra-tsv :membership [c1 c2 c3] [[x1 x2 x3] [y1 y2 y3] ...] \"dest.tsv\")
  "
  ([tsv-type columns rows file]
   {:pre [(s/valid? ::tsv-type tsv-type)]}
   (letfn [(format-entity-type [[head & rest]]
             (cons (terra-id tsv-type head) rest))]
     (columns-rows->tsv [(format-entity-type columns)] rows file)))
  ([tsv-type columns rows]
   (str (columns-rows->terra-tsv tsv-type columns rows (StringWriter.)))))

(gen-class
 :name         wfl.util.UserException
 :extends      java.lang.Exception
 :implements   [clojure.lang.IExceptionInfo]
 :constructors {[String]                                       [String]
                [String clojure.lang.IPersistentMap]           [String]
                [String clojure.lang.IPersistentMap Throwable] [String Throwable]}
 :state        data
 :prefix       user-exception-
 :init         init)

(defn ^:private user-exception-init
  ([message]            [[message] {}])
  ([message data]       [[message] data])
  ([message data cause] [[message cause] data]))

(defn ^:private user-exception-getData [this]
  (.data this))

(defn ^:private user-exception-toString [this]
  (let [data  (.getData this)
        cause (.getCause this)]
    (cond-> (str (-> this .getClass .getName) ": " (.getMessage this))
      (and data (seq data)) (str " " data)
      cause                 (str " caused by " cause))))

(defmulti to-edn
  "Return an EDN representation of the `object` that will be shown to users."
  :type)

(defmethod to-edn :default [x] x)

(def digit?          (set "0123456789"))
(def lowercase?      (set "abcdefghijklmnopqrstuvwxyz"))
(def uppercase?      (set (map #(Character/toUpperCase %) lowercase?)))
(def letter?         (into lowercase? uppercase?))
(def alphanumeric?   (into letter? digit?))
(def spaceunderdash? (set " _-"))
(def terra-allowed?  (into alphanumeric? spaceunderdash?))
(def terra-name?     (partial every? terra-allowed?))

(defn terra-namespaced-name?
  "Return nil or the Terra [namespace name] pair in NAMESPACE-NAME."
  [namespace-name]
  (let [[namespace name & more] (str/split namespace-name #"/" 3)]
    (when (and (nil? more)
               (seq namespace) (seq name)
               (terra-name? namespace) (terra-name? name))
      [namespace name])))

(defmacro make-map
  "Map SYMBOLS as keywords to their values in the environment."
  [& symbols]
  (zipmap (map keyword symbols) symbols))

(let [alphanumunderdash? (into (set "-_") alphanumeric?)]
  (defn ^:private label-name?
    "True if `_s` starts with a letter followed by any number of letters, numbers
     underscores or dashes."
    [[first & rest :as _s]]
    (and (letter? first) (every? alphanumunderdash? rest))))

(defn ^:private label-value?
  "True if `s` is not a blank string."
  [^String s]
  (not (str/blank? s)))

(defn label?
  "True if `s` is a string of the form \"name:value\"."
  [s]
  (let [[name value & rest] (str/split s #":" 3)]
    (and (label-name? name) (label-value? value) (nil? rest))))

(defn label-value
  "Return first value associated with `label-name` in `labels`
  or nil if no match."
  [labels label-name]
  (when-let [matched (->> labels
                          (filter #(str/starts-with? % (str label-name ":")))
                          first)]
    (let [[_name value & _rest] (str/split matched #":" 3)]
      value)))

(defn uuid-string? [s] (uuid? (do-or-nil (UUID/fromString s))))
(defn datetime-string? [s] (do-or-nil (OffsetDateTime/parse s)))

(defn email-address?
  "True if `s` is an email address."
  [s]
  (do-or-nil (or (.validate (InternetAddress. s)) true)))

(defn utc-now
  "Return OffsetDateTime/now in UTC."
  []
  (OffsetDateTime/now (ZoneId/of "UTC")))

(defn earliest
  "Return the earliest time of `instants`."
  [& instants]
  (first (sort instants)))

(defn latest
  "Return the latest time of `instants`."
  [& instants]
  (last (sort instants)))

(defn remove-empty-and-join
  "Remove empty elements of `vec` and join with `separator`."
  ([vec separator]
   (->> vec (remove empty?) (str/join separator)))
  ([vec]
   (remove-empty-and-join vec \space)))<|MERGE_RESOLUTION|>--- conflicted
+++ resolved
@@ -8,11 +8,7 @@
             [clojure.string     :as str]
             [wfl.log            :as log]
             [wfl.wfl            :as wfl])
-<<<<<<< HEAD
-  (:import [java.io File IOException StringWriter Writer]
-=======
   (:import [java.io IOException StringWriter Writer]
->>>>>>> c2fcef0f
            [java.nio.file Files]
            [java.nio.file.attribute FileAttribute]
            [java.time OffsetDateTime ZoneId]
@@ -120,30 +116,6 @@
      (assoc ~coll ~key ~value)
      ~coll))
 
-<<<<<<< HEAD
-(defn delete-tree
-  "Recursively delete a sequence of FILES."
-  [& files]
-  (when (seq files)
-    (let [file (first files)
-          more (.listFiles file)]
-      (if (seq more)
-        (recur (concat more files))
-        (do (io/delete-file file :無)
-            (recur (rest files)))))))
-
-(defn copy-directory
-  "Copy files from SRC to under DEST."
-  [^File src ^File dest]
-  (let [prefix (str (.getParent src) "/")]
-    (doseq [file (file-seq src)]
-      (when-not (.isDirectory file)
-        (let [target (io/file dest (unprefix (.getPath file) prefix))]
-          (io/make-parents target)
-          (io/copy file target))))))
-
-=======
->>>>>>> c2fcef0f
 (defn sleep-seconds
   "Sleep for N seconds."
   [n]
