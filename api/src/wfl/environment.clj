--- conflicted
+++ resolved
@@ -56,15 +56,11 @@
    "WFL_TDR_DEFAULT_PROFILE"
    (fn [] "6370f5a1-d777-4991-8200-ceab83521d43")
    "WFL_WFL_URL"
-<<<<<<< HEAD
-   (fn [] "https://dev-wfl.gotc-dev.broadinstitute.org")})
-=======
    (fn [] "https://dev-wfl.gotc-dev.broadinstitute.org")
    "WFL_TDR_SERVICE_ACCOUNT"
    (fn [] "datarepo-jade-api@terra-datarepo-production.iam.gserviceaccount.com")
    "WFL_TDR_TEMPORARY_STORAGE_BUCKET"
    (fn [] "broad-gotc-dev-wfl-datarepo-outputs")})
->>>>>>> b334c02e
 
 (def ^:private __getenv
   (memoize #(or (System/getenv %) (when-let [init (defaults %)] (init)))))
