(ns wfl.environment
  "Map environment to various values here."
  (:require [clojure.data.json :as json]
            [clojure.string :as str]
            [wfl.log :as log]
            [vault.client.http] ; vault.core needs this
            [vault.core :as vault]))

(declare getenv)

(defn ^:private vault-secrets
  "Return the secrets at `path` in vault."
  [path]
  (let [token (or (getenv "VAULT_TOKEN")
                  (->> [(System/getProperty "user.home") ".vault-token"]
                       (str/join "/")
                       slurp))]
    (vault/read-secret
     (doto (vault/new-client "https://clotho.broadinstitute.org:8200/")
       (vault/authenticate! :token token))
     path {})))

;; Keep this map pure - defer any IO to the thunk returned by this map.
(def ^:private defaults
  "Default actions (thunks) for computing environment variables, mainly for
   development, testing and documentation purposes."
  {"GOOGLE_APPLICATION_CREDENTIALS"
   #(-> "secret/dsde/gotc/dev/wfl/wfl-non-prod-service-account.json"
        vault-secrets
        (json/write-str :escape-slash false)
        .getBytes)
   "WFL_CLIO_URL"
   (fn [] "https://clio.gotc-dev.broadinstitute.org")
   "WFL_COOKIE_SECRET"
   #(-> "secret/dsde/gotc/dev/zero" vault-secrets :cookie_secret)
   "WFL_TDR_URL"
   (fn [] "https://data.terra.bio")
<<<<<<< HEAD
=======
   "WFL_TERRA_URL"
   (fn [] "https://app.terra.bio")
   "WFL_TERRA_JOB_MANAGER_URL"
   (fn [] "https://job-manager.dsde-prod.broadinstitute.org")
>>>>>>> 143a883b
   "WFL_OAUTH2_CLIENT_ID"
   #(-> "secret/dsde/gotc/dev/zero" vault-secrets :oauth2_client_id)
   "WFL_POSTGRES_PASSWORD"
   (fn [] "password")
   "WFL_POSTGRES_URL"
   (fn [] "jdbc:postgresql:wfl")
   "WFL_POSTGRES_USERNAME"
   (fn [] nil)
   "WFL_FIRECLOUD_URL"
   (fn [] "https://api.firecloud.org")
   "WFL_RAWLS_URL"
   (fn [] "https://rawls.dsde-dev.broadinstitute.org")
   "WFL_DOCKSTORE_URL"
   (fn [] "https://dockstore.org")

   ;; -- variables used in test code below this line --
   "WFL_CROMWELL_URL"
   (fn [] "https://cromwell-gotc-auth.gotc-dev.broadinstitute.org")
   "WFL_TDR_DEFAULT_PROFILE"
   (fn [] "6370f5a1-d777-4991-8200-ceab83521d43")
   "WFL_WFL_URL"
   (fn [] "https://dev-wfl.gotc-dev.broadinstitute.org")
   "WFL_TDR_SERVICE_ACCOUNT"
   (fn [] "datarepo-jade-api@terra-datarepo-production.iam.gserviceaccount.com")
   "WFL_TDR_TEMPORARY_STORAGE_BUCKET"
   (fn [] "broad-gotc-dev-wfl-datarepo-outputs")})

(def ^:private __getenv
  (memoize #(or (System/getenv %) (when-let [init (defaults %)] (init)))))

(def testing
  "Override the environment used by `getenv` for testing. Use
  `wfl.tools.fixtures/with-temporary-environment` instead of this."
  (atom {}))

(defn getenv
  "Lookup the value of the environment variable specified by `name`."
  [name]
  (log/debug (format "Reading environment variable %s" name))
  (or (@testing name) (__getenv name)))<|MERGE_RESOLUTION|>--- conflicted
+++ resolved
@@ -35,13 +35,10 @@
    #(-> "secret/dsde/gotc/dev/zero" vault-secrets :cookie_secret)
    "WFL_TDR_URL"
    (fn [] "https://data.terra.bio")
-<<<<<<< HEAD
-=======
    "WFL_TERRA_URL"
    (fn [] "https://app.terra.bio")
    "WFL_TERRA_JOB_MANAGER_URL"
    (fn [] "https://job-manager.dsde-prod.broadinstitute.org")
->>>>>>> 143a883b
    "WFL_OAUTH2_CLIENT_ID"
    #(-> "secret/dsde/gotc/dev/zero" vault-secrets :oauth2_client_id)
    "WFL_POSTGRES_PASSWORD"
