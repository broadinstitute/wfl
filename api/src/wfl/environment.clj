(ns wfl.environment
  "Map environment to various values here."
  (:require [clojure.data.json :as json]
<<<<<<< HEAD
            [clojure.string :as str]
            [wfl.log :as log]
=======
            [clojure.string    :as str]
            [wfl.log           :as log]
>>>>>>> d6cedb8a
            [vault.client.http] ; vault.core needs this
            [vault.core        :as vault]))

(declare getenv)

(defn ^:private vault-secrets
  "Return the secrets at `path` in vault."
  [path]
  (let [token (or (getenv "VAULT_TOKEN")
                  (->> [(System/getProperty "user.home") ".vault-token"]
                       (str/join "/")
                       slurp))]
    (vault/read-secret
     (doto (vault/new-client "https://clotho.broadinstitute.org:8200/")
       (vault/authenticate! :token token))
     path {})))

;; Keep this map pure - defer any IO to the thunk returned by this map.
(def ^:private defaults
  "Default actions (thunks) for computing environment variables, mainly for
   development, testing and documentation purposes."
  {"GOOGLE_APPLICATION_CREDENTIALS"
   #(-> "secret/dsde/gotc/dev/wfl/wfl-non-prod-service-account.json"
        vault-secrets
        (json/write-str :escape-slash false)
        .getBytes)
   "WFL_CLIO_URL"
   (fn [] "https://clio.gotc-dev.broadinstitute.org")
   "WFL_COOKIE_SECRET"
   #(-> "secret/dsde/gotc/dev/zero" vault-secrets :cookie_secret)
   "WFL_TDR_URL"
   (fn [] "https://data.terra.bio")
   "WFL_TERRA_URL"
   (fn [] "https://app.terra.bio")
   "WFL_TERRA_JOB_MANAGER_URL"
   (fn [] "https://job-manager.dsde-prod.broadinstitute.org")
   "WFL_OAUTH2_CLIENT_ID"
   #(-> "secret/dsde/gotc/dev/zero" vault-secrets :oauth2_client_id)
   "WFL_POSTGRES_PASSWORD"
   (fn [] "password")
   "WFL_POSTGRES_URL"
   (fn [] "jdbc:postgresql:wfl")
   "WFL_POSTGRES_USERNAME"
   (fn [] nil)
   "WFL_FIRECLOUD_URL"
   (fn [] "https://api.firecloud.org")
   "WFL_RAWLS_URL"
   (fn [] "https://rawls.dsde-dev.broadinstitute.org")
   "WFL_DOCKSTORE_URL"
   (fn [] "https://dockstore.org")
   ;; To enable Slack notifications, set to "enabled":
   ;; all other values disable them.
   "WFL_SLACK_ENABLED"
   (fn [] "disabled")
<<<<<<< HEAD
=======
   "WFL_SLACK_TOKEN"
   #(-> "secret/dsde/gotc/dev/wfl/slack" vault-secrets :bot-user-token)
>>>>>>> d6cedb8a

   ;; -- variables used in test code below this line --
   "WFL_CROMWELL_URL"
   (fn [] "https://cromwell-gotc-auth.gotc-dev.broadinstitute.org")
   "WFL_TDR_DEFAULT_PROFILE"
   (fn [] "6370f5a1-d777-4991-8200-ceab83521d43")
   "WFL_WFL_URL"
   (fn [] "https://dev-wfl.gotc-dev.broadinstitute.org")
   "WFL_TDR_SERVICE_ACCOUNT"
   (fn [] "datarepo-jade-api@terra-datarepo-production.iam.gserviceaccount.com")
   "WFL_TDR_TEMPORARY_STORAGE_BUCKET"
   (fn [] "broad-gotc-dev-wfl-datarepo-outputs")})

(def ^:private __getenv
  (memoize #(or (System/getenv %) (when-let [init (defaults %)] (init)))))

(def testing
  "Override the environment used by `getenv` for testing. Use
  `wfl.tools.fixtures/with-temporary-environment` instead of this."
  (atom {}))

(defn getenv
  "Lookup the value of the environment variable specified by `name`."
  [name]
  (log/debug (format "Reading environment variable %s" name))
  (or (@testing name) (__getenv name)))<|MERGE_RESOLUTION|>--- conflicted
+++ resolved
@@ -1,13 +1,8 @@
 (ns wfl.environment
   "Map environment to various values here."
   (:require [clojure.data.json :as json]
-<<<<<<< HEAD
-            [clojure.string :as str]
-            [wfl.log :as log]
-=======
             [clojure.string    :as str]
             [wfl.log           :as log]
->>>>>>> d6cedb8a
             [vault.client.http] ; vault.core needs this
             [vault.core        :as vault]))
 
@@ -62,11 +57,8 @@
    ;; all other values disable them.
    "WFL_SLACK_ENABLED"
    (fn [] "disabled")
-<<<<<<< HEAD
-=======
    "WFL_SLACK_TOKEN"
    #(-> "secret/dsde/gotc/dev/wfl/slack" vault-secrets :bot-user-token)
->>>>>>> d6cedb8a
 
    ;; -- variables used in test code below this line --
    "WFL_CROMWELL_URL"
