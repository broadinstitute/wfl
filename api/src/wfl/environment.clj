--- conflicted
+++ resolved
@@ -1,18 +1,10 @@
 (ns wfl.environment
   "Map environment to various values here."
-<<<<<<< HEAD
-  (:require [clojure.data.json :as json]
-            [clojure.string    :as str]
-            [wfl.log           :as log]
-            [vault.client.http] ; vault.core needs this
-            [vault.core        :as vault]))
-=======
   (:require [clojure.data.json  :as json]
             [clojure.string     :as str]
             [vault.client.http] ; vault.core needs this
             [vault.core         :as vault]
             [wfl.log            :as log]))
->>>>>>> ca30908a
 
 (declare getenv)
 
@@ -63,11 +55,7 @@
    (fn [] "https://dockstore.org")
    "WFL_SLACK_TOKEN"
    #(-> "secret/dsde/gotc/dev/wfl/slack" vault-secrets :bot-user-token)
-<<<<<<< HEAD
-
-=======
    ;;
->>>>>>> ca30908a
    ;; -- variables used in test code below this line --
    ;;
    "WFL_CROMWELL_URL"
