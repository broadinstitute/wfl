--- conflicted
+++ resolved
@@ -1,7 +1,7 @@
 (ns wfl.references
   "Define shared static references.")
 
-(defn reference-fasta
+(defn reference_fasta
   "Default value for references.reference_fastas."
   ([prefix]
    {:ref_dict        (str prefix ".dict")
@@ -14,13 +14,8 @@
     :ref_amb         (str prefix ".fasta.64.amb")
     :ref_sa          (str prefix ".fasta.64.sa")})
   ([]
-<<<<<<< HEAD
-   (let [prefix "gs://gcp-public-data--broad-references/hg38/v0/Homo_sapiens_assembly38"]
-     (reference-fasta prefix))))
-=======
    (reference_fasta
      "gs://gcp-public-data--broad-references/hg38/v0/Homo_sapiens_assembly38")))
->>>>>>> 9771bd61
 
 (defn hg38-genome-references
   "HG38 reference files for genome reprocessing."
@@ -39,7 +34,7 @@
                                   (hg hsa  ".known_indels.vcf.gz.tbi")]
      :known_indels_sites_vcfs    [(hg gold ".vcf.gz")
                                   (hg hsa  ".known_indels.vcf.gz")]
-     :reference_fasta             (reference-fasta prefix)}))
+     :reference_fasta             (reference_fasta prefix)}))
 
 (def hg38-exome-references
   "HG38 reference files for exome reprocessing."
@@ -59,7 +54,7 @@
                                   (hg hsa  ".known_indels.vcf.gz.tbi")]
      :known_indels_sites_vcfs    [(hg gold ".vcf.gz")
                                   (hg hsa  ".known_indels.vcf.gz")]
-     :reference_fasta             (reference-fasta)}))
+     :reference_fasta             (reference_fasta)}))
 
 (def hg19-arrays-references
   "HG19 reference files for arrays processing."
