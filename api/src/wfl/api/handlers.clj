--- conflicted
+++ resolved
@@ -13,10 +13,6 @@
             [wfl.module.sg]
             [wfl.module.wgs]
             [wfl.module.xx]
-<<<<<<< HEAD
-            [wfl.service.cromwell           :as cromwell]
-=======
->>>>>>> b334c02e
             [wfl.service.google.storage     :as gcs]
             [wfl.service.postgres           :as postgres]
             [wfl.util                       :as util])
@@ -101,13 +97,6 @@
   "Return the workflows managed by the workload."
   [request]
   (log/info (select-keys request [:request-method :uri :parameters]))
-<<<<<<< HEAD
-  (let [uuid (get-in request [:path-params :uuid])
-        status (get-in request [:parameters :query :status])]
-    (jdbc/with-db-transaction [tx (postgres/wfl-db-config)]
-      (->> (let [workload (workloads/load-workload-for-uuid tx uuid)]
-             (if status (workloads/workflows-by-status tx workload status) (workloads/workflows tx workload)))
-=======
   (let [uuid    (get-in request [:path-params :uuid])
         filters (-> request
                     (get-in [:parameters :query])
@@ -117,43 +106,10 @@
              (if (empty? filters)
                (workloads/workflows tx workload)
                (workloads/workflows-by-filters tx workload filters)))
->>>>>>> b334c02e
            (mapv util/to-edn)
            succeed))))
 
 ;; Visible for testing
-<<<<<<< HEAD
-(def retry-unsupported-status-error-message
-  "Retry unsupported for requested status.")
-(def retry-no-workflows-error-message
-  "No workflows to retry for requested status.")
-
-(defn post-retry
-  "Retry the workflows identified in `request`."
-  [request]
-  (log/info (select-keys request [:request-method :uri :parameters]))
-  (let [uuid       (get-in request [:path-params :uuid])
-        status     (get-in request [:body-params :status])
-        supported? (cromwell/retry-status? status)]
-    (when-not supported?
-      (throw (UserException. retry-unsupported-status-error-message
-                             {:workload           uuid
-                              :supported-statuses cromwell/retry-status?
-                              :requested-status   status
-                              :status             400})))
-    (->> (jdbc/with-db-transaction [tx (postgres/wfl-db-config)]
-           (let [workload  (workloads/load-workload-for-uuid tx uuid)
-                 workflows (workloads/workflows-by-status tx workload status)]
-             (when (empty? workflows)
-               (throw (UserException. retry-no-workflows-error-message
-                                      {:workload         uuid
-                                       :requested-status status
-                                       :status           400})))
-             [workload workflows]))
-         (apply workloads/retry)
-         util/to-edn
-         succeed)))
-=======
 (def retry-no-workflows-error-message
   "No workflows to retry for workload and requested workflow filters.")
 
@@ -176,7 +132,6 @@
       (->> (workloads/retry workload workflows)
            util/to-edn
            succeed))))
->>>>>>> b334c02e
 
 (defn post-start
   "Start the workload with UUID in REQUEST."
