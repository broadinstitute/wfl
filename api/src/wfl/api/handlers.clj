--- conflicted
+++ resolved
@@ -1,10 +1,7 @@
 (ns wfl.api.handlers
   "Define handlers for API endpoints. Require wfl.module namespaces here."
   (:require [clojure.set                    :refer [rename-keys]]
-<<<<<<< HEAD
-=======
             [wfl.wfl                        :as wfl]
->>>>>>> a8e96380
             [ring.util.http-response        :as response]
             [wfl.api.workloads              :as workloads]
             [wfl.configuration              :as config]
@@ -32,8 +29,6 @@
   [body]
   (constantly (succeed body)))
 
-<<<<<<< HEAD
-=======
 (defn oauth-redirect
   "Return the html page for the oauth redirect"
   [_]
@@ -41,7 +36,6 @@
       response/ok
       (response/content-type "text/html")))
 
->>>>>>> a8e96380
 (defn get-logging-level
   "Gets the current logging level of the API"
   [request]
