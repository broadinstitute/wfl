(ns wfl.api.handlers
<<<<<<< HEAD
  "Define handlers for API endpoints. Require wfl.module namespaces here."
=======
  "Define handlers for API endpoints."
>>>>>>> d6cedb8a
  (:require [clojure.set                    :refer [rename-keys]]
            [wfl.wfl                        :as wfl]
            [ring.util.http-response        :as response]
            [wfl.api.workloads              :as workloads]
            [wfl.configuration              :as config]
            [wfl.jdbc                       :as jdbc]
            [wfl.log                        :as log]
            [wfl.module.aou                 :as aou]
<<<<<<< HEAD
            [wfl.module.copyfile]
            [wfl.module.covid]
            [wfl.module.sg]
            [wfl.module.wgs]
            [wfl.module.xx]
=======
>>>>>>> d6cedb8a
            [wfl.service.google.storage     :as gcs]
            [wfl.service.postgres           :as postgres]
            [wfl.util                       :as util])
  (:import  [wfl.util UserException]))

(defn succeed
  "A successful response with BODY."
  [body]
  (-> body response/ok (response/content-type "application/json")))

(defn success
  "Respond successfully with BODY."
  [body]
  (constantly (succeed body)))

(defn oauth-redirect
  "Return the html page for the oauth redirect"
  [_]
  (-> (wfl/get-wfl-resource "oauth2-redirect.html")
      response/ok
      (response/content-type "text/html")))

(defn get-logging-level
  "Gets the current logging level of the API"
  [request]
  (log/info (select-keys request [:request-method :uri :body-params]))
  (jdbc/with-db-transaction [tx (postgres/wfl-db-config)]
    (letfn [(to-result [s] {:level s})]
      (-> (config/get-config tx "LOGGING_LEVEL")
          to-result
          succeed))))

(defn post-logging-level
  "Update the logging level according to `parameters` in `request`."
  [{:keys [parameters] :as request}]
  (log/info (select-keys request [:request-method :uri :parameters]))
  (let [level (some :level (vals parameters))]
    (letfn [(to-result [s] {:level s})]
      (jdbc/with-db-transaction [tx (postgres/wfl-db-config)]
        (-> (config/upsert-config tx "LOGGING_LEVEL" level)
            first
            (get :value)
            to-result
            succeed)))))

(defn append-to-aou-workload
  "Append workflows described in BODY of REQUEST to a started AoU workload."
  [request]
  (log/info (select-keys request [:request-method :uri :body-params]))
  (let [{:keys [notifications uuid]} (get-in request [:parameters :body])]
    (jdbc/with-db-transaction [tx (postgres/wfl-db-config)]
      (->> (workloads/load-workload-for-uuid tx uuid)
           (aou/append-to-workload! tx notifications)
           succeed))))

(defn post-create
  "Create the workload described in REQUEST."
  [request]
  (log/info (select-keys request [:request-method :uri :body-params]))
  (let [workload-request (rename-keys (:body-params request)
                                      {:cromwell :executor})
        {:keys [email]}  (gcs/userinfo request)]
    (jdbc/with-db-transaction [tx (postgres/wfl-db-config)]
      (->> (assoc workload-request :creator email)
           (workloads/create-workload! tx)
           util/to-edn
           succeed))))

(defn get-workload
  "List all workloads or the workload(s) with UUID or PROJECT in REQUEST."
  [request]
  (log/info (select-keys request [:request-method :uri :parameters]))
  (let [{:keys [uuid project]} (get-in request [:parameters :query])]
    (succeed
     (map util/to-edn
          (jdbc/with-db-transaction [tx (postgres/wfl-db-config)]
            (cond uuid    [(workloads/load-workload-for-uuid tx uuid)]
                  project (workloads/load-workloads-with-project tx project)
                  :else   (workloads/load-workloads tx)))))))

(defn get-workflows
  "Return the workflows managed by the workload."
  [request]
  (log/info (select-keys request [:request-method :uri :parameters]))
  (let [uuid    (get-in request [:path-params :uuid])
        filters (-> request
                    (get-in [:parameters :query])
                    (select-keys [:submission :status]))]
    (jdbc/with-db-transaction [tx (postgres/wfl-db-config)]
      (->> (let [workload (workloads/load-workload-for-uuid tx uuid)]
             (if (empty? filters)
               (workloads/workflows tx workload)
               (workloads/workflows-by-filters tx workload filters)))
           (mapv util/to-edn)
           succeed))))

;; Visible for testing
(def retry-no-workflows-error-message
  "No workflows to retry for workload and requested workflow filters.")

(defn post-retry
  "Retry the workflows identified in `request`."
  [{:keys [body-params path-params] :as request}]
  (log/info (select-keys request [:request-method :uri :parameters]))
  (let [uuid     (:uuid path-params)
        filters  (select-keys body-params [:submission :status])
        workload (jdbc/with-db-transaction [tx (postgres/wfl-db-config)]
                   (workloads/load-workload-for-uuid tx uuid))]
    (workloads/throw-if-invalid-retry-filters workload filters)
    (let [workflows (jdbc/with-db-transaction [tx (postgres/wfl-db-config)]
                      (workloads/workflows-by-filters tx workload filters))]
      (when (empty? workflows)
        (throw (UserException. retry-no-workflows-error-message
                               {:workload uuid
                                :filters  filters
                                :status   400})))
      (->> (workloads/retry workload workflows)
           util/to-edn
           succeed))))

(defn post-start
  "Start the workload with UUID in REQUEST."
  [request]
  (log/info (select-keys request [:request-method :uri :parameters]))
  (let [{uuid :uuid} (:body-params request)]
    (jdbc/with-db-transaction [tx (postgres/wfl-db-config)]
      (let [{:keys [started] :as workload}
            (workloads/load-workload-for-uuid tx uuid)]
        (-> (if-not started (workloads/start-workload! tx workload) workload)
            util/to-edn
            succeed)))))

(defn post-stop
  "Stop managing workflows for the workload specified by 'request'."
  [request]
  (log/info (select-keys request [:request-method :uri :parameters]))
  (let [{uuid :uuid} (:body-params request)]
    (jdbc/with-db-transaction [tx (postgres/wfl-db-config)]
      (->> (workloads/load-workload-for-uuid tx uuid)
           (workloads/stop-workload! tx)
           util/to-edn
           succeed))))

(defn post-exec
  "Create and start workload described in BODY of REQUEST"
  [request]
  (log/info (select-keys request [:request-method :uri :parameters]))
  (let [workload-request (rename-keys (:body-params request)
                                      {:cromwell :executor})]
    (jdbc/with-db-transaction [tx (postgres/wfl-db-config)]
      (->> (gcs/userinfo request)
           :email
           (assoc workload-request :creator)
           (workloads/execute-workload! tx)
           util/to-edn
           succeed))))<|MERGE_RESOLUTION|>--- conflicted
+++ resolved
@@ -1,9 +1,5 @@
 (ns wfl.api.handlers
-<<<<<<< HEAD
-  "Define handlers for API endpoints. Require wfl.module namespaces here."
-=======
   "Define handlers for API endpoints."
->>>>>>> d6cedb8a
   (:require [clojure.set                    :refer [rename-keys]]
             [wfl.wfl                        :as wfl]
             [ring.util.http-response        :as response]
@@ -12,14 +8,6 @@
             [wfl.jdbc                       :as jdbc]
             [wfl.log                        :as log]
             [wfl.module.aou                 :as aou]
-<<<<<<< HEAD
-            [wfl.module.copyfile]
-            [wfl.module.covid]
-            [wfl.module.sg]
-            [wfl.module.wgs]
-            [wfl.module.xx]
-=======
->>>>>>> d6cedb8a
             [wfl.service.google.storage     :as gcs]
             [wfl.service.postgres           :as postgres]
             [wfl.util                       :as util])
