(ns wfl.api.handlers
  "Define handlers for API endpoints."
  (:require [clojure.set                :refer [rename-keys]]
<<<<<<< HEAD
            [wfl.wfl                    :as wfl]
=======
>>>>>>> ca30908a
            [ring.util.http-response    :as response]
            [wfl.api.workloads          :as workloads]
            [wfl.configuration          :as config]
            [wfl.executor               :as executor]
            [wfl.jdbc                   :as jdbc]
            [wfl.log                    :as log]
            [wfl.module.aou             :as aou]
            [wfl.service.google.storage :as gcs]
            [wfl.service.postgres       :as postgres]
<<<<<<< HEAD
            [wfl.util                   :as util])
=======
            [wfl.util                   :as util]
            [wfl.wfl                    :as wfl])
>>>>>>> ca30908a
  (:import  [wfl.util UserException]))

(defn succeed
  "A successful response with BODY."
  [body]
  (-> body response/ok (response/content-type "application/json")))

(defn success
  "Respond successfully with BODY."
  [body]
  (constantly (succeed body)))

(defn oauth-redirect
  "Return the html page for the oauth redirect"
  [_]
  (-> (wfl/get-wfl-resource "oauth2-redirect.html")
      response/ok
      (response/content-type "text/html")))

(defn get-logging-level
  "Gets the current logging level of the API"
  [request]
  (log/info (select-keys request [:request-method :uri :body-params]))
  (jdbc/with-db-transaction [tx (postgres/wfl-db-config)]
    (letfn [(to-result [s] {:level s})]
      (-> (config/get-config tx "LOGGING_LEVEL")
          to-result
          succeed))))

(defn post-logging-level
  "Update the logging level according to `parameters` in `request`."
  [{:keys [parameters] :as request}]
  (log/info (select-keys request [:request-method :uri :parameters]))
  (let [level (some :level (vals parameters))]
    (letfn [(to-result [s] {:level s})]
      (jdbc/with-db-transaction [tx (postgres/wfl-db-config)]
        (-> (config/upsert-config tx "LOGGING_LEVEL" level)
            first
            (get :value)
            to-result
            succeed)))))

(defn append-to-aou-workload
  "Append workflows described in BODY of REQUEST to a started AoU workload."
  [request]
  (log/info (select-keys request [:request-method :uri :body-params]))
  (let [{:keys [notifications uuid]} (get-in request [:parameters :body])]
    (jdbc/with-db-transaction [tx (postgres/wfl-db-config)]
      (->> (workloads/load-workload-for-uuid tx uuid)
           (aou/append-to-workload! tx notifications)
           succeed))))

(defn post-create
  "Create the workload described in REQUEST."
  [request]
  (log/info (select-keys request [:request-method :uri :body-params]))
  (let [workload-request (rename-keys (:body-params request)
                                      {:cromwell :executor})
        {:keys [email]}  (gcs/userinfo request)]
    (jdbc/with-db-transaction [tx (postgres/wfl-db-config)]
      (->> (assoc workload-request :creator email)
           (workloads/create-workload! tx)
           util/to-edn
           succeed))))

(defn get-workload
  "List all workloads or the workload(s) with UUID or PROJECT in REQUEST."
  [request]
  (log/info (select-keys request [:request-method :uri :parameters]))
  (let [{:keys [uuid project]} (get-in request [:parameters :query])]
    (succeed
     (map util/to-edn
          (jdbc/with-db-transaction [tx (postgres/wfl-db-config)]
            (cond uuid    [(workloads/load-workload-for-uuid tx uuid)]
                  project (workloads/load-workloads-with-project tx project)
                  :else   (workloads/load-workloads tx)))))))

(defn get-workflows
  "Return the workflows managed by the workload."
  [request]
  (log/info (select-keys request [:request-method :uri :parameters]))
  (let [uuid    (get-in request [:path-params :uuid])
        filters (-> request
                    (get-in [:parameters :query])
                    (select-keys executor/workflow-filter-keys))]
    (jdbc/with-db-transaction [tx (postgres/wfl-db-config)]
      (->> (let [workload (workloads/load-workload-for-uuid tx uuid)]
             (if (empty? filters)
               (workloads/workflows tx workload)
               (workloads/workflows-by-filters tx workload filters)))
           (mapv util/to-edn)
           succeed))))

(def ^:private retry-no-workflows-error-message
  "No workflows to retry for workload and requested workflow filters.")

(defn post-retry
  "Retry the workflows identified in `request`."
  [{:keys [body-params path-params] :as request}]
  (log/info (select-keys request [:request-method :uri :parameters]))
  (let [uuid     (:uuid path-params)
        filters  (select-keys body-params [:submission :status])
        workload (jdbc/with-db-transaction [tx (postgres/wfl-db-config)]
                   (workloads/load-workload-for-uuid tx uuid))]
    (workloads/throw-if-invalid-retry-filters workload filters)
    (let [workflows (jdbc/with-db-transaction [tx (postgres/wfl-db-config)]
                      (workloads/workflows-by-filters tx workload filters))]
      (when (empty? workflows)
        (throw (UserException. retry-no-workflows-error-message
                               {:workload uuid
                                :filters  filters
                                :status   400})))
      (->> (workloads/retry workload workflows)
           util/to-edn
           succeed))))

(defn post-start
  "Start the workload with UUID in REQUEST."
  [request]
  (log/info (select-keys request [:request-method :uri :parameters]))
  (let [{uuid :uuid} (:body-params request)]
    (jdbc/with-db-transaction [tx (postgres/wfl-db-config)]
      (let [{:keys [started] :as workload}
            (workloads/load-workload-for-uuid tx uuid)]
        (-> (if-not started (workloads/start-workload! tx workload) workload)
            util/to-edn
            succeed)))))

(defn post-stop
  "Stop managing workflows for the workload specified by 'request'."
  [request]
  (log/info (select-keys request [:request-method :uri :parameters]))
  (let [{uuid :uuid} (:body-params request)]
    (jdbc/with-db-transaction [tx (postgres/wfl-db-config)]
      (->> (workloads/load-workload-for-uuid tx uuid)
           (workloads/stop-workload! tx)
           util/to-edn
           succeed))))

(defn post-exec
  "Create and start workload described in BODY of REQUEST"
  [request]
  (log/info (select-keys request [:request-method :uri :parameters]))
  (let [workload-request (rename-keys (:body-params request)
                                      {:cromwell :executor})]
    (jdbc/with-db-transaction [tx (postgres/wfl-db-config)]
      (->> (gcs/userinfo request)
           :email
           (assoc workload-request :creator)
           (workloads/execute-workload! tx)
           util/to-edn
           succeed))))<|MERGE_RESOLUTION|>--- conflicted
+++ resolved
@@ -1,10 +1,6 @@
 (ns wfl.api.handlers
   "Define handlers for API endpoints."
   (:require [clojure.set                :refer [rename-keys]]
-<<<<<<< HEAD
-            [wfl.wfl                    :as wfl]
-=======
->>>>>>> ca30908a
             [ring.util.http-response    :as response]
             [wfl.api.workloads          :as workloads]
             [wfl.configuration          :as config]
@@ -14,12 +10,8 @@
             [wfl.module.aou             :as aou]
             [wfl.service.google.storage :as gcs]
             [wfl.service.postgres       :as postgres]
-<<<<<<< HEAD
-            [wfl.util                   :as util])
-=======
             [wfl.util                   :as util]
             [wfl.wfl                    :as wfl])
->>>>>>> ca30908a
   (:import  [wfl.util UserException]))
 
 (defn succeed
