--- conflicted
+++ resolved
@@ -1,18 +1,5 @@
 (ns wfl.api.handlers
   "Define handlers for API endpoints."
-<<<<<<< HEAD
-  (:require [clojure.set                    :refer [rename-keys]]
-            [wfl.wfl                        :as wfl]
-            [ring.util.http-response        :as response]
-            [wfl.api.workloads              :as workloads]
-            [wfl.configuration              :as config]
-            [wfl.jdbc                       :as jdbc]
-            [wfl.log                        :as log]
-            [wfl.module.aou                 :as aou]
-            [wfl.service.google.storage     :as gcs]
-            [wfl.service.postgres           :as postgres]
-            [wfl.util                       :as util])
-=======
   (:require [clojure.set                :refer [rename-keys]]
             [wfl.wfl                    :as wfl]
             [ring.util.http-response    :as response]
@@ -25,7 +12,6 @@
             [wfl.service.google.storage :as gcs]
             [wfl.service.postgres       :as postgres]
             [wfl.util                   :as util])
->>>>>>> 7847ca6e
   (:import  [wfl.util UserException]))
 
 (defn succeed
@@ -110,11 +96,7 @@
   (let [uuid    (get-in request [:path-params :uuid])
         filters (-> request
                     (get-in [:parameters :query])
-<<<<<<< HEAD
-                    (select-keys [:submission :status]))]
-=======
                     (select-keys executor/workflow-filter-keys))]
->>>>>>> 7847ca6e
     (jdbc/with-db-transaction [tx (postgres/wfl-db-config)]
       (->> (let [workload (workloads/load-workload-for-uuid tx uuid)]
              (if (empty? filters)
@@ -123,12 +105,7 @@
            (mapv util/to-edn)
            succeed))))
 
-<<<<<<< HEAD
-;; Visible for testing
-(def retry-no-workflows-error-message
-=======
 (def ^:private retry-no-workflows-error-message
->>>>>>> 7847ca6e
   "No workflows to retry for workload and requested workflow filters.")
 
 (defn post-retry
