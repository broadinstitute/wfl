--- conflicted
+++ resolved
@@ -55,7 +55,6 @@
 (s/def ::workload-responses (s/* ::workload-response))
 
 ;; compound
-<<<<<<< HEAD
 (s/def ::items (s/or :filesystem ::filesystem-inputs
                      :individual (s/+ ::individual-inputs)))
 (s/def ::filesystem-inputs string?)
@@ -69,14 +68,6 @@
 (s/def ::inputs (s/or :aou ::aou-workflow-inputs
                       :wgs ::wgs-workflow-inputs
                       :xx  ::xx-workflow-inputs))
-=======
-(s/def ::items (s/or :aou (s/+ ::items-aou)
-                     :wgs (s/+ ::items-wgs)
-                     :xx  ::items-xx))
-(s/def ::workflows (s/or :aou (s/* ::workflow-aou)
-                         :wgs (s/+ ::workflow-wgs)
-                         :xx  (s/* ::workflow-xx)))
->>>>>>> bf6204c6
 
 ;; aou
 (s/def ::analysis_version_number integer?)
@@ -90,14 +81,8 @@
                                                                ::analysis_version_number
                                                                ::chip_well_barcode]))))
 (s/def ::chip_well_barcode string?)
-<<<<<<< HEAD
-(s/def ::aou-workflow-inputs (constantly true))     ; stub
-(s/def ::notifications (s/* map?))
-=======
-(s/def ::items-aou (constantly true))     ; stub
+(s/def ::aou-workflow-inputs (constantly true)) ; stub
 (s/def ::notifications (s/+ map?))
-(s/def ::workflow-aou map?)               ; stub
->>>>>>> bf6204c6
 
 ;; wgs
 (s/def ::base_file_name string?)
@@ -106,7 +91,6 @@
 (s/def ::reference_fasta_prefix string?)
 (s/def ::sample_name string?)
 (s/def ::unmapped_bam_suffix string?)
-<<<<<<< HEAD
 (s/def ::wgs-workflow-inputs (s/keys :opt-un [::base_file_name
                                               ::final_gvcf_base_name
                                               ::reference_fasta_prefix
@@ -117,27 +101,6 @@
 ;; xx (External Exome Reprocessing)
 (s/def ::input_bam string?)
 (s/def ::xx-workflow-inputs map?)
-=======
-(s/def ::workflow-wgs (s/keys :opt-un [::base_file_name
-                                       ::final_gvcf_base_name
-                                       ::reference_fasta_prefix
-                                       ::sample_name
-                                       ::status
-                                       ::unmapped_bam_suffix
-                                       ::updated
-                                       ::uuid]
-                              :req-un [::input_cram]))
-
-;; xx (External Exome Reprocessing)
-(s/def ::input_bam string?)
-(s/def ::items-xx (s/or ::bucket string?
-                        ::xx-workflow-inputs-list list?))
-
-(s/def ::workflow-xx
-  (s/keys
-    :opt-un [::status ::updated ::uuid]
-    :req-un [::inputs]))
->>>>>>> bf6204c6
 
 ;; /api/v1/workflows
 (s/def ::start string?)
