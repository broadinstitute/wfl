(ns wfl.api.spec
  "Define specs used in routes"
  (:require [wfl.service.cromwell :as cromwell]
            [clojure.spec.alpha :as s]
            [wfl.util :as util])
  (:import [java.util UUID]))

(defn uuid-string? [s] (uuid? (util/do-or-nil (UUID/fromString s))))

;; shared
(s/def ::commit (s/and string? (comp (partial == 40) count)))
(s/def ::created inst?)
(s/def ::creator string?)
(s/def ::cromwell string?)
(s/def ::environment string?)
(s/def ::finished inst?)
(s/def ::input string?)
(s/def ::input_bam string?)
(s/def ::input_cram string?)
(s/def ::output string?)
(s/def ::common_inputs map?)
(s/def ::pipeline string?)
(s/def ::project string?)
(s/def ::release string?)
(s/def ::status (set (conj cromwell/statuses "skipped")))
(s/def ::started inst?)
(s/def ::updated inst?)
(s/def ::uuid (s/and string? uuid-string?))
(s/def ::uuids (s/* ::uuid))
(s/def ::uuid-kv (s/keys :req-un [::uuid]))
(s/def ::uuid-kvs (s/* ::uuid-kv))
(s/def ::uuid-query (s/keys :opt-un [::uuid]))
(s/def ::version string?)
(s/def ::wdl string?)
(s/def ::workflow_options map?)
(s/def ::workload-request (s/keys :opt-un [::input
<<<<<<< HEAD
                                           ::common_inputs
                                           ::workflow_options]
=======
                                           ::items
                                           ::common_inputs]
>>>>>>> 9014d80c
                                  :req-un [::cromwell
                                           ::output
                                           ::pipeline
                                           ::project]))
(s/def ::workload-response (s/keys :opt-un [::finished
                                            ::input
                                            ::started
                                            ::wdl
                                            ::workflows]
                                   :req-un [::commit
                                            ::created
                                            ::creator
                                            ::cromwell
                                            ::output
                                            ::pipeline
                                            ::project
                                            ::release
                                            ::uuid
                                            ::version
                                            ::workflow_options]))
(s/def ::workload-responses (s/* ::workload-response))

;; compound
(s/def ::items (s/* ::workload-inputs))
(s/def ::workload-inputs (s/keys :req-un [::inputs]))
(s/def ::inputs (s/or :aou      ::aou-workflow-inputs
                      :copyfile ::copyfile-workflow-inputs
                      :wgs      ::wgs-workflow-inputs
                      :xx       ::xx-workflow-inputs))

(s/def ::workflows (s/* ::workflow))
(s/def ::workflow
  (s/keys :req-un [::inputs]
          :opt-un [::status ::updated ::uuid]))

;; aou
(s/def ::analysis_version_number integer?)
(s/def ::chip_well_barcode string?)
(s/def ::append-to-aou-request (s/keys :req-un [::notifications ::uuid]))
(s/def ::append-to-aou-response (s/* ::aou-workflow-inputs))
(s/def ::aou-workflow-inputs (s/keys :req-un [::analysis_version_number
                                              ::chip_well_barcode]))

(s/def ::notifications (s/* ::aou-sample))
(s/def ::aou-sample (s/keys :req-un [::analysis_version_number
                                     ::chip_well_barcode]))

;; copyfile
(s/def ::copyfile-workflow-inputs (s/keys :req-un [::dst ::src]))
(s/def ::dst string?)
(s/def ::src string?)

;; wgs
(s/def ::base_file_name string?)
(s/def ::final_gvcf_base_name string?)
(s/def ::reference_fasta_prefix string?)
(s/def ::sample_name string?)
(s/def ::unmapped_bam_suffix string?)
(s/def ::wgs-workflow-inputs (s/keys :opt-un [::base_file_name
                                              ::final_gvcf_base_name
                                              ::reference_fasta_prefix
                                              ::sample_name
                                              ::unmapped_bam_suffix]
                                     :req-un [::input_cram]))

;; xx (External Exome Reprocessing)
(s/def ::xx-workflow-inputs (s/keys :req-un [(or ::input_bam ::input_cram)]))

;; /api/v1/workflows
(s/def ::start string?)
(s/def ::end string?)
(s/def ::workflow-request (s/keys :req-un [::end
                                           ::environment
                                           ::start]))<|MERGE_RESOLUTION|>--- conflicted
+++ resolved
@@ -32,15 +32,9 @@
 (s/def ::uuid-query (s/keys :opt-un [::uuid]))
 (s/def ::version string?)
 (s/def ::wdl string?)
-(s/def ::workflow_options map?)
 (s/def ::workload-request (s/keys :opt-un [::input
-<<<<<<< HEAD
-                                           ::common_inputs
-                                           ::workflow_options]
-=======
                                            ::items
                                            ::common_inputs]
->>>>>>> 9014d80c
                                   :req-un [::cromwell
                                            ::output
                                            ::pipeline
@@ -59,8 +53,7 @@
                                             ::project
                                             ::release
                                             ::uuid
-                                            ::version
-                                            ::workflow_options]))
+                                            ::version]))
 (s/def ::workload-responses (s/* ::workload-response))
 
 ;; compound
