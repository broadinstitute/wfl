--- conflicted
+++ resolved
@@ -9,14 +9,8 @@
             [wfl.module.covid     :as covid]
             [wfl.module.sg        :as sg]
             [wfl.module.wgs       :as wgs]
-<<<<<<< HEAD
-            [wfl.source           :as source]
-            [wfl.sink             :as sink]
-            [wfl.module.all       :as all]))
-=======
             [wfl.module.xx        :as xx]
             [wfl.util             :as util]))
->>>>>>> 23dee47b
 
 (s/def ::workload-query (s/and (s/keys :opt-un [::all/uuid ::all/project])
                                #(not (and (:uuid %) (:project %)))))
@@ -47,27 +41,6 @@
 (s/def ::workflow  (s/keys :req-un [::inputs]
                            :opt-un [::all/status ::all/updated ::all/uuid ::all/options]))
 
-<<<<<<< HEAD
-;; This is the wrong thing to do. See [1] for more information.
-;; As a consequence, I've included the keys for a covid pipeline as optional
-;; inputs for batch workloads so that these keys are not removed during
-;; coercion.
-;; [1]: https://github.com/metosin/reitit/issues/494
-(s/def :batch/workload-request
-  (s/keys :opt-un [::all/common
-                   ::all/input
-                   ::items
-                   ::all/labels
-                   ::all/output
-                   ::sink/sink
-                   ::source/source
-                   ::all/watchers]
-          :req-un [(or ::all/cromwell ::batch/executor)
-                   ::all/pipeline
-                   ::all/project]))
-
-=======
->>>>>>> 23dee47b
 (s/def ::workflows (s/* ::workflow))
 
 (s/def ::workload-request (s/or :batch ::batch/workload-request
