(ns wfl.api.spec
  "Define specs used in routes"
  (:require [clojure.spec.alpha   :as s]
            [clojure.string       :as str]
            [wfl.executor         :as executor]
            [wfl.module.all       :as all]
            [wfl.module.aou       :as aou]
            [wfl.module.batch     :as batch]
            [wfl.module.copyfile  :as copyfile]
<<<<<<< HEAD
            [wfl.module.covid     :as covid]
            [wfl.module.sg        :as sg]
=======
            [wfl.module.sg        :as sg]
            [wfl.module.staged    :as staged]
>>>>>>> d6cedb8a
            [wfl.module.wgs       :as wgs]
            [wfl.module.xx        :as xx]
            [wfl.util             :as util]))

(s/def ::workload-query (s/and (s/keys :opt-un [::all/uuid ::all/project])
                               #(not (and (:uuid %) (:project %)))))

(s/def ::workflow-query (s/keys :opt-un [::all/status ::executor/submission]))

(s/def ::retry-request (s/keys :opt-un [::all/status ::executor/submission]))

(s/def :version/built     util/datetime-string?)
(s/def :version/commit    (s/and string? (comp not str/blank?)))
(s/def :version/committed util/datetime-string?)
(s/def :version/user      (s/and string? (comp not str/blank?)))

(s/def ::version-response (s/keys :req-un [:version/built
                                           :version/commit
                                           :version/committed
                                           :version/user
                                           ::all/version]))

(s/def ::items (s/* ::workload-inputs))
(s/def ::workload-inputs (s/keys :req-un [::inputs]
                                 :opt-un [::all/options]))
(s/def ::inputs (s/or :aou      ::aou/workflow-inputs
                      :copyfile ::copyfile/workflow-inputs
                      :wgs      ::wgs/workflow-inputs
                      :xx       ::xx/workflow-inputs
                      :sg       ::sg/workflow-inputs
                      :other    map?))

(s/def ::workflow (s/or :batch  ::batch/workflow
                        :staged ::executor/executor-workflow))

(s/def ::workflows (s/* ::workflow))

<<<<<<< HEAD
(s/def ::workload-request (s/or :batch ::batch/workload-request
                                :covid ::covid/workload-request))

(s/def ::workload-response (s/or :batch ::batch/workload-response
                                 :covid ::covid/workload-response))
=======
(s/def ::workload-request (s/or :batch  ::batch/workload-request
                                :staged ::staged/workload-request))

(s/def ::workload-response (s/or :batch  ::batch/workload-response
                                 :staged ::staged/workload-response))
>>>>>>> d6cedb8a

(s/def ::workload-responses (s/* ::workload-response))<|MERGE_RESOLUTION|>--- conflicted
+++ resolved
@@ -7,13 +7,8 @@
             [wfl.module.aou       :as aou]
             [wfl.module.batch     :as batch]
             [wfl.module.copyfile  :as copyfile]
-<<<<<<< HEAD
-            [wfl.module.covid     :as covid]
-            [wfl.module.sg        :as sg]
-=======
             [wfl.module.sg        :as sg]
             [wfl.module.staged    :as staged]
->>>>>>> d6cedb8a
             [wfl.module.wgs       :as wgs]
             [wfl.module.xx        :as xx]
             [wfl.util             :as util]))
@@ -51,18 +46,10 @@
 
 (s/def ::workflows (s/* ::workflow))
 
-<<<<<<< HEAD
-(s/def ::workload-request (s/or :batch ::batch/workload-request
-                                :covid ::covid/workload-request))
-
-(s/def ::workload-response (s/or :batch ::batch/workload-response
-                                 :covid ::covid/workload-response))
-=======
 (s/def ::workload-request (s/or :batch  ::batch/workload-request
                                 :staged ::staged/workload-request))
 
 (s/def ::workload-response (s/or :batch  ::batch/workload-response
                                  :staged ::staged/workload-response))
->>>>>>> d6cedb8a
 
 (s/def ::workload-responses (s/* ::workload-response))