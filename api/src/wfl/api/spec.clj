(ns wfl.api.spec
  "Define specs used in routes"
  (:require [clojure.spec.alpha   :as s]
            [clojure.string       :as str]
<<<<<<< HEAD
=======
            [wfl.executor         :as executor]
>>>>>>> b334c02e
            [wfl.module.all       :as all]
            [wfl.module.aou       :as aou]
            [wfl.module.batch     :as batch]
            [wfl.module.copyfile  :as copyfile]
            [wfl.module.covid     :as covid]
            [wfl.module.sg        :as sg]
            [wfl.module.wgs       :as wgs]
            [wfl.module.xx        :as xx]
            [wfl.util             :as util]))

(s/def ::workload-query (s/and (s/keys :opt-un [::all/uuid ::all/project])
                               #(not (and (:uuid %) (:project %)))))

<<<<<<< HEAD
(s/def ::workflow-query (s/keys :opt-un [::all/status]))

(s/def :version/built     util/datetime-string?)
(s/def :version/commit    (s/and string? (comp not str/blank?)))
(s/def :version/committed util/datetime-string?)
(s/def :version/user      (s/and string? (comp not str/blank?)))

(s/def ::version-response (s/keys :req-un [:version/built
                                           :version/commit
                                           :version/committed
                                           :version/user
                                           ::all/version]))

=======
(s/def ::workflow-query (s/keys :opt-un [::all/status ::executor/submission]))

(s/def ::retry-request (s/keys :opt-un [::all/status ::executor/submission]))

(s/def :version/built     util/datetime-string?)
(s/def :version/commit    (s/and string? (comp not str/blank?)))
(s/def :version/committed util/datetime-string?)
(s/def :version/user      (s/and string? (comp not str/blank?)))

(s/def ::version-response (s/keys :req-un [:version/built
                                           :version/commit
                                           :version/committed
                                           :version/user
                                           ::all/version]))

>>>>>>> b334c02e
(s/def ::items (s/* ::workload-inputs))
(s/def ::workload-inputs (s/keys :req-un [::inputs]
                                 :opt-un [::all/options]))
(s/def ::inputs (s/or :aou      ::aou/workflow-inputs
                      :copyfile ::copyfile/workflow-inputs
                      :wgs      ::wgs/workflow-inputs
                      :xx       ::xx/workflow-inputs
                      :sg       ::sg/workflow-inputs
                      :other    map?))

(s/def ::workflow  (s/keys :req-un [::inputs]
                           :opt-un [::all/status ::all/updated ::all/uuid ::all/options]))

(s/def ::workflows (s/* ::workflow))

(s/def ::workload-request (s/or :batch ::batch/workload-request
                                :covid ::covid/workload-request))

(s/def ::workload-response (s/or :batch ::batch/workload-response
                                 :covid ::covid/workload-response))

(s/def ::workload-responses (s/* ::workload-response))<|MERGE_RESOLUTION|>--- conflicted
+++ resolved
@@ -2,10 +2,7 @@
   "Define specs used in routes"
   (:require [clojure.spec.alpha   :as s]
             [clojure.string       :as str]
-<<<<<<< HEAD
-=======
             [wfl.executor         :as executor]
->>>>>>> b334c02e
             [wfl.module.all       :as all]
             [wfl.module.aou       :as aou]
             [wfl.module.batch     :as batch]
@@ -19,21 +16,6 @@
 (s/def ::workload-query (s/and (s/keys :opt-un [::all/uuid ::all/project])
                                #(not (and (:uuid %) (:project %)))))
 
-<<<<<<< HEAD
-(s/def ::workflow-query (s/keys :opt-un [::all/status]))
-
-(s/def :version/built     util/datetime-string?)
-(s/def :version/commit    (s/and string? (comp not str/blank?)))
-(s/def :version/committed util/datetime-string?)
-(s/def :version/user      (s/and string? (comp not str/blank?)))
-
-(s/def ::version-response (s/keys :req-un [:version/built
-                                           :version/commit
-                                           :version/committed
-                                           :version/user
-                                           ::all/version]))
-
-=======
 (s/def ::workflow-query (s/keys :opt-un [::all/status ::executor/submission]))
 
 (s/def ::retry-request (s/keys :opt-un [::all/status ::executor/submission]))
@@ -49,7 +31,6 @@
                                            :version/user
                                            ::all/version]))
 
->>>>>>> b334c02e
 (s/def ::items (s/* ::workload-inputs))
 (s/def ::workload-inputs (s/keys :req-un [::inputs]
                                  :opt-un [::all/options]))
