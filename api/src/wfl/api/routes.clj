(ns wfl.api.routes
  "Define routes for API endpoints."
<<<<<<< HEAD
  (:require [clojure.string                     :as str]
            [muuntaja.core                      :as muuntaja-core]
            [reitit.coercion.spec]
            [reitit.ring                        :as ring]
            [reitit.ring.coercion               :as coercion]
            [reitit.ring.middleware.exception   :as exception]
            [reitit.ring.middleware.multipart   :as multipart]
            [reitit.ring.middleware.muuntaja    :as muuntaja]
            [reitit.ring.middleware.parameters  :as parameters]
            [reitit.swagger                     :as swagger]
            [reitit.swagger-ui                  :as swagger-ui]
            [wfl.api.handlers                   :as handlers]
            [wfl.api.spec                       :as spec]
            [wfl.api.workloads                  :as workloads]
            [wfl.environment                    :as env]
            [wfl.log                            :as log]
            [wfl.module.all                     :as all]
            [wfl.module.aou                     :as aou]
            [wfl.util                           :as util]
            [wfl.wfl                            :as wfl])
=======
  (:require [clojure.string                    :as str]
            [muuntaja.core                     :as muuntaja-core]
            [reitit.coercion.spec]
            [reitit.ring                       :as ring]
            [reitit.ring.coercion              :as coercion]
            [reitit.ring.middleware.exception  :as exception]
            [reitit.ring.middleware.multipart  :as multipart]
            [reitit.ring.middleware.muuntaja   :as muuntaja]
            [reitit.ring.middleware.parameters :as parameters]
            [reitit.swagger                    :as swagger]
            [reitit.swagger-ui                 :as swagger-ui]
            [wfl.api.handlers                  :as handlers]
            [wfl.api.spec                      :as spec]
            [wfl.api.workloads                 :as workloads]
            [wfl.environment                   :as env]
            [wfl.log                           :as log]
            [wfl.module.all                    :as all]
            [wfl.module.aou                    :as aou]
            [wfl.util                          :as util]
            [wfl.wfl                           :as wfl])
>>>>>>> c3871359
  (:import [java.sql SQLException]
           [org.apache.commons.lang3.exception ExceptionUtils]
           [wfl.util UserException]))

(def endpoints
  "Endpoints exported by the server."
  [["/"
    {:get  {:no-doc true
            :handler (handlers/success {:status "OK"})}}]
   ["/status"
    {:get  {:summary "Get the status of the server"
            :handler (handlers/success {:status "OK"})
            :responses {200 {:body {:status string?}}}
            :swagger {:tags ["Informational"]}}}]
   ["/version"
    {:get {:summary   "Get the versions of server and supported pipelines"
           :handler   (handlers/success (wfl/get-the-version))
           :responses {200 {:body ::spec/version-response}}
           :swagger   {:tags ["Informational"]}}}]
   ["/oauth2id"
    {:get {:summary   "Get the OAuth2 Client ID deployed for this server"
           :handler   (fn [_] (handlers/succeed
                               {:oauth2-client-id
                                (env/getenv "WFL_OAUTH2_CLIENT_ID")}))
           :responses {200 {:body {:oauth2-client-id string?}}}
           :swagger   {:tags ["Informational"]}}}]
   ["/api/v1/logging_level"
    {:get  {:no-doc true
            :summary "Get the current logging level"
            :handler handlers/get-logging-level
<<<<<<< HEAD
            :responses {200 {:body ::log/logging-level-response}}
            :swagger {:tags ["Informational"]}}
     :post {:summary    "Post a new logging level."
            :parameters {:query ::log/logging-level-request}
            :responses  {200 {:body ::log/logging-level-response}}
=======
            :responses {200 {:body ::log/level-response}}
            :swagger {:tags ["Informational"]}}
     :post {:summary    "Post a new logging level."
            :parameters {:query ::log/level-request}
            :responses  {200 {:body ::log/level-response}}
>>>>>>> c3871359
            :handler    handlers/update-logging-level}}]
   ["/api/v1/append_to_aou"
    {:post {:summary    "Append to an existing AOU workload."
            :parameters {:body ::aou/append-to-aou-request}
            :responses  {200 {:body ::aou/append-to-aou-response}}
            :handler    handlers/append-to-aou-workload}}]
   ["/api/v1/workload"
    {:get {:summary    "Get the workloads."
           :parameters {:query ::spec/workload-query}
           :responses  {200 {:body ::spec/workload-responses}}
           :handler    handlers/get-workload}}]
   ["/api/v1/workload/:uuid/workflows"
    {:get {:summary    "Get workflows managed by the workload."
           :parameters {:path {:uuid ::all/uuid} :query ::spec/workflow-query}
           :responses  {200 {:body ::spec/workflows}}
           :handler    handlers/get-workflows}}]
   ["/api/v1/workload/:uuid/retry"
    {:post {:summary    (str "Resubmit workflows in workload matching filters "
                             "(ex. workflow status, submission id).")
            :parameters {:path {:uuid ::all/uuid}
                         :body ::spec/retry-request}
            :responses  {200 {:body ::spec/workload-response}}
            :handler    handlers/post-retry}}]
   ["/api/v1/create"
    {:post {:summary    "Create a new workload."
            :parameters {:body ::spec/workload-request}
            :responses  {200 {:body ::spec/workload-response}}
            :handler    handlers/post-create}}]
   ["/api/v1/start"
    {:post {:summary    "Start a workload."
            :parameters {:body ::all/uuid-kv}
            :responses  {200 {:body ::spec/workload-response}}
            :handler    handlers/post-start}}]
   ["/api/v1/stop"
    {:post {:summary    "Stop managing the workload specified by 'request'."
            :parameters {:body ::all/uuid-kv}
            :responses  {200 {:body ::spec/workload-response}}
            :handler    handlers/post-stop}}]
   ["/api/v1/exec"
    {:post {:summary    "Create and start a new workload."
            :parameters {:body ::spec/workload-request}
            :responses  {200 {:body ::spec/workload-response}}
            :handler    handlers/post-exec}}]
   ["/oauth2-redirect.html" ; mostly for local swagger usage. Deployed, the file will be copied into the container.
    {:get {:no-doc true
           :handler handlers/oauth-redirect}}]
   ["/ui/swagger.json"
    {:get {:no-doc true    ; exclude this endpoint itself from swagger
           :swagger
           {:info {:title (str wfl/the-name "-API")
                   :version (str (:version (wfl/get-the-version)))}
            :securityDefinitions
            {:googleoauth
             {:type "oauth2"
              :flow "implicit"
              :authorizationUrl "https://accounts.google.com/o/oauth2/auth"
              :scopes {:openid  "Basic OpenID authorization"
                       :email   "Read access to your email"
                       :profile "Read access to your profile"}}}
            :tags [{:name "Informational"}
                   {:name "Authenticated"}]
            :basePath "/"}              ; prefix for all paths
           :handler (swagger/create-swagger-handler)}}]
   ["/swagger*"
    {:get (swagger-ui/create-swagger-ui-handler
           {:url "/ui/swagger.json"})}]])

(defn endpoint-swagger-auth-processor
  "Use the same security-info across all /api endpoints."
  [endpoints]
  (let [security-info {:swagger {:tags ["Authenticated"]
                                 :security [{:googleoauth []}]}}]
    (letfn [(needs-security? [endpoint]
              (str/starts-with? (first endpoint) "/api"))
            (write-security-info [method-description]
              (merge-with merge security-info method-description))
            (modify-method [method]
              (zipmap (keys method)
                      (map write-security-info (vals method))))]
      (vec (map #(if (needs-security? %)
                   (apply vector (first %) (map modify-method (rest %))) %)
                endpoints)))))

;; https://cljdoc.org/d/metosin/reitit/0.5.10/doc/ring/exception-handling-with-ring#exceptioncreate-exception-middleware
;;
(defn exception-handler
  "Top level exception handler. Prefer to use status and message
   from EXCEPTION and fallback to the provided STATUS and MESSAGE."
  [status message exception {:keys [uri] :as _request} return-trace]
  {:status (or (:status (ex-data exception)) status)
   :body   (merge {:message message}
                  (when return-trace
                    (-> (when-let [cause (.getCause exception)]
                          {:cause (ExceptionUtils/getRootCauseMessage cause)})
                        (merge {:uri     uri
                                :message (or (.getMessage exception) message)
                                :details (-> exception ex-data (dissoc :status))}))))})

(defn logging-exception-handler
  "Like [[exception-handler]] but also log information about the exception."
  [status message labels severity return-trace exception request]
  (let [{:keys [body] :as result}
        (exception-handler status message exception request return-trace)]
    (case severity
<<<<<<< HEAD
      :warning (log/log :warning (str (util/make-map exception body)) :logging.googleapis.com/labels labels)
      :error (log/log :error (str (util/make-map exception body)) :logging.googleapis.com/labels labels))
=======
      :warning (log/warning (util/make-map exception body) ::log/labels labels)
      :error   (log/error   (util/make-map exception body) ::log/labels labels))
>>>>>>> c3871359
    result))

(def exception-middleware
  "Custom exception middleware, dispatch on fully qualified exception types."
  (exception/create-exception-middleware
   (merge
    exception/default-handlers
    {;; ex-data with :type :wfl/exception
     ::workloads/invalid-pipeline          (partial logging-exception-handler 400 "Request Invalid." {:exception-type "InvalidPipeline"} :warning true)
     ::workloads/workload-not-found        (partial logging-exception-handler 404 "Workload Not Found." {:exception-type "WorkloadNotFound"} :warning true)
     UserException                         (partial logging-exception-handler 400 "Request Invalid." {:exception-type "UserException"} :warning true)
     ;; SQLException and all its child classes
     SQLException                          (partial logging-exception-handler 500 "An internal error has occurred during this request." {} :error false)
     ;; handle clj-http Slingshot stone exceptions
     :clj-http.client/unexceptional-status (partial logging-exception-handler 400 "HTTP Error on request" {:exception-type "HTTPError"} :warning true)
     ;; override the default handler
     ::exception/default                   (partial logging-exception-handler 500 "An internal error has occurred during this request. The development team has been notified of this error." {} :error false)})))

(def routes
  (ring/ring-handler
   (ring/router
    (endpoint-swagger-auth-processor endpoints)
    {;; uncomment to debug coercion and middleware transformations
     ;; :reitit.middleware/transform dev/print-request-diffs
     ;; :exception pretty/exception
     :data {:coercion   reitit.coercion.spec/coercion
            :muuntaja   muuntaja-core/instance
            :middleware [exception-middleware
                         ;; query-params & form-params
                         parameters/parameters-middleware
                         ;; content-negotiation
                         muuntaja/format-negotiate-middleware
                         ;; encoding response body
                         muuntaja/format-response-middleware
                         ;; decoding request body
                         muuntaja/format-request-middleware
                         ;; coercing response bodys
                         coercion/coerce-response-middleware
                         ;; coercing request parameters
                         coercion/coerce-request-middleware
                         multipart/multipart-middleware]}})
   ;; get more correct http error responses on routes
   (ring/create-default-handler
    {:not-found
     (fn [m] {:status 404
              :body (format "Route %s not found" (:uri m))})
     :method-not-allowed
     (fn [m] {:status 405
              :body (format "Method %s not allowed"
                            (name (:request-method m)))})})))<|MERGE_RESOLUTION|>--- conflicted
+++ resolved
@@ -1,27 +1,5 @@
 (ns wfl.api.routes
   "Define routes for API endpoints."
-<<<<<<< HEAD
-  (:require [clojure.string                     :as str]
-            [muuntaja.core                      :as muuntaja-core]
-            [reitit.coercion.spec]
-            [reitit.ring                        :as ring]
-            [reitit.ring.coercion               :as coercion]
-            [reitit.ring.middleware.exception   :as exception]
-            [reitit.ring.middleware.multipart   :as multipart]
-            [reitit.ring.middleware.muuntaja    :as muuntaja]
-            [reitit.ring.middleware.parameters  :as parameters]
-            [reitit.swagger                     :as swagger]
-            [reitit.swagger-ui                  :as swagger-ui]
-            [wfl.api.handlers                   :as handlers]
-            [wfl.api.spec                       :as spec]
-            [wfl.api.workloads                  :as workloads]
-            [wfl.environment                    :as env]
-            [wfl.log                            :as log]
-            [wfl.module.all                     :as all]
-            [wfl.module.aou                     :as aou]
-            [wfl.util                           :as util]
-            [wfl.wfl                            :as wfl])
-=======
   (:require [clojure.string                    :as str]
             [muuntaja.core                     :as muuntaja-core]
             [reitit.coercion.spec]
@@ -42,7 +20,6 @@
             [wfl.module.aou                    :as aou]
             [wfl.util                          :as util]
             [wfl.wfl                           :as wfl])
->>>>>>> c3871359
   (:import [java.sql SQLException]
            [org.apache.commons.lang3.exception ExceptionUtils]
            [wfl.util UserException]))
@@ -73,19 +50,11 @@
     {:get  {:no-doc true
             :summary "Get the current logging level"
             :handler handlers/get-logging-level
-<<<<<<< HEAD
-            :responses {200 {:body ::log/logging-level-response}}
-            :swagger {:tags ["Informational"]}}
-     :post {:summary    "Post a new logging level."
-            :parameters {:query ::log/logging-level-request}
-            :responses  {200 {:body ::log/logging-level-response}}
-=======
             :responses {200 {:body ::log/level-response}}
             :swagger {:tags ["Informational"]}}
      :post {:summary    "Post a new logging level."
             :parameters {:query ::log/level-request}
             :responses  {200 {:body ::log/level-response}}
->>>>>>> c3871359
             :handler    handlers/update-logging-level}}]
    ["/api/v1/append_to_aou"
     {:post {:summary    "Append to an existing AOU workload."
@@ -190,13 +159,8 @@
   (let [{:keys [body] :as result}
         (exception-handler status message exception request return-trace)]
     (case severity
-<<<<<<< HEAD
-      :warning (log/log :warning (str (util/make-map exception body)) :logging.googleapis.com/labels labels)
-      :error (log/log :error (str (util/make-map exception body)) :logging.googleapis.com/labels labels))
-=======
       :warning (log/warning (util/make-map exception body) ::log/labels labels)
       :error   (log/error   (util/make-map exception body) ::log/labels labels))
->>>>>>> c3871359
     result))
 
 (def exception-middleware
