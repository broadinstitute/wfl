--- conflicted
+++ resolved
@@ -72,16 +72,10 @@
            :responses  {200 {:body ::spec/workflows}}
            :handler    handlers/get-workflows}}]
    ["/api/v1/workload/:uuid/retry"
-<<<<<<< HEAD
-    {:post {:summary    "Resubmit workflows in workload by status."
-            :parameters {:path {:uuid   ::all/uuid}
-                         :body {:status ::all/status}}
-=======
     {:post {:summary    (str "Resubmit workflows in workload matching filters "
                              "(ex. workflow status, submission id).")
             :parameters {:path {:uuid ::all/uuid}
                          :body ::spec/retry-request}
->>>>>>> b334c02e
             :responses  {200 {:body ::spec/workload-response}}
             :handler    handlers/post-retry}}]
    ["/api/v1/create"
