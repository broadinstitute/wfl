(ns wfl.api.routes
  "Define routes for API endpoints."
  (:require [clojure.string                     :as str]
            [muuntaja.core                      :as muuntaja-core]
            [reitit.coercion.spec]
            [reitit.ring                        :as ring]
            [reitit.ring.coercion               :as coercion]
            [reitit.ring.middleware.exception   :as exception]
            [reitit.ring.middleware.multipart   :as multipart]
            [reitit.ring.middleware.muuntaja    :as muuntaja]
            [reitit.ring.middleware.parameters  :as parameters]
            [reitit.swagger                     :as swagger]
            [reitit.swagger-ui                  :as swagger-ui]
            [wfl.api.handlers                   :as handlers]
            [wfl.api.spec                       :as spec]
            [wfl.api.workloads                  :as workloads]
            [wfl.environment                    :as env]
            [wfl.log                            :as log]
            [wfl.module.all                     :as all]
            [wfl.module.aou                     :as aou]
            [wfl.util                           :as util]
            [wfl.wfl                            :as wfl])
  (:import [java.sql SQLException]
           [org.apache.commons.lang3.exception ExceptionUtils]
           [wfl.util UserException]))

(def endpoints
  "Endpoints exported by the server."
  [["/"
    {:get  {:no-doc true
            :handler (handlers/success {:status "OK"})}}]
   ["/status"
    {:get  {:summary "Get the status of the server"
            :handler (handlers/success {:status "OK"})
            :responses {200 {:body {:status string?}}}
            :swagger {:tags ["Informational"]}}}]
   ["/version"
    {:get {:summary   "Get the versions of server and supported pipelines"
           :handler   (handlers/success (wfl/get-the-version))
           :responses {200 {:body ::spec/version-response}}
           :swagger   {:tags ["Informational"]}}}]
   ["/oauth2id"
    {:get {:summary   "Get the OAuth2 Client ID deployed for this server"
           :handler   (fn [_] (handlers/succeed
                               {:oauth2-client-id
                                (env/getenv "WFL_OAUTH2_CLIENT_ID")}))
           :responses {200 {:body {:oauth2-client-id string?}}}
           :swagger   {:tags ["Informational"]}}}]
   ["/api/v1/logging_level"
    {:get  {:no-doc true
            :summary "Get the current logging level"
            :handler handlers/get-logging-level
            :responses {200 {:body ::log/logging-level-response}}
            :swagger {:tags ["Informational"]}}
     :post {:summary    "Post a new logging level."
            :parameters {:query ::log/logging-level-request}
            :responses  {200 {:body ::log/logging-level-response}}
            :handler    handlers/update-logging-level}}]
   ["/api/v1/append_to_aou"
    {:post {:summary    "Append to an existing AOU workload."
            :parameters {:body ::aou/append-to-aou-request}
            :responses  {200 {:body ::aou/append-to-aou-response}}
            :handler    handlers/append-to-aou-workload}}]
   ["/api/v1/workload"
    {:get {:summary    "Get the workloads."
           :parameters {:query ::spec/workload-query}
           :responses  {200 {:body ::spec/workload-responses}}
           :handler    handlers/get-workload}}]
   ["/api/v1/workload/:uuid/workflows"
    {:get {:summary    "Get workflows managed by the workload."
           :parameters {:path {:uuid ::all/uuid} :query ::spec/workflow-query}
           :responses  {200 {:body ::spec/workflows}}
           :handler    handlers/get-workflows}}]
   ["/api/v1/workload/:uuid/retry"
    {:post {:summary    "Resubmit workflows in workload by status."
            :parameters {:path {:uuid   ::all/uuid}
                         :body {:status ::all/status}}
            :responses  {200 {:body ::spec/workload-response}}
            :handler    handlers/post-retry}}]
   ["/api/v1/create"
    {:post {:summary    "Create a new workload."
            :parameters {:body ::spec/workload-request}
            :responses  {200 {:body ::spec/workload-response}}
            :handler    handlers/post-create}}]
   ["/api/v1/start"
    {:post {:summary    "Start a workload."
            :parameters {:body ::all/uuid-kv}
            :responses  {200 {:body ::spec/workload-response}}
            :handler    handlers/post-start}}]
   ["/api/v1/stop"
    {:post {:summary    "Stop managing the workload specified by 'request'."
            :parameters {:body ::all/uuid-kv}
            :responses  {200 {:body ::spec/workload-response}}
            :handler    handlers/post-stop}}]
   ["/api/v1/exec"
    {:post {:summary    "Create and start a new workload."
            :parameters {:body ::spec/workload-request}
            :responses  {200 {:body ::spec/workload-response}}
            :handler    handlers/post-exec}}]
<<<<<<< HEAD
   ["/swagger-ui/*"
    {:get (swagger-ui/create-swagger-ui-handler {:url "/swagger/swagger.json"})}]
   ["/swagger/swagger.json"
=======
   ["/oauth2-redirect.html" ; mostly for local swagger usage. Deployed, the file will be copied into the container.
    {:get {:no-doc true
           :handler handlers/oauth-redirect}}]
   ["/ui/swagger.json"
>>>>>>> a8e96380
    {:get {:no-doc true    ; exclude this endpoint itself from swagger
           :swagger
           {:info {:title (str wfl/the-name "-API")
                   :version (str (:version (wfl/get-the-version)))}
            :securityDefinitions
            {:googleoauth
             {:type "oauth2"
              :flow "implicit"
              :authorizationUrl "https://accounts.google.com/o/oauth2/auth"
              :scopes {:openid  "Basic OpenID authorization"
                       :email   "Read access to your email"
                       :profile "Read access to your profile"}}}
            :tags [{:name "Informational"}
                   {:name "Authenticated"}]
            :basePath "/"}              ; prefix for all paths
<<<<<<< HEAD
           :handler (swagger/create-swagger-handler)}}]])
=======
           :handler (swagger/create-swagger-handler)}}]
   ["/swagger*"
    {:get (swagger-ui/create-swagger-ui-handler
           {:url "/ui/swagger.json"})}]])
>>>>>>> a8e96380

(defn endpoint-swagger-auth-processor
  "Use the same security-info across all /api endpoints."
  [endpoints]
  (let [security-info {:swagger {:tags ["Authenticated"]
                                 :security [{:googleoauth []}]}}]
    (letfn [(needs-security? [endpoint]
              (str/starts-with? (first endpoint) "/api"))
            (write-security-info [method-description]
              (merge-with merge security-info method-description))
            (modify-method [method]
              (zipmap (keys method)
                      (map write-security-info (vals method))))]
      (vec (map #(if (needs-security? %)
                   (apply vector (first %) (map modify-method (rest %))) %)
                endpoints)))))

;; https://cljdoc.org/d/metosin/reitit/0.5.10/doc/ring/exception-handling-with-ring#exceptioncreate-exception-middleware
;;
(defn exception-handler
  "Top level exception handler. Prefer to use status and message
   from EXCEPTION and fallback to the provided STATUS and MESSAGE."
  [status message exception {:keys [uri] :as _request} return-trace]
  {:status (or (:status (ex-data exception)) status)
   :body   (merge {:message message}
                  (when return-trace
                    (-> (when-let [cause (.getCause exception)]
                          {:cause (ExceptionUtils/getRootCauseMessage cause)})
                        (merge {:uri     uri
                                :message (or (.getMessage exception) message)
                                :details (-> exception ex-data (dissoc :status))}))))})

(defn logging-exception-handler
  "Like [[exception-handler]] but also log information about the exception."
  [status message labels severity return-trace exception request]
  (let [{:keys [body] :as result}
        (exception-handler status message exception request return-trace)]
    (case severity
      :warning (log/log :warning (str (util/make-map exception body)) :logging.googleapis.com/labels labels)
      :error (log/log :error (str (util/make-map exception body)) :logging.googleapis.com/labels labels))
    result))

(def exception-middleware
  "Custom exception middleware, dispatch on fully qualified exception types."
  (exception/create-exception-middleware
   (merge
    exception/default-handlers
    {;; ex-data with :type :wfl/exception
     ::workloads/invalid-pipeline          (partial logging-exception-handler 400 "Request Invalid." {:exception-type "InvalidPipeline"} :warning true)
     ::workloads/workload-not-found        (partial logging-exception-handler 404 "Workload Not Found." {:exception-type "WorkloadNotFound"} :warning true)
     UserException                         (partial logging-exception-handler 400 "Request Invalid." {:exception-type "UserException"} :warning true)
     ;; SQLException and all its child classes
     SQLException                          (partial logging-exception-handler 500 "An internal error has occurred during this request." {} :error false)
     ;; handle clj-http Slingshot stone exceptions
     :clj-http.client/unexceptional-status (partial logging-exception-handler 400 "HTTP Error on request" {:exception-type "HTTPError"} :warning true)
     ;; override the default handler
     ::exception/default                   (partial logging-exception-handler 500 "An internal error has occurred during this request. The development team has been notified of this error." {} :error false)})))

(def routes
  (ring/ring-handler
   (ring/router
    (endpoint-swagger-auth-processor endpoints)
    {;; uncomment to debug coercion and middleware transformations
     ;; :reitit.middleware/transform dev/print-request-diffs
     ;; :exception pretty/exception
     :data {:coercion   reitit.coercion.spec/coercion
            :muuntaja   muuntaja-core/instance
            :middleware [exception-middleware
                         ;; query-params & form-params
                         parameters/parameters-middleware
                         ;; content-negotiation
                         muuntaja/format-negotiate-middleware
                         ;; encoding response body
                         muuntaja/format-response-middleware
                         ;; decoding request body
                         muuntaja/format-request-middleware
                         ;; coercing response bodys
                         coercion/coerce-response-middleware
                         ;; coercing request parameters
                         coercion/coerce-request-middleware
                         multipart/multipart-middleware]}})
   ;; get more correct http error responses on routes
   (ring/create-default-handler
<<<<<<< HEAD
    {:not-found          (fn [m] {:status 404
                                  :body (format "Route %s not found" (:uri m))})
     :method-not-allowed (fn [m] {:status 405
                                  :body (format "Method %s not allowed"
                                                (name (:request-method m)))})})))
=======
    {:not-found
     (fn [m] {:status 404
              :body (format "Route %s not found" (:uri m))})
     :method-not-allowed
     (fn [m] {:status 405
              :body (format "Method %s not allowed"
                            (name (:request-method m)))})})))
>>>>>>> a8e96380
<|MERGE_RESOLUTION|>--- conflicted
+++ resolved
@@ -97,16 +97,10 @@
             :parameters {:body ::spec/workload-request}
             :responses  {200 {:body ::spec/workload-response}}
             :handler    handlers/post-exec}}]
-<<<<<<< HEAD
-   ["/swagger-ui/*"
-    {:get (swagger-ui/create-swagger-ui-handler {:url "/swagger/swagger.json"})}]
-   ["/swagger/swagger.json"
-=======
    ["/oauth2-redirect.html" ; mostly for local swagger usage. Deployed, the file will be copied into the container.
     {:get {:no-doc true
            :handler handlers/oauth-redirect}}]
    ["/ui/swagger.json"
->>>>>>> a8e96380
     {:get {:no-doc true    ; exclude this endpoint itself from swagger
            :swagger
            {:info {:title (str wfl/the-name "-API")
@@ -122,14 +116,10 @@
             :tags [{:name "Informational"}
                    {:name "Authenticated"}]
             :basePath "/"}              ; prefix for all paths
-<<<<<<< HEAD
-           :handler (swagger/create-swagger-handler)}}]])
-=======
            :handler (swagger/create-swagger-handler)}}]
    ["/swagger*"
     {:get (swagger-ui/create-swagger-ui-handler
            {:url "/ui/swagger.json"})}]])
->>>>>>> a8e96380
 
 (defn endpoint-swagger-auth-processor
   "Use the same security-info across all /api endpoints."
@@ -213,18 +203,10 @@
                          multipart/multipart-middleware]}})
    ;; get more correct http error responses on routes
    (ring/create-default-handler
-<<<<<<< HEAD
-    {:not-found          (fn [m] {:status 404
-                                  :body (format "Route %s not found" (:uri m))})
-     :method-not-allowed (fn [m] {:status 405
-                                  :body (format "Method %s not allowed"
-                                                (name (:request-method m)))})})))
-=======
     {:not-found
      (fn [m] {:status 404
               :body (format "Route %s not found" (:uri m))})
      :method-not-allowed
      (fn [m] {:status 405
               :body (format "Method %s not allowed"
-                            (name (:request-method m)))})})))
->>>>>>> a8e96380
+                            (name (:request-method m)))})})))