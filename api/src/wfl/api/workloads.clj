(ns wfl.api.workloads
  "An interface to workloads."
  (:require [clojure.string :as str]
<<<<<<< HEAD
            [wfl.log        :as log]
            [wfl.jdbc       :as jdbc]
=======
            [wfl.jdbc       :as jdbc]
            [wfl.log        :as log]
>>>>>>> ca30908a
            [wfl.util       :as util])
  (:import [wfl.util UserException]))

;; always derive from base :wfl/exception
(derive ::invalid-pipeline :wfl/exception)
(derive ::workload-not-found :wfl/exception)

;; creating and dispatching workloads to cromwell
(defmulti create-workload!
  "(transaction workload-request) -> workload"
  (fn [_transaction request] (:pipeline request)))

(defmulti start-workload!
  "(transaction workload) -> workload"
  (fn [_transaction workload] (:pipeline workload)))

(defmulti stop-workload!
  "(transaction workload) -> workload"
  (fn [_transaction workload] (:pipeline workload)))

(defmulti execute-workload!
  "(transaction workload) -> workload"
  (fn [_transaction workload] (:pipeline workload)))

(defmulti update-workload!
  "workload-record -> workload"
  :pipeline)

(defmulti workflows
  "Use db `transaction` to return the workflows managed by the `workload`."
  (fn [_transaction workload] (:pipeline workload)))

(defmulti workflows-by-filters
  "Use db `transaction` to return the workflows managed by the `workload`
   matching `filters` (ex. status, submission)."
  (fn [_transaction workload _filters] (:pipeline workload)))

(defmulti throw-if-invalid-retry-filters
  "Throw if `filters` are invalid for `workload`'s retry request."
  (fn [workload _filters] (:pipeline workload)))

(defmulti retry
  "Retry/resubmit the `workflows` managed by the `workload` and return the
   workload that manages the new workflows."
  (fn [workload _workflows] (:pipeline workload)))

(defmulti to-edn
  "Return an EDN representation of the `workload` that will be shown to users."
  :pipeline)

(defmulti to-log
  "A `workload` context object for logs."
  :pipeline)

;; loading utilities
(defmulti load-workload-impl
  "Load the workload given a TRANSACTION and a partially loaded WORKLOAD.
  NOTE: do NOT call directly in product code - this is only meant to be called
  within this namespace."
  (fn [_transaction body] (:pipeline body)))

(defn ^:private try-load-workload-impl [tx workload]
  (try
    (load-workload-impl tx workload)
    (catch Throwable cause
      (throw (ex-info (str "Error loading workload - " (.getMessage cause))
                      (assoc (ex-data cause) :workload workload)
                      cause)))))

(defn load-workload-for-uuid
  "Use transaction `tx` to load `workload` with `uuid`."
  [tx uuid]
  (log/debug (format "Loading workload uuid=%s" uuid))
  (let [workloads (jdbc/query tx ["SELECT * FROM workload WHERE uuid = ?" uuid])]
    (when (empty? workloads)
      (throw (ex-info "No workload found matching uuid"
                      {:cause {:uuid uuid}
                       :type  ::workload-not-found})))
    (try-load-workload-impl tx (first workloads))))

(defn load-workload-for-id
  "Use transaction `tx` to load `workload` with `id`."
  [tx id]
  (log/debug (format "Loading workload id=%s" id))
  (let [workloads (jdbc/query tx ["SELECT * FROM workload WHERE id = ?" id])]
    (when (empty? workloads)
      (throw (ex-info "No workload found matching id"
                      {:cause {:id id}
                       :type  ::workload-not-found})))
    (try-load-workload-impl tx (first workloads))))

(defn load-workloads-with-project
  "Use transaction `tx` to load `workload`(s) with `project`."
  [tx project]
  (log/debug (format "Loading workloads with project=\"%s\"" project))
  (let [query-str "SELECT * FROM workload WHERE project = ? ORDER BY id ASC"]
    (mapv (partial load-workload-impl tx) (jdbc/query tx [query-str project]))))

(defn load-workloads
  "Use transaction `tx` to load all known `workloads`."
  [tx]
  (log/debug "Loading all workloads")
  (let [query-str "SELECT * FROM workload ORDER BY id ASC"]
    (mapv (partial load-workload-impl tx) (jdbc/query tx query-str))))

;; helper utility for point-free multi-method implementation registration.
(defmacro defoverload
  "Register a method IMPL to MULTIFN with DISPATCHVAL"
  [multifn dispatchval impl]
  `(defmethod ~multifn ~dispatchval [& xs#] (apply ~impl xs#)))

;; :default implementations
(defmethod create-workload!
  :default
  [_ {:keys [pipeline] :as request}]
  (throw
   (ex-info "Failed to create workload - no such pipeline"
            {:request  request
             :pipeline pipeline
             :type     ::invalid-pipeline})))

(defmethod start-workload!
  :default
  [_ {:keys [pipeline] :as workload}]
  (throw
   (ex-info "Failed to start workload - no such pipeline"
            {:workload  workload
             :pipeline  pipeline
             :type      ::invalid-pipeline})))

(defmethod stop-workload!
  :default
  [_ {:keys [pipeline] :as workload}]
  (throw
   (ex-info "Failed to stop workload - no such pipeline"
            {:workload workload
             :pipeline pipeline
             :type     ::invalid-pipeline})))

(defmethod execute-workload!
  :default
  [tx workload-request]
  (start-workload! tx (create-workload! tx workload-request)))

(defmethod update-workload!
  :default
  [{:keys [pipeline] :as workload-record}]
  (throw
   (ex-info "Failed to update workload - no such pipeline"
            {:workload workload-record
             :pipeline pipeline
             :type     ::invalid-pipeline})))

;; Visible for testing
(def retry-unimplemented-error-message
  "Retry unimplemented for pipeline")

(defmethod throw-if-invalid-retry-filters
  :default
  [workload filters]
  (throw
   (UserException. retry-unimplemented-error-message
                   {:workload (util/to-edn workload)
                    :filters  filters
                    :status   501})))

(defmethod retry
  :default
  [{:keys [pipeline] :as workload} _]
  (throw
   (ex-info "Failed to retry workflows - no such pipeline"
            {:workload workload
             :pipeline pipeline
             :type     ::invalid-pipeline})))

(defmethod to-edn
  :default
  [{:keys [pipeline] :as workload}]
  (throw
   (ex-info "Failed to coerce workload to EDN - no such pipeline"
            {:workload workload
             :pipeline pipeline
             :type     ::invalid-pipeline})))

(defmethod to-log
  :default
  [workload]
  (select-keys workload [:uuid :pipeline :project :labels]))

(defmethod load-workload-impl
  :default
  [_ {:keys [pipeline] :as workload}]
  (throw
   (ex-info "Failed to load workload - no such pipeline"
            {:workload workload
             :pipeline pipeline
             :type     ::invalid-pipeline})))

;; Common workload operations
(defoverload util/to-edn :workload to-edn)

(defn saved-before?
  "Test if the `_workload` was saved before the `reference` version string.
   Version strings must be in the form \"major.minor.patch\"."
  [reference {:keys [version] :as _workload}]
  (letfn [(decode [v] (map util/parse-int (str/split v #"\.")))
          (validate [v] (when (not= 3 (count v))
                          (throw (ex-info "malformed version string"
                                          {:version (str/join "." v)})))
            v)
          (lt? [[x & xs] [y & ys]]
            (or (< x y) (and (== x y) (every? some? [xs ys]) (lt? xs ys))))]
    (util/on lt? (comp validate decode) version reference)))<|MERGE_RESOLUTION|>--- conflicted
+++ resolved
@@ -1,13 +1,8 @@
 (ns wfl.api.workloads
   "An interface to workloads."
   (:require [clojure.string :as str]
-<<<<<<< HEAD
-            [wfl.log        :as log]
-            [wfl.jdbc       :as jdbc]
-=======
             [wfl.jdbc       :as jdbc]
             [wfl.log        :as log]
->>>>>>> ca30908a
             [wfl.util       :as util])
   (:import [wfl.util UserException]))
 
