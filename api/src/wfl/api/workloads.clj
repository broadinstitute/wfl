--- conflicted
+++ resolved
@@ -27,13 +27,8 @@
   (fn [_transaction workload] (:pipeline workload)))
 
 (defmulti update-workload!
-<<<<<<< HEAD
-  "(transaction workload) -> workload"
-  (fn [_transaction workload] (:pipeline workload)))
-=======
   "workload-record -> workload"
   :pipeline)
->>>>>>> d3d3f168
 
 (defmulti workflows
   "Use db `transaction` to return the workflows managed by the `workload`."
@@ -153,17 +148,10 @@
 
 (defmethod update-workload!
   :default
-<<<<<<< HEAD
-  [_ {:keys [pipeline] :as workload}]
-  (throw
-   (ex-info "Failed to update workload - no such pipeline"
-            {:workload workload
-=======
   [{:keys [pipeline] :as workload-record}]
   (throw
    (ex-info "Failed to update workload - no such pipeline"
             {:workload workload-record
->>>>>>> d3d3f168
              :pipeline pipeline
              :type     ::invalid-pipeline})))
 
