(ns wfl.api.workloads
  (:require [wfl.service.postgres :as postgres]
            [wfl.jdbc :as jdbc]
            [wfl.util :as util]))

;; always derive from base :wfl/exception
(derive ::invalid-pipeline :wfl/exception)
(derive ::workload-not-found :wfl/exception)

;; creating and dispatching workloads to cromwell
(defmulti create-workload!
  "(transaction workload-request) -> workload"
  (fn [_ body] (:pipeline body)))

(defmulti start-workload!
  "(transaction workload) -> workload"
  (fn [_ body] (:pipeline body)))

(defmulti execute-workload!
  "(transaction workload) -> workload"
  (fn [_ body] (:pipeline body)))

(defmulti update-workload!
  "(transaction workload) -> workload"
  (fn [_ body] (:pipeline body)))

;; loading utilities
(defmulti load-workload-impl
  "Load the workload given a TRANSACTION and a partially loaded WORKLOAD.
  NOTE: do NOT call directly in product code - this is only meant to be called
  within this namespace."
  (fn [_ body] (:pipeline body)))

(defn ^:private try-load-workload-impl [tx workload]
  (try
    (load-workload-impl tx workload)
    (catch Throwable cause
      (throw (ex-info "Error loading workload"
               {:workload workload} cause)))))

(defn load-workload-for-uuid
  "Use transaction `tx` to load `workload` with `uuid`."
  [tx uuid]
  (let [workloads (jdbc/query tx ["SELECT * FROM workload WHERE uuid = ?" uuid])]
    (when (empty? workloads)
      (throw (ex-info "No workload found matching uuid"
               {:cause {:uuid uuid}
                :type  ::workload-not-found})))
    (try-load-workload-impl tx (first workloads))))

(defn load-workload-for-id
  "Use transaction `tx` to load `workload` with `id`."
  [tx id]
  (let [workloads (jdbc/query tx ["SELECT * FROM workload WHERE id = ?" id])]
    (when (empty? workloads)
      (throw (ex-info "No workload found matching id"
               {:cause {:id id}
                :type  ::workload-not-found})))
    (try-load-workload-impl tx (first workloads))))

(defn load-workloads
  "Use transaction TX to load all known `workloads`"
  [tx]
  (let [do-load (partial load-workload-impl tx)]
    (map do-load (jdbc/query tx ["SELECT * FROM workload"]))))

;; helper utility for point-free multi-method implementation registration.
(defmacro defoverload
  "Register a method IMPL to MULTIFN with DISPATCHVAL"
  [multifn dispatchval impl]
  `(defmethod ~multifn ~dispatchval [& xs#] (apply ~impl xs#)))

;; :default implementations
(defmethod create-workload!
  :default
  [_ body]
  (throw
    (ex-info "Failed to create workload - no such pipeline"
      {:cause body
       :type  ::invalid-pipeline})))

(defmethod start-workload!
  :default
  [_ body]
  (throw
    (ex-info "Failed to start workload - no such pipeline"
      {:cause body
       :type  ::invalid-pipeline})))

(defmethod execute-workload!
  :default
  [tx workload-request]
  (try
    (start-workload! tx (create-workload! tx workload-request))
    (catch Throwable cause
      (throw (ex-info "Error executing workload request"
               {:workload-request workload-request} cause)))))

(defmethod update-workload!
  :default
  [tx workload]
  (try
    (postgres/update-workload! tx workload)
    (load-workload-for-id tx (:id workload))
    (catch Throwable cause
      (throw (ex-info "Error updating workload"
               {:workload workload} cause)))))

(defn default-load-workload-impl
  [tx workload]
<<<<<<< HEAD
  (try
    (letfn [(unnilify [m] (into {} (filter second m)))
            (split-inputs [workflow]
              (let [keep [:id :finished :status :updated :uuid :workflow_options]]
                (assoc (select-keys workflow keep)
                  :inputs (unnilify (apply dissoc workflow keep)))))
            (unpack-options [m]
              (update m :workflow_options #(when % (util/parse-json %))))]
=======
  (letfn [(unnilify [m] (into {} (filter second m)))
          (split-inputs [m]
            (let [keep [:id :finished :status :updated :uuid]]
              (assoc (select-keys m keep)
                :inputs (unnilify (apply dissoc m keep)))))]
    (try
>>>>>>> 3f0a1241
      (->> (postgres/get-table tx (:items workload))
        (mapv (comp unnilify split-inputs unpack-options))
        (assoc workload :workflows)
<<<<<<< HEAD
        unpack-options
        unnilify))
    (catch Throwable cause
      (throw (ex-info "Error loading workload"
               {:workload workload} cause)))))
=======
        unnilify)
      (catch Throwable cause
        (throw (ex-info "Error loading workload"
                 {:workload workload} cause))))))

(defoverload load-workload-impl :default default-load-workload-impl)
>>>>>>> 3f0a1241
<|MERGE_RESOLUTION|>--- conflicted
+++ resolved
@@ -1,7 +1,6 @@
 (ns wfl.api.workloads
   (:require [wfl.service.postgres :as postgres]
-            [wfl.jdbc :as jdbc]
-            [wfl.util :as util]))
+            [wfl.jdbc :as jdbc]))
 
 ;; always derive from base :wfl/exception
 (derive ::invalid-pipeline :wfl/exception)
@@ -108,37 +107,18 @@
 
 (defn default-load-workload-impl
   [tx workload]
-<<<<<<< HEAD
-  (try
-    (letfn [(unnilify [m] (into {} (filter second m)))
-            (split-inputs [workflow]
-              (let [keep [:id :finished :status :updated :uuid :workflow_options]]
-                (assoc (select-keys workflow keep)
-                  :inputs (unnilify (apply dissoc workflow keep)))))
-            (unpack-options [m]
-              (update m :workflow_options #(when % (util/parse-json %))))]
-=======
   (letfn [(unnilify [m] (into {} (filter second m)))
           (split-inputs [m]
             (let [keep [:id :finished :status :updated :uuid]]
               (assoc (select-keys m keep)
                 :inputs (unnilify (apply dissoc m keep)))))]
     (try
->>>>>>> 3f0a1241
       (->> (postgres/get-table tx (:items workload))
-        (mapv (comp unnilify split-inputs unpack-options))
+        (mapv (comp unnilify split-inputs))
         (assoc workload :workflows)
-<<<<<<< HEAD
-        unpack-options
-        unnilify))
-    (catch Throwable cause
-      (throw (ex-info "Error loading workload"
-               {:workload workload} cause)))))
-=======
         unnilify)
       (catch Throwable cause
         (throw (ex-info "Error loading workload"
                  {:workload workload} cause))))))
 
-(defoverload load-workload-impl :default default-load-workload-impl)
->>>>>>> 3f0a1241
+(defoverload load-workload-impl :default default-load-workload-impl)