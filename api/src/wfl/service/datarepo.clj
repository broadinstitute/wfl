(ns wfl.service.datarepo
  "Do stuff in the data repo."
  (:require [clj-http.client             :as http]
            [clojure.data.json           :as json]
            [clojure.string              :as str]
            [wfl.auth                    :as auth]
            [wfl.environment             :as env]
            [wfl.mime-type               :as mime-type]
            [wfl.service.google.bigquery :as bigquery]
            [wfl.util                    :as util])
  (:import [clojure.lang ExceptionInfo]
           [java.time Instant]
           [wfl.util UserException]))

(def final?
  "The final statuses a data repo job can have."
  #{"succeeded" "failed"})

(def active?
  "The statuses an active data repo job can have."
  #{"running"})

(defn ^:private datarepo-url [& parts]
  (let [url (util/de-slashify (env/getenv "WFL_TDR_URL"))]
    (str/join "/" (cons url parts))))

(def ^:private repository
  "API URL for Data Repo API."
  (partial datarepo-url "api/repository/v1"))

(defn ^:private get-repository-json [& parts]
  (-> (apply repository parts)
      (http/get {:headers (auth/get-auth-header)})
      util/response-body-json))

(defn datasets
  "Query the DataRepo for the Dataset with `dataset-id`."
  [dataset-id]
  (try
    (get-repository-json "datasets" dataset-id)
    (catch ExceptionInfo e
      (throw
       (UserException. "Cannot access dataset"
                       {:dataset dataset-id :status (-> e ex-data :status)}
                       e)))))

(defn ^:private ingest
  "Ingest THING to DATASET-ID according to BODY."
  [thing dataset-id body]
  (-> (repository "datasets" dataset-id thing)
      (http/post {:content-type :application/json
                  :headers      (auth/get-service-account-header)
                  :body         (json/write-str body :escape-slash false)})
      util/response-body-json
      :id))

;; While TDR does assign `loadTag`s, they're not always unique - submitting
;; requests in parallel can cause bad things to happen. Use this to create a
;; unique `loadTag` instead.
(defn ^:private new-load-tag []
  (str "workflow-launcher:" (Instant/now)))

(defn ingest-file
  "Ingest `source` file as `target` using `dataset-id` and `profile-id`."
  [dataset-id profile-id source target]
  (ingest "files" dataset-id {:description (util/basename source)
                              :loadTag     (new-load-tag)
                              :mime_type   (mime-type/ext-mime-type source)
                              :profileId   profile-id
                              :source_path source
                              :target_path target}))

(defn bulk-ingest
  "Ingest `source` file as `target` using `dataset-id` and `profile-id`."
  [dataset-id profile-id source->target]
  (letfn [(make-file-load [source target]
            {:description (util/basename source)
             :mimeType    (mime-type/ext-mime-type source)
             :sourcePath  source
             :targetPath  target})]
    (ingest
     "files/bulk/array"
     dataset-id
     {:profileId          profile-id
      :loadArray          (map #(apply make-file-load %) source->target)
      :loadTag            (new-load-tag)
      :maxFailedFileLoads 0})))

(defn ingest-table
  "Ingest TABLE at PATH to DATASET-ID and return the job ID."
  [dataset-id path table]
  (ingest "ingest" dataset-id {:format          "json"
                               :load_tag        (new-load-tag)
                               :max_bad_records 0
                               :path            path
                               :table           table}))

(defn poll-job
  "Poll the job with `job-id` every `seconds` [default: 5] and return its
   result with `max-attempts` [default: 20]."
  [job-id & [seconds max-attempts]]
  (let [done? #(-> (get-repository-json "jobs" job-id) :job_status final?)]
    (util/poll done? (or seconds 5) (or max-attempts 20))
    (get-repository-json "jobs" job-id "result")))

(defn job-metadata
  "Return the metadata of job with `job-id` when done."
  [job-id]
  {:pre [(some? job-id)]}
  (get-repository-json "jobs" job-id))

(defn job-result
  "Return the result of job with `job-id`."
  [job-id]
  (get-repository-json "jobs" job-id "result"))

(defn create-dataset
  "Create a dataset with EDN `dataset-request` and return the id
   of the created dataset. See `DatasetRequestModel` in the
   DataRepo swagger page for more information.
   https://jade.datarepo-dev.broadinstitute.org/swagger-ui.html#/"
  [dataset-request]
  (-> (repository "datasets")
      (http/post {:content-type :application/json
                  :headers      (auth/get-service-account-header)
                  :body         (json/write-str
                                 dataset-request
                                 :escape-slash false)})
      util/response-body-json
      :id
      poll-job
      :id))

(defn delete-dataset
  "Delete the dataset with `dataset-id`."
  [dataset-id]
  (-> (repository "datasets" dataset-id)
      (http/delete {:headers (auth/get-service-account-header)})
      util/response-body-json
      :id
      poll-job))

(defn create-snapshot-job
  "Return snapshot creation job-id defined by `snapshot-request` right away.
   See `SnapshotRequestModel` in the DataRepo swagger page for more information.
   https://jade.datarepo-dev.broadinstitute.org/swagger-ui.html#/"
  [snapshot-request]
  (-> (repository "snapshots")
      (http/post {:headers      (auth/get-service-account-header)
                  :content-type :application/json
                  :form-params  snapshot-request})
      util/response-body-json
      :id))

;; Note the TDR is under active development, the endpoint spec is getting
;; changed so the spec in this function is not consistent with the TDR Swagger
;; page in order to make the request work.
;; See also https://cloud.google.com/bigquery/docs/reference/standard-sql/migrating-from-legacy-sql
(defn create-snapshot
  "Return snapshot-id when the snapshot defined by `snapshot-request` is ready.
   See `SnapshotRequestModel` in the DataRepo swagger page for more information.
   https://jade.datarepo-dev.broadinstitute.org/swagger-ui.html#/"
  [snapshot-request]
  (-> snapshot-request
      create-snapshot-job
      poll-job
      :id))

(defn list-snapshots
  "Return snapshots optionally filtered by source dataset, where dataset-ids
   identify the source datasets. Hard-coded to return 999 pages for now.

   Parameters
   ----------
   dataset-ids      - Optionally filter the result snapshots
                      where provided datasets are source datasets.

   Example
   -------
     (list-snapshots)
     (list-snapshots \"48a51f71-6bab-483d-a270-3f9ebfb241cd\")"
  [& dataset-ids]
  (letfn [(maybe-merge [m k v] (if (seq v) (assoc m k {:datasetIds v}) m))]
    (util/response-body-json
     (http/get (repository "snapshots")
               (maybe-merge {:headers (auth/get-service-account-header)
                             :query-params {:limit 999}}
                            :query-params dataset-ids)))))

(defn delete-snapshot
  "Delete the Snapshot with `snapshot-id`."
  [snapshot-id]
  (-> (repository "snapshots" snapshot-id)
      (http/delete {:headers (auth/get-service-account-header)})
      util/response-body-json
      :id
      poll-job))

(defn snapshot
  "Return the snapshot with `snapshot-id`."
  [snapshot-id]
  (get-repository-json "snapshots" snapshot-id))

(defn delete-dataset-snapshots
  "Delete snapshots on dataset with `dataset-id`."
  [dataset-id]
  (letfn [(delete [{:keys [id] :as _snapshot}]
            (-> (repository "snapshots" id)
                (http/delete {:headers (auth/get-service-account-header)})
                util/response-body-json :id))]
    (->> dataset-id list-snapshots :items
         (map delete)   doall
         (map poll-job) doall)))

(defn delete-snapshots-then-dataset
  "Delete snapshots on dataset with `dataset-id` then delete it."
  [dataset-id]
  (delete-dataset-snapshots dataset-id)
  (delete-dataset dataset-id))

(defn all-columns
  "Helper function to parse all of the columns
   of `table` in `dataset` body."
  [dataset table]
  (->> (get-in dataset [:schema :tables])
       (filter #(= (:name %) table))
       first
       :columns))

;; Note TDR uses snapshot names as unique identifier so the
;; name must be unique among snapshots.
(defn make-snapshot-request
  "Return a snapshot request for `row-ids` and `columns` from `table` name
   in `_dataset`."
  [{:keys [name defaultProfileId description] :as _dataset} columns table row-ids]
  {:contents    [{:datasetName name
                  :mode        "byRowId"
                  :rowIdSpec   {:tables [{:columns   columns
                                          :rowIds    row-ids
                                          :tableName table}]}}]
   :description description
<<<<<<< HEAD
   :name        name
=======
   :name        (str name "_" table)
>>>>>>> b334c02e
   :profileId   defaultProfileId})

;; HACK: (str "datarepo_" name) is a hack while accessInformation is nil.
;;
(defn ^:private bq-datasetId-dataProject
  "Return a BigQuery [datasetId dataProject] pair for `dataset-or-snapshot`."
  [dataset-or-snapshot]
  (cond (not= ::snap (:defaultSnapshotId dataset-or-snapshot ::snap))
        (let [{:keys [accessInformation dataProject name] :as _dataset}
              dataset-or-snapshot]
          [(or (get-in accessInformation [:bigQuery :datasetId])
               (str "datarepo_" name))
           dataProject])
        (map? dataset-or-snapshot)
        (let [{:keys [dataProject name] :as _snapshot} dataset-or-snapshot]
          [name dataProject])
        (string? dataset-or-snapshot)
        (let [{:keys [accessInformation dataProject name] :as _dataset}
              (datasets dataset-or-snapshot)]
          [(or (get-in accessInformation [:bigQuery :datasetId])
               (str "datarepo_" name))
           dataProject])
        :else
        (throw (UserException. "Not dataset or snapshot" dataset-or-snapshot))))

(defn ^:private query-table-impl
  [dataset-or-snapshot table col-spec]
  (let [[datasetId dataProject] (bq-datasetId-dataProject dataset-or-snapshot)]
    (-> "SELECT %s FROM `%s.%s.%s`"
        (format col-spec dataProject datasetId table)
        (->> (bigquery/query-sync dataProject)))))

(defn query-table
  "Query everything or optionally the `columns` in `table` in the Terra DataRepo
  `dataset`, where `dataset` is a DataRepo dataset or a snapshot of a dataset."
  ([dataset table]
   (query-table-impl dataset table "*"))
  ([dataset table columns]
   (query-table-impl dataset table
                     (util/to-comma-separated-list (map name columns)))))

(defn ^:private query-table-between-impl
  [dataset-or-snapshot table between [start end] col-spec]
  (let [[datasetId dataProject] (bq-datasetId-dataProject dataset-or-snapshot)
        [table between] (map name [table between])]
    (-> (str/join \newline ["SELECT %s FROM `%s.%s.%s`"
                            "WHERE %s BETWEEN '%s' AND '%s'"])
        (format col-spec dataProject datasetId table between start end)
        (->> (bigquery/query-sync dataProject)))))

(defn query-table-between
  "Return rows from `table` of `dataset`, where `dataset` can name a
  snapshot and values in the `between` column fall within `interval`.
  Select `columns` from matching rows when specified.  A 400 response
  means no rows matched the query."
  ([dataset table between interval]
   (query-table-between-impl dataset table between interval "*"))
  ([dataset table between interval columns]
   (->> (map name columns)
        util/to-comma-separated-list
        (query-table-between-impl dataset table between interval))))


;; utilities


(defn ^:private id-and-name [{:keys [id name] :as _dataset}]
  (util/make-map id name))

(defn throw-unless-column-exists
  "Throw if `table` does not have `column` in `dataset`."
  [table column dataset]
  (when (->> table :columns (filter (comp #{column} :name)) empty?)
    (throw (UserException. "Column not found"
                           {:column  column
                            :table   table
                            :dataset (id-and-name dataset)}))))

(defn table-or-throw
  "Throw or return the table with `table-name` in `dataset`."
  [table-name {:keys [schema] :as dataset}]
  (let [[table & _] (filter (comp #{table-name} :name) (:tables schema))]
    (when-not table
      (throw (UserException. "Table not found"
                             {:table   table-name
                              :dataset (id-and-name dataset)})))
    table))<|MERGE_RESOLUTION|>--- conflicted
+++ resolved
@@ -239,11 +239,7 @@
                                           :rowIds    row-ids
                                           :tableName table}]}}]
    :description description
-<<<<<<< HEAD
-   :name        name
-=======
    :name        (str name "_" table)
->>>>>>> b334c02e
    :profileId   defaultProfileId})
 
 ;; HACK: (str "datarepo_" name) is a hack while accessInformation is nil.
