--- conflicted
+++ resolved
@@ -2,15 +2,9 @@
   "Do stuff in the data repo."
   (:require [clojure.data.json :as json]
             [clj-http.client :as http]
-<<<<<<< HEAD
-            [wfl.environment :as env]
-            [wfl.once :as once])
-  (:import [org.apache.http HttpException]))
-=======
             [wfl.once :as once]
             [wfl.util :as util])
   (:import (java.util.concurrent TimeUnit)))
->>>>>>> 49869e19
 
 (def ^:private datarepo-url
   (let [url (-> (System/getenv "TERRA_DATA_REPO_URL")
