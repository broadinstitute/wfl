--- conflicted
+++ resolved
@@ -304,20 +304,10 @@
    (query-table-impl dataset table
                      (util/to-comma-separated-list (map name columns)))))
 
-<<<<<<< HEAD
-;; Public for testing
-(def metadata-table-name-prefix "datarepo_row_metadata_")
-
-(defn metadata
-  "Return TDR row metadata table name corresponding to `table-name`."
-  [table-name]
-  (format "%s%s" metadata-table-name-prefix table-name))
-=======
 (defn ^:private metadata
   "Return TDR row metadata table name corresponding to `table-name`."
   [table-name]
   (str "datarepo_row_metadata_" table-name))
->>>>>>> 7847ca6e
 
 (defn ^:private query-metadata-table-impl
   "Return `col-spec` from rows from TDR `dataset`.`table` metadata
@@ -332,20 +322,11 @@
                             (format "ingest_time BETWEEN '%s' AND '%s'"
                                     start end))
         where-load-tag    (when loadTag
-<<<<<<< HEAD
-                            (format "load_tag = '%s'" loadTag))
-        where-clauses     (util/remove-empty-and-join
-                           [where-ingest-time where-load-tag] " AND ")
-        where             (if-not (empty? where-clauses)
-                            (format "WHERE %s" where-clauses)
-                            "")]
-=======
                             (format "load_tag LIKE '%s%%'" loadTag))
         where-clauses     (util/remove-empty-and-join
                            [where-ingest-time where-load-tag] " AND ")
         where             (if (empty? where-clauses) ""
                               (format "WHERE %s" where-clauses))]
->>>>>>> 7847ca6e
     (-> "SELECT %s FROM `%s` %s"
         (format col-spec (bq-path dataset-or-snapshot meta-table) where)
         (->> (bigquery/query-sync dataProject)))))
