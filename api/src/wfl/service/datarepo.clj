(ns wfl.service.datarepo
  "Do stuff in the data repo."
  (:require [clj-http.client             :as http]
            [clojure.data.json           :as json]
            [clojure.spec.alpha          :as s]
            [clojure.string              :as str]
            [wfl.auth                    :as auth]
            [wfl.environment             :as env]
            [wfl.mime-type               :as mime-type]
            [wfl.service.google.bigquery :as bigquery]
            [wfl.util                    :as util])
  (:import [clojure.lang ExceptionInfo]
           [java.time Instant]
           [wfl.util UserException]))

;; Specs
(s/def ::loadTag string?)

(def final?
  "The final statuses a data repo job can have."
  #{"succeeded" "failed"})

(def active?
  "The statuses an active data repo job can have."
  #{"running"})

(defn ^:private datarepo-url [& parts]
  (let [url (util/de-slashify (env/getenv "WFL_TDR_URL"))]
    (str/join "/" (cons url parts))))

(def ^:private repository
  "API URL for Data Repo API."
  (partial datarepo-url "api/repository/v1"))

(defn ^:private get-repository-json [& parts]
  (-> (apply repository parts)
      (http/get {:headers (auth/get-auth-header)})
      util/response-body-json))

;; By default, this endpoint retrieves all dataset elements
;; except for ACCESS_INFORMATION,
;; which is needed to construct BigQuery paths.
;; Explicitly include all dataset elements.
;; https://data.terra.bio/swagger-ui.html#/repository/retrieveDataset
;;
(defn datasets
  "Query the DataRepo for the Dataset with `dataset-id`."
  [dataset-id]
  (try
    (let [include ["ACCESS_INFORMATION"
                   "DATA_PROJECT"
                   "PROFILE"
                   "SCHEMA"
                   "STORAGE"]]
      (-> (repository "datasets" dataset-id)
          (http/get {:headers      (auth/get-auth-header)
                     :query-params {:include include}})
          util/response-body-json))
    (catch ExceptionInfo e
      (throw
       (UserException. "Cannot access dataset"
                       {:dataset dataset-id :status (-> e ex-data :status)}
                       e)))))

(defn ^:private ingest
  "Ingest THING to DATASET-ID according to BODY."
  [thing dataset-id body]
  (-> (repository "datasets" dataset-id thing)
      (http/post {:content-type :application/json
                  :headers      (auth/get-service-account-header)
                  :body         (json/write-str body :escape-slash false)})
      util/response-body-json
      :id))

;; While TDR does assign `loadTag`s, they're not always unique - submitting
;; requests in parallel can cause bad things to happen. Use this to create a
;; unique `loadTag` instead.
(defn ^:private new-load-tag []
  (str "workflow-launcher:" (Instant/now)))

(defn ingest-file
  "Ingest `source` file as `target` using `dataset-id` and `profile-id`."
  [dataset-id profile-id source target]
  (ingest "files" dataset-id {:description (util/basename source)
                              :loadTag     (new-load-tag)
                              :mime_type   (mime-type/ext-mime-type source)
                              :profileId   profile-id
                              :source_path source
                              :target_path target}))

(defn bulk-ingest
  "Ingest `source` file as `target` using `dataset-id` and `profile-id`."
  [dataset-id profile-id source->target]
  (letfn [(make-file-load [source target]
            {:description (util/basename source)
             :mimeType    (mime-type/ext-mime-type source)
             :sourcePath  source
             :targetPath  target})]
    (ingest
     "files/bulk/array"
     dataset-id
     {:profileId          profile-id
      :loadArray          (map #(apply make-file-load %) source->target)
      :loadTag            (new-load-tag)
      :maxFailedFileLoads 0})))

(defn ingest-table
  "Ingest TABLE at PATH with LOAD-TAG to DATASET-ID.
  Return the job ID."
  ([dataset-id path table load-tag]
   (ingest "ingest" dataset-id {:format          "json"
                                :load_tag        load-tag
                                :max_bad_records 0
                                :path            path
                                :table           table}))
  ([dataset-id path table]
   (ingest-table dataset-id path table (new-load-tag))))

(defn poll-job
  "Poll the job with `job-id` every `seconds` [default: 5] and return its
   result with `max-attempts` [default: 20]."
  [job-id & [seconds max-attempts]]
  (let [done? #(-> (get-repository-json "jobs" job-id) :job_status final?)]
    (util/poll done? (or seconds 5) (or max-attempts 20))
    (get-repository-json "jobs" job-id "result")))

(defn job-metadata
  "Return the metadata of job with `job-id` when done."
  [job-id]
  {:pre [(some? job-id)]}
  (get-repository-json "jobs" job-id))

(defn job-result
  "Return the result of job with `job-id`."
  [job-id]
  (get-repository-json "jobs" job-id "result"))

(defn create-dataset
  "Create a dataset with EDN `dataset-request` and return the id
   of the created dataset. See `DatasetRequestModel` in the
   DataRepo swagger page for more information.
   https://jade.datarepo-dev.broadinstitute.org/swagger-ui.html#/"
  [dataset-request]
  (-> (repository "datasets")
      (http/post {:content-type :application/json
                  :headers      (auth/get-service-account-header)
                  :body         (json/write-str
                                 dataset-request
                                 :escape-slash false)})
      util/response-body-json
      :id
      poll-job
      :id))

(defn delete-dataset
  "Delete the dataset with `dataset-id`."
  [dataset-id]
  (-> (repository "datasets" dataset-id)
      (http/delete {:headers (auth/get-service-account-header)})
      util/response-body-json
      :id
      poll-job))

(defn create-snapshot-job
  "Return snapshot creation job-id defined by `snapshot-request` right away.
   See `SnapshotRequestModel` in the DataRepo swagger page for more information.
   https://jade.datarepo-dev.broadinstitute.org/swagger-ui.html#/"
  [snapshot-request]
  (-> (repository "snapshots")
      (http/post {:headers      (auth/get-service-account-header)
                  :content-type :application/json
                  :form-params  snapshot-request})
      util/response-body-json
      :id))

;; Note the TDR is under active development, the endpoint spec is getting
;; changed so the spec in this function is not consistent with the TDR Swagger
;; page in order to make the request work.
;; See also https://cloud.google.com/bigquery/docs/reference/standard-sql/migrating-from-legacy-sql
(defn create-snapshot
  "Return snapshot-id when the snapshot defined by `snapshot-request` is ready.
   See `SnapshotRequestModel` in the DataRepo swagger page for more information.
   https://jade.datarepo-dev.broadinstitute.org/swagger-ui.html#/"
  [snapshot-request]
  (-> snapshot-request
      create-snapshot-job
      poll-job
      :id))

(defn list-snapshots
  "Return snapshots optionally filtered by source dataset, where dataset-ids
   identify the source datasets. Hard-coded to return 999 pages for now.

   Parameters
   ----------
   dataset-ids      - Optionally filter the result snapshots
                      where provided datasets are source datasets.

   Example
   -------
     (list-snapshots)
     (list-snapshots \"48a51f71-6bab-483d-a270-3f9ebfb241cd\")"
  [& dataset-ids]
  (letfn [(maybe-merge [m k v] (if (seq v) (assoc m k {:datasetIds v}) m))]
    (util/response-body-json
     (http/get (repository "snapshots")
               (maybe-merge {:headers (auth/get-service-account-header)
                             :query-params {:limit 999}}
                            :query-params dataset-ids)))))

(defn delete-snapshot
  "Delete the Snapshot with `snapshot-id`."
  [snapshot-id]
  (-> (repository "snapshots" snapshot-id)
      (http/delete {:headers (auth/get-service-account-header)})
      util/response-body-json
      :id
      poll-job))

;; By default, this endpoint retrieves all snapshot elements
;; except for ACCESS_INFORMATION,
;; which is needed to construct BigQuery paths.
;; Explicitly include all snapshot elements.
;; https://data.terra.bio/swagger-ui.html#/repository/retrieveSnapshot
;;
(defn snapshot
  "Return the snapshot with `snapshot-id`."
  [snapshot-id]
  (let [include ["ACCESS_INFORMATION"
                 "DATA_PROJECT"
                 "PROFILE"
                 "SOURCES"
                 "TABLES"]]
    (-> (apply repository ["snapshots" snapshot-id])
        (http/get {:headers      (auth/get-auth-header)
                   :query-params {:include include}})
        util/response-body-json)))

(defn snapshot-url
  "Return a link to `snapshot` in TDR UI."
  [{:keys [id] :as _snapshot}]
<<<<<<< HEAD
  (datarepo-url "snapshots/details" id))
=======
  (datarepo-url "snapshots" id))
>>>>>>> 5622f8de

(defn delete-dataset-snapshots
  "Delete snapshots on dataset with `dataset-id`."
  [dataset-id]
  (letfn [(delete [{:keys [id] :as _snapshot}]
            (-> (repository "snapshots" id)
                (http/delete {:headers (auth/get-service-account-header)})
                util/response-body-json :id))]
    (->> dataset-id list-snapshots :items
         (map delete)   doall
         (map poll-job) doall)))

(defn delete-snapshots-then-dataset
  "Delete snapshots on dataset with `dataset-id` then delete it."
  [dataset-id]
  (delete-dataset-snapshots dataset-id)
  (delete-dataset dataset-id))

(defn all-columns
  "Helper function to parse all of the columns
   of `table` in `dataset` body."
  [dataset table]
  (->> (get-in dataset [:schema :tables])
       (filter #(= (:name %) table))
       first
       :columns))

;; Note TDR uses snapshot names as unique identifier so the
;; name must be unique among snapshots.
(defn make-snapshot-request
  "Return a snapshot request for `row-ids` and `columns` from `table` name
   in `_dataset`."
  [{:keys [name defaultProfileId description] :as _dataset} columns table row-ids]
  {:contents    [{:datasetName name
                  :mode        "byRowId"
                  :rowIdSpec   {:tables [{:columns   columns
                                          :rowIds    row-ids
                                          :tableName table}]}}]
   :description description
   :name        (str name "_" table)
   :profileId   defaultProfileId})

(defn ^:private bq-path
  "Return the fully-qualified path to `table-name` in BigQuery."
  [{:keys [accessInformation] :as _dataset-or-snapshot} table-name]
  (let [projectId   (get-in accessInformation [:bigQuery :projectId])
        datasetName (get-in accessInformation [:bigQuery :datasetName])]
    (format "%s.%s.%s" projectId datasetName table-name)))

(defn ^:private query-table-impl
  [{:keys [dataProject] :as dataset-or-snapshot} table col-spec]
  (-> "SELECT %s FROM `%s`"
      (format col-spec (bq-path dataset-or-snapshot table))
      (->> (bigquery/query-sync dataProject))))

(defn query-table
  "Query everything or optionally the `columns` in `table` in the Terra DataRepo
  `dataset`, where `dataset` is a DataRepo dataset or a snapshot of a dataset."
  ([dataset table]
   (query-table-impl dataset table "*"))
  ([dataset table columns]
   (query-table-impl dataset table
                     (util/to-comma-separated-list (map name columns)))))

;; Public for testing
(def metadata-table-name-prefix "datarepo_row_metadata_")

(defn metadata
  "Return TDR row metadata table name corresponding to `table-name`."
  [table-name]
  (format "%s%s" metadata-table-name-prefix table-name))

(defn ^:private query-metadata-table-impl
  "Return `col-spec` from rows from TDR `dataset`.`table` metadata
  falling in `interval` and ingested with `loadTag` if specified."
  [{:keys [dataProject]        :as dataset-or-snapshot}
   table
   {:keys [ingestTime loadTag] :as _filters}
   col-spec]
  (let [meta-table        (metadata table)
        [start end]       ingestTime
        where-ingest-time (when (and start end)
                            (format "ingest_time BETWEEN '%s' AND '%s'"
                                    start end))
        where-load-tag    (when loadTag
                            (format "load_tag = '%s'" loadTag))
        where-clauses     (util/remove-empty-and-join
                           [where-ingest-time where-load-tag] " AND ")
        where             (if-not (empty? where-clauses)
                            (format "WHERE %s" where-clauses)
                            "")]
    (-> "SELECT %s FROM `%s` %s"
        (format col-spec (bq-path dataset-or-snapshot meta-table) where)
        (->> (bigquery/query-sync dataProject)))))

(defn query-metadata-table
  "Return `columns` in rows from metadata `table` in `dataset-or-snapshot`
  matching specified `filters`.
  A 400 response means no rows matched the query. "
  ([dataset-or-snapshot table filters]
   (query-metadata-table-impl dataset-or-snapshot table filters "*"))
  ([dataset-or-snapshot table filters columns]
   (let [col-spec (util/to-comma-separated-list (map name columns))]
     (query-metadata-table-impl dataset-or-snapshot table filters col-spec))))

;; utilities

(defn ^:private id-and-name [{:keys [id name] :as _dataset}]
  (util/make-map id name))

(defn throw-unless-column-exists
  "Throw if `table` does not have `column` in `dataset`."
  [table column dataset]
  (when (->> table :columns (filter (comp #{column} :name)) empty?)
    (throw (UserException. "Column not found"
                           {:column  column
                            :table   table
                            :dataset (id-and-name dataset)}))))

(defn table-or-throw
  "Throw or return the table with `table-name` in `dataset`."
  [table-name {:keys [schema] :as dataset}]
  (let [[table & _] (filter (comp #{table-name} :name) (:tables schema))]
    (when-not table
      (throw (UserException. "Table not found"
                             {:table   table-name
                              :dataset (id-and-name dataset)})))
    table))

(defn metadata-table-path-or-throw
  "Throw or return the path to `dataset`.`table-name`'s row metadata table
   in BigQuery."
  [table-name {:keys [dataProject] :as dataset}]
  (let [tables-path          (bq-path dataset "__TABLES__")
        metadata-name        (metadata table-name)
        metadata-path        (bq-path dataset metadata-name)
        metadata-found?      (-> "SELECT * FROM `%s` WHERE table_id = '%s'"
                                 (format tables-path metadata-name)
                                 (->> (bigquery/query-sync dataProject))
                                 :totalRows
                                 Integer/parseInt
                                 (> 0))
        not-found-msg        (str/join \space ["TDR row metadata table not found"
                                               "in BigQuery at"
                                               metadata-path])]
    (when-not metadata-found?
      (throw (UserException. not-found-msg
                             {:table          table-name
                              :metadata-table metadata-name
                              :metadata-path  metadata-path
                              :dataset        (id-and-name dataset)})))
    metadata-path))<|MERGE_RESOLUTION|>--- conflicted
+++ resolved
@@ -239,11 +239,7 @@
 (defn snapshot-url
   "Return a link to `snapshot` in TDR UI."
   [{:keys [id] :as _snapshot}]
-<<<<<<< HEAD
-  (datarepo-url "snapshots/details" id))
-=======
   (datarepo-url "snapshots" id))
->>>>>>> 5622f8de
 
 (defn delete-dataset-snapshots
   "Delete snapshots on dataset with `dataset-id`."
