--- conflicted
+++ resolved
@@ -340,15 +340,8 @@
    (let [col-spec (util/to-comma-separated-list (map name columns))]
      (query-metadata-table-impl dataset-or-snapshot table filters col-spec))))
 
-<<<<<<< HEAD
-
 ;; utilities
 
-
-=======
-;; utilities
-
->>>>>>> c3871359
 (defn ^:private id-and-name [{:keys [id name] :as _dataset}]
   (util/make-map id name))
 
