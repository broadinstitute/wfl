--- conflicted
+++ resolved
@@ -10,8 +10,6 @@
   (:import [clojure.lang ExceptionInfo]
            [java.util UUID]
            [wfl.util UserException]))
-<<<<<<< HEAD
-=======
 
 (defn terra-ui-url
   "Return a link within the Terra UI constructed from `parts`."
@@ -24,7 +22,6 @@
   [& parts]
   (let [url (util/de-slashify (env/getenv "WFL_TERRA_JOB_MANAGER_URL"))]
     (str/join "/" (cons url parts))))
->>>>>>> 143a883b
 
 (defn ^:private firecloud-url [& parts]
   (let [url (util/de-slashify (env/getenv "WFL_FIRECLOUD_URL"))]
