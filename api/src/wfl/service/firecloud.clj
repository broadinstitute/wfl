(ns wfl.service.firecloud
  "Analyze data in Terra using the Firecloud/Terra API."
  (:require [clj-http.client   :as http]
            [clojure.data.json :as json]
            [clojure.string    :as str]
            [wfl.auth          :as auth]
            [wfl.environment   :as env]
<<<<<<< HEAD
=======
            [wfl.log           :as log]
>>>>>>> b334c02e
            [wfl.util          :as util])
  (:import [clojure.lang ExceptionInfo]
           [java.util UUID]
           [wfl.util UserException]))

(defn ^:private firecloud-url [& parts]
  (let [url (util/de-slashify (env/getenv "WFL_FIRECLOUD_URL"))]
    (str/join "/" (cons url parts))))

(def ^:private workspace-api-url
  (partial firecloud-url "api/workspaces"))

(defn ^:private get-workspace-json [& parts]
  (-> (apply workspace-api-url parts)
      (http/get {:headers (auth/get-auth-header)})
      util/response-body-json))

(defn workspace-or-throw
  "Return the `workspace` or throw a UserException."
  [workspace]
  {:pre [(some? workspace)]}
  (try
    (get-workspace-json workspace)
    (catch ExceptionInfo cause
      (throw (UserException.
              "Cannot access workspace"
              {:workspace workspace
               :status    (-> cause ex-data :status)}
              cause)))))

(defn abort-submission
  "Abort the submission with `submission-id` in the Terra `workspace`."
  [workspace submission-id]
  (http/delete
   (workspace-api-url workspace "submissions" submission-id)
   {:headers (auth/get-auth-header)}))

(defn create-submission
  "Submit samples in a workspace for analysis with a method configuration in Terra."
  ([workspace methodconfig [entity-type entity-name :as _entity] body-override]
   {:pre [(map? body-override)]}
   (let [[mcns mcn] (str/split methodconfig #"/")
         payload    (util/deep-merge {:methodConfigurationNamespace mcns
                                      :methodConfigurationName mcn
                                      :entityType entity-type
                                      :entityName entity-name
                                      :useCallCache true}
                                     body-override)]
     (-> (workspace-api-url workspace "submissions")
         (http/post {:headers      (auth/get-auth-header)
                     :content-type :application/json
                     :body         (json/write-str payload
                                                   :escape-slash false)})
         util/response-body-json)))
  ([workspace methodconfig entity]
   (create-submission workspace methodconfig entity {})))

(defn submit-method
  "Submit the`methodconfig` for processing in the Terra `workspace`."
  [workspace methodconfig]
  {:pre [(every? string? [workspace methodconfig])]}
  (let [[mcns mcn] (str/split methodconfig #"/")]
    (-> (workspace-api-url workspace "submissions")
        (http/post {:headers      (auth/get-auth-header)
                    :content-type :application/json
                    :body         (json/write-str
                                   {:methodConfigurationNamespace mcns
                                    :methodConfigurationName mcn
                                    :useCallCache true}
                                   :escape-slash false)})
        util/response-body-json)))

(defn create-workspace
  "Create an empty Terra workspace with the fully-qualified `workspace` name,
   granting access to the `firecloud-group`."
  [workspace firecloud-group]
  (let [[namespace name] (str/split workspace #"/")
        payload {:namespace           namespace
                 :name                name
                 :attributes          {:description ""}
                 :authorizationDomain [{:membersGroupName firecloud-group}]}]
    (-> (workspace-api-url)
        (http/post {:headers      (auth/get-auth-header)
                    :content-type :application/json
                    :body         (json/write-str payload)})
        util/response-body-json)))

(defn clone-workspace
  "Clone the Terra workspace `workspace-to-clone` as `workspace` and grant
   access to the `firecloud-group`."
  [workspace-to-clone workspace firecloud-group]
  {:pre [(every? string? [workspace-to-clone workspace firecloud-group])]}
  (let [[namespace name] (str/split workspace #"/")
        payload {:namespace           namespace
                 :name                name
                 :attributes          {:description ""}
                 :authorizationDomain [{:membersGroupName firecloud-group}]}]
    (-> (workspace-api-url workspace-to-clone "clone")
        (http/post {:headers      (auth/get-auth-header)
                    :content-type :application/json
                    :body         (json/write-str payload)})
        util/response-body-json)))

<<<<<<< HEAD
=======
(defn share-workspace
  "Share the Terra workspace `workspace-to-share` with `email`."
  [workspace-to-share share-info]
  (util/response-body-json
   (http/request {:method :patch
                  :url (workspace-api-url workspace-to-share "acl")
                  :headers      (auth/get-auth-header)
                  :content-type :application/json
                  :body         (json/write-str (map #(merge % {:canShare false
                                                                :canCompute true})
                                                     share-info))
                  :query-params {:inviteUsersNotFound false}})))

>>>>>>> b334c02e
(defn delete-workspace
  "Delete the terra `workspace` and all data within."
  [workspace]
  (-> (workspace-api-url workspace)
      (http/delete {:headers (auth/get-auth-header)})
      util/response-body-json))

(defn get-submission
  "Return the submission in the Terra `workspace` with `submission-id`."
  [workspace submission-id]
  (get-workspace-json workspace "submissions" submission-id))

(defn get-workflow
  "Query the `firecloud-url` for the the `workflow` created by the `submission`
   in the Terra `workspace`."
  [workspace submission-id workflow-id]
  (get-workspace-json workspace "submissions" submission-id "workflows" workflow-id))

(defn get-workflow-outputs
  "Query the `firecloud-url` for the outputs of the `workflow` created by
   the `submission` in the Terra `workspace`."
  [workspace submission-id workflow-id]
  (get-workspace-json workspace "submissions" submission-id "workflows" workflow-id "outputs"))

(defn get-workflow-status-by-entity
  "Get workflow status given a Terra submission-id and entity-name."
  [workspace {:keys [uuid inputs] :as _item}]
  (let [name (:entity-name inputs)]
    (->> (get-submission workspace uuid)
         :workflows
         (filter #(= name (get-in % [:workflowEntity :entityName])))
         first
         :status)))

(defn get-entity
  "Fetch the `entity` metadata from the `workspace`."
  [workspace [type name :as _entity]]
  (get-workspace-json workspace "entities" type name))

(defn delete-entities
  "Delete the `entities` from the Terra `workspace`.
   Parameters
   ----------
     workspace - Terra Workspace to delete entities from
     entities  - list of entity `[type name]` pairs"
  [workspace entities]
<<<<<<< HEAD
=======
  (log/debug {:action    "Deleting entities"
              :workspace workspace
              :entities  entities})
>>>>>>> b334c02e
  (let [make-entity (partial zipmap [:entityType :entityName])]
    (-> (workspace-api-url workspace "entities" "delete")
        (http/post {:headers      (auth/get-auth-header)
                    :content-type :application/json
                    :body         (json/write-str (map make-entity entities))})
        util/response-body-json)))

(defn import-entities
  "Import sample entities into a Terra WORKSPACE from a tsv FILE.
   The upload requires owner permission on the workspace.

   Parameters
   ----------
     workspace  - Terra Workspace to upload samples to.
     file       - A tsv file (or bytes) containing sample inputs.

   Example
   -------
     (import-entities \"workspace-namespace/workspace-name\" \"./samples.tsv\")"
  [workspace file]
  (http/post
   (workspace-api-url workspace "flexibleImportEntities")
   {:headers   (auth/get-auth-header)
    :multipart (util/multipart-body
                {:Content/type "text/tab-separated-values"
                 :entities     (slurp file)})}))

(defn import-entity-set
  "
  Format existing same-typed ENTITIES into a Terra-compatible tsv.
  Upload to \"<Type>_set\" table in WORKSPACE under ENTITY-SET-NAME.

  Parameters
  ----------
    workspace        - Terra Workspace \"namespace/name\"
    entity-set-name  - Identifier for the entity set
    entities         - List of same-typed entity [Type Name] pairs

  Example
  -------
    (import-entity-set \"workspace-namespace/workspace-name\"
                       \"c25ee04b-...\"
                       [[\"sample\" \"NA12878\"] [\"sample\" \"NA12879\"]])
  "
  [workspace entity-set-name [[entity-type _] & _ :as entities]]
  (->> (for [[_ entity-name] entities] [entity-set-name entity-name])
       (util/columns-rows->terra-tsv :membership [entity-type entity-type])
       .getBytes
       (import-entities workspace)))

(defn create-submission-for-entity-set
  "
  Consolidate ENTITIES into an entity set and use it to create a
  submission in WORKSPACE with METHODCONFIG.

  Parameters
  ----------
    workspace       - Terra Workspace \"namespace/name\"
    methodconfig    - Terra Method Configuration \"namespace/name\"
    entities        - List of 1+ entity [Type Name] pairs
    entity-set-name - [Optional] ID for entity set entry, or
                      random UUID if unspecified.

  Example
  -------
    (create-submission-for-entity-set \"w-namespace/w-name\"
                                      \"mc-namespace/mc-name\"
                                      [[\"sample\" \"NA12878\"] [\"sample\" \"NA12879\"]])
  "
  ([workspace methodconfig entities entity-set-name]
   ;; TODO: refactor create-submission to support entity set specification.
   {:pre [(seq entities)]}
   (let [entity-set-type ((import-entity-set workspace entity-set-name entities) :body)]
     (->> (str "this." (util/unsuffix entity-set-type "_set") "s")
          (array-map :expression)
          (create-submission workspace methodconfig [entity-set-type entity-set-name]))))
  ([workspace methodconfig entities]
   (create-submission-for-entity-set workspace methodconfig entities (str (UUID/randomUUID)))))

(defn list-method-configurations
  "List all method configurations in the `workspace`."
  [workspace]
  (get-workspace-json workspace "methodconfigs?allRepos=true"))

(defn method-configuration
  "Return the `methodconfig` in the `workspace`."
  [workspace methodconfig]
  {:pre [(every? some? [workspace methodconfig])]}
  (try
    (get-workspace-json workspace "method_configs" methodconfig)
    (catch ExceptionInfo cause
      (throw (UserException.
              "Cannot access method configuration in workspace"
              {:workspace           workspace
               :methodConfiguration methodconfig
               :status              (-> cause ex-data :status)}
              cause)))))

(defn update-method-configuration
  "Update the method-configuration `method-config-name` to be `methodconfig` in
   the `workspace`."
  [workspace method-config-name methodconfig]
  (-> (workspace-api-url workspace "method_configs" method-config-name)
      (http/put {:headers      (auth/get-auth-header)
                 :content-type :application/json
                 :body         (json/write-str methodconfig)})
      (util/response-body-json)))

(defn list-entities
  "List all entities with `entity-type` in `workspace`."
  [workspace entity-type]
  (get-workspace-json workspace "entities" entity-type))

(defn list-entity-types
  "List the entity types along with their attributes in `workspace`."
  [workspace]
  (get-workspace-json workspace "entities"))

(defn describe-workflow
  "Get a machine-readable description of the `workflow`, including its inputs
   and outputs. `workflow` can either be a url or the workflow source code."
  [workflow]
  (letfn [(url? [s] (some #(str/starts-with? s %) ["http://" "https://"]))]
    (-> (firecloud-url "/api/womtool/v1/describe")
        (http/post {:headers   (auth/get-auth-header)
                    :multipart (util/multipart-body {(if (url? workflow)
                                                       :workflowUrl
                                                       :workflowSource)
                                                     workflow})})
        util/response-body-json)))<|MERGE_RESOLUTION|>--- conflicted
+++ resolved
@@ -5,10 +5,7 @@
             [clojure.string    :as str]
             [wfl.auth          :as auth]
             [wfl.environment   :as env]
-<<<<<<< HEAD
-=======
             [wfl.log           :as log]
->>>>>>> b334c02e
             [wfl.util          :as util])
   (:import [clojure.lang ExceptionInfo]
            [java.util UUID]
@@ -112,8 +109,6 @@
                     :body         (json/write-str payload)})
         util/response-body-json)))
 
-<<<<<<< HEAD
-=======
 (defn share-workspace
   "Share the Terra workspace `workspace-to-share` with `email`."
   [workspace-to-share share-info]
@@ -127,7 +122,6 @@
                                                      share-info))
                   :query-params {:inviteUsersNotFound false}})))
 
->>>>>>> b334c02e
 (defn delete-workspace
   "Delete the terra `workspace` and all data within."
   [workspace]
@@ -174,12 +168,9 @@
      workspace - Terra Workspace to delete entities from
      entities  - list of entity `[type name]` pairs"
   [workspace entities]
-<<<<<<< HEAD
-=======
   (log/debug {:action    "Deleting entities"
               :workspace workspace
               :entities  entities})
->>>>>>> b334c02e
   (let [make-entity (partial zipmap [:entityType :entityName])]
     (-> (workspace-api-url workspace "entities" "delete")
         (http/post {:headers      (auth/get-auth-header)
