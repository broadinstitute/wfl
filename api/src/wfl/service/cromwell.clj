(ns wfl.service.cromwell
  "Common utilities and clients to talk to Cromwell."
  (:require [clojure.data.json :as json]
            [clojure.string :as str]
            [clojure.walk :as walk]
            [clj-http.client :as http]
            [wfl.auth :as auth]
            [wfl.debug :as debug]
            [wfl.util :as util]
            [wfl.wfl :as wfl]))

(def retry-status?
  "Cromwell workflow statuses eligible for retry."
  #{"Aborted" "Failed" "Succeeded"})

(def final?
  "The final statuses a Cromwell workflow can have."
  retry-status?)

(def active?
  "The statuses an active Cromwell workflow can have."
  #{"Aborting" "On Hold" "Running" "Submitted"})

(def status?
  "All the statuses a Cromwell workflow can have."
  (into active? final?))
<<<<<<< HEAD
=======

(defn emoji
  "Return Slack emoji corresponding to Cromwell `status`."
  [status]
  (case status
    ("On Hold" "Submitted") ":cromwell-submitted:"
    ("Running" "Aborting")  ":cromwell-running:"
    "Succeeded"             ":cromwell-succeeded:"
    ("Failed" "Aborted")    ":cromwell-failed:"
    ":cromwell:"))
>>>>>>> 143a883b

(defn ^:private api
  "Get the api url given Cromwell URL."
  [url]
  (-> url
      util/de-slashify
      (str "/api/workflows/v1")))

(defn ^:private cromwellify-json-form
  "Translate FORM-PARAMS into the list of single-entry maps that
  Cromwell expects in its query POST request."
  [form-params]
  (letfn [(expand [[k v]] (if (vector? v)
                            (for [x v] {k (str x)})
                            [{k (str v)}]))]
    (mapcat expand form-params)))

(defn ^:private request-json
  "Response to REQUEST with :body parsed as JSON."
  [request]
  (update (http/request request) :body (fnil util/parse-json "null")))

(def ^:private bogus-key-character-map
  "Map bogus characters in metadata keys to replacements."
  (let [tag (str "%" wfl/the-name "%")
        bogus {" " "SPACE"
               "(" "OPEN"
               ")" "CLOSE"}]
    (letfn [(wrap [v] (str tag v tag))]
      (zipmap (keys bogus) (map wrap (vals bogus))))))

(def ^:private bogus-key-characters
  "Set of the bogus characters found in metadata keys"
  (set (str/join (keys bogus-key-character-map))))

(defn ^:private name-bogus-characters
  "Replace bogus characters in S with their names."
  [s]
  (reduce (fn [s [k v]] (str/replace s k v))
          s bogus-key-character-map))

(defn ^:private post-workflow
  "Assemble PARTS into a multipart HTML body and post it to the Cromwell
  server specified by URL, and return the workflow ID."
  [url parts]
  (util/response-body-json
   (http/post url {:headers   (auth/get-auth-header)
                   :multipart (util/multipart-body parts)})))

(defn make-workflow-labels
  "Return workflow labels for WDL."
  [wdl]
  (letfn [(key-for [suffix] (keyword (str wfl/the-name "-" (name suffix))))]
    {(key-for :version)     (-> (wfl/get-the-version)
                                (select-keys [:commit :version])
                                (json/write-str :escape-slash false))
     (key-for :wdl)         (last (str/split (:path wdl) #"/"))
     (key-for :wdl-version) (:release wdl)}))

(defn wdl-map->url
  "Create a http url for WDL where any imports are relative.
  Uses jsDelivr CDN to avoid GitHub rate-limiting."
  [wdl]
  (str/join "/" ["https://cdn.jsdelivr.net/gh"
                 (or (:user wdl) "broadinstitute")
                 (str (or (:repo wdl) "warp") (str "@" (:release wdl)))
                 (:path wdl)]))

(defn ^:private stringify-vals
  "Stringify all of the values of a Map."
  [m]
  (into {} (map (fn [[k v]] [k (str v)]) m)))

(defn ^:private some-thing
  "GET or POST THING to Cromwell given URL for workflow with ID, where
  QUERY-PARAMS is a map of extra query parameters to pass on the URL.
  HACK: Frob any BOGUS-KEY-CHARACTERS so maps can be keywordized."
  ([method thing url id query-params]
   (letfn [(maybe [m k v] (if (seq v) (assoc m k v) m))]
     (let [edn (-> {:method  method     ; :debug true :debug-body true
                    :url     (str (api url) "/" id "/" thing)
                    :headers (auth/get-auth-header)}
                   (maybe :query-params query-params)
                   http/request :body json/read-str)
           bad (filter (partial some bogus-key-characters) (util/keys-in edn))
           fix (into {} (for [k bad] [k (name-bogus-characters k)]))]
       (->> edn
            (walk/postwalk-replace fix)
            walk/keywordize-keys))))
  ([method thing url id]
   (some-thing method thing url id {})))

(defn ^:private get-thing
  "GET the THING for the workflow with ID from Cromwell URL."
  ([thing url id query-params]
   (some-thing :get thing url id query-params))
  ([thing url id]
   (get-thing thing url id {})))

(defn ^:private post-thing
  "POST the THING for the workflow with ID from Cromwell URL."
  [thing url id]
  (some-thing :post thing url id))

(defn ^:private partify-workflow
  "Return a map describing a workflow of running WDL
   with DEPENDENCIES, INPUTS, OPTIONS, and LABELS."
  [wdl inputs options labels]
  (letfn [(jsonify [edn] (when edn (json/write-str edn :escape-slash false)))
          (maybe [m k v] (if v (assoc m k v) m))]
    (let [wf-labels  (make-workflow-labels wdl)
          all-labels (stringify-vals (merge labels wf-labels))]
      (-> {:workflowUrl    (wdl-map->url wdl)
           :workflowType   "WDL"
           :labels         (jsonify all-labels)}
          (maybe :workflowInputs       (jsonify inputs))
          (maybe :workflowOptions      (jsonify options))))))

(defn ^:private work-around-cromwell-fail-bug
  "Wait 2 seconds and ignore up to N times a bogus failure response from
  Cromwell for workflow ID given URL.  Work around the 'sore spot'
  reported in https://github.com/broadinstitute/cromwell/issues/2671"
  [n url id]
  (util/sleep-seconds 2)
  (let [fail {"status" "fail" "message" (str "Unrecognized workflow ID: " id)}
        {:keys [body] :as bug} (try (get-thing "status" url id)
                                    (catch Exception e (ex-data e)))]
    (debug/trace [bug n])
    (when (and (pos? n) bug
               (= 404 (:status bug))
               (= fail (json/read-str body)))
      (recur (dec n) url id))))

(defn abort
  "Abort the workflow with ID run on Cromwell given URL."
  [url id]
  (post-thing "abort" url id))

(defn metadata
  "GET the metadata for workflow ID given Cromwell URL."
  ([url id query-params]
   (get-thing "metadata" url id query-params))
  ([url id]
   (metadata url id {})))

(defn all-metadata
  "Fetch all metadata for workflow ID given Cromwell URL."
  [url id]
  (metadata url id {:expandSubWorkflows true}))

(defn query
  "Lazy results of querying Cromwell given URL with PARAMS map."
  [url params]
  (let [form-params (merge {:pagesize 999} params)
        request     {:method       :post ; :debug true :debug-body true
                     :url          (str (api url) "/query")
                     :form-params  (cromwellify-json-form form-params)
                     :content-type :application/json}]
    (letfn [(each [page sofar]
              (let [response (-> request
                                 (update :form-params conj {:page (str page)})
                                 (assoc :headers (auth/get-auth-header))
                                 request-json :body)
                    {:keys [results totalResultsCount]} response
                    total    (+ sofar (count results))]
                (lazy-cat results (when (< total totalResultsCount)
                                    (each (inc page) total)))))]
      (util/lazy-unchunk (each 1 0)))))

(defn release-hold
  "Let 'On Hold' workflow with ID run on Cromwell given URL."
  [url id]
  (post-thing "releaseHold" url id))

(defn status
  "Status of the workflow with ID on Cromwell given URL."
  [url id]
  (:status (get-thing "status" url id)))

(defn submit-workflow
  "Submit a workflow to run WDL with INPUTS, OPTIONS, and LABELS
  on the Cromwell URL and return its ID.  INPUTS,
  OPTIONS, and LABELS can be nil.  WDL is a map referencing the
  workflow file on GitHub, see [[wdl-map->url]].  INPUTS and
  OPTIONS are the standard JSON files for Cromwell.  LABELS is a
  {:key value} map."
  [url wdl inputs options labels]
  (->> (partify-workflow wdl
                         inputs
                         options
                         labels)
       (post-workflow (api url))
       :id))

(defn submit-workflows
  "Batch submit one or more workflows to cromwell.
  Parameters:
   URL         - Cromwell URL
   WDL         - Workflow WDL to be executed, see [[wdl-map->url]]
   INPUTS      - Sequence of workflow inputs
   OPTIONS     - Workflow options for entire batch
   LABELS      - Labels to apply to each workflow

  Return:
   List of UUIDS for each workflow as reported by cromwell."
  [url wdl inputs options labels]
  (->> (partify-workflow wdl
                         inputs
                         options
                         labels)
       (post-workflow (str (api url) "/batch"))
       (mapv :id)))

(defn wait-for-workflow-complete
  "Return status of workflow ID from URL when it completes."
  [url id]
  (let [finished? (comp final? #(status url id))]
    (work-around-cromwell-fail-bug 9 url id)
    (util/poll finished? 15 (Integer/MAX_VALUE))))<|MERGE_RESOLUTION|>--- conflicted
+++ resolved
@@ -24,8 +24,6 @@
 (def status?
   "All the statuses a Cromwell workflow can have."
   (into active? final?))
-<<<<<<< HEAD
-=======
 
 (defn emoji
   "Return Slack emoji corresponding to Cromwell `status`."
@@ -36,7 +34,6 @@
     "Succeeded"             ":cromwell-succeeded:"
     ("Failed" "Aborted")    ":cromwell-failed:"
     ":cromwell:"))
->>>>>>> 143a883b
 
 (defn ^:private api
   "Get the api url given Cromwell URL."
