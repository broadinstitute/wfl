(ns wfl.service.cromwell
  "Launch a Cromwell workflow and wait for it to complete."
  (:require [clojure.data.json :as json]
            [clojure.string :as str]
            [clojure.tools.logging :as log]
            [clojure.walk :as walk]
            [clj-http.client :as http]
            [wfl.debug :as debug]
            [wfl.environments :as env]
            [wfl.once :as once]
            [wfl.util :as util]
            [wfl.wfl :as wfl]))

(def final-statuses
  "The final statuses a Cromwell workflow can have."
  ["Aborted"
   "Failed"
   "Succeeded"])

(def active-statuses
  "The statuses an active Cromwell workflow can have."
  ["Aborting"
   "On Hold"
   "Running"
   "Submitted"])

(def statuses
  "All the statuses a Cromwell workflow can have."
  (into active-statuses final-statuses))

(defn url
  "URL for GotC Cromwell in ENVIRONMENT."
  [environment]
  (get-in env/stuff [environment :cromwell :url]))

(defn api
  "API URL for GotC Cromwell API in ENVIRONMENT."
  [environment]
  (str (url environment) "/api/workflows/v1"))

(defn request-json
  "Response to REQUEST with :body parsed as JSON."
  [request]
  (let [{:keys [body] :as response} (http/request request)]
    (assoc response :body (json/read-str body :key-fn keyword))))

(def bogus-key-character-map
  "Map bogus characters in metadata keys to replacements."
  (let [tag (str "%" wfl/the-name "%")
        bogus {" " "SPACE"
               "(" "OPEN"
               ")" "CLOSE"}]
    (letfn [(wrap [v] (str tag v tag))]
      (zipmap (keys bogus) (map wrap (vals bogus))))))

(def bogus-key-characters
  "Set of the bogus characters found in metadata keys"
  (set (str/join (keys bogus-key-character-map))))

(defn name-bogus-characters
  "Replace bogus characters in S with their names."
  [s]
  (reduce (fn [s [k v]] (str/replace s k v))
          s bogus-key-character-map))

(defn some-thing
  "GET or POST THING to ENVIRONMENT Cromwell for workflow with ID, where
  QUERY-PARAMS is a map of extra query parameters to pass on the URL.
  HACK: Frob any BOGUS-KEY-CHARACTERS so maps can be keywordized."
  ([method thing environment id query-params]
   (letfn [(maybe [m k v] (if (seq v) (assoc m k v) m))]
     (let [edn (-> {:method  method     ; :debug true :debug-body true
                    :url     (str (api environment) "/" id "/" thing)
                    :headers (once/get-auth-header)}
                   (maybe :query-params query-params)
                   http/request :body json/read-str)
           bad (filter (partial some bogus-key-characters) (util/keys-in edn))
           fix (into {} (for [k bad] [k (name-bogus-characters k)]))]
       (->> edn
            (walk/postwalk-replace fix)
            walk/keywordize-keys))))
  ([method thing environment id]
   (some-thing method thing environment id {})))

(defn get-thing
  "GET the ENVIRONMENT Cromwell THING for the workflow with ID."
  ([thing environment id query-params]
   (some-thing :get thing environment id query-params))
  ([thing environment id]
   (get-thing thing environment id {})))

(defn post-thing
  "POST the ENVIRONMENT Cromwell THING for the workflow with ID."
  [thing environment id]
  (some-thing :post thing environment id))

(defn status
  "Status of the workflow with ID on Cromwell in ENVIRONMENT."
  [environment id]
  (:status (get-thing "status" environment id)))

(defn release-hold
  "Let 'On Hold' workflow with ID run on Cromwell in ENVIRONMENT."
  [environment id]
  (post-thing "releaseHold" environment id))

(defn release-a-workflow-every-10-seconds
  "Every 10 seconds release one workflow from WORKFLOW-IDS in ENVIRONMENT."
  [workflow-ids environment]
  (when (seq workflow-ids)
    (util/sleep-seconds 10)
    (release-hold environment (first workflow-ids))
    (recur (rest workflow-ids) environment)))

(defn release-workflows-using-agent
  "Return an agent running release-a-workflow-every-10-seconds on all
  the workflow IDs returned by FIND-ENVIRONMENT-AND-WORKFLOW-IDS."
  [find-environment-and-workflow-ids]
  (let [[environment & workflow-ids] (find-environment-and-workflow-ids)]
    (send-off (agent workflow-ids)
              release-a-workflow-every-10-seconds environment)))

(defn metadata
  "GET the metadata for workflow ID in ENVIRONMENT."
  ([environment id query-params]
   (get-thing "metadata" environment id query-params))
  ([environment id]
   (metadata environment id {})))

(defn all-metadata
  "Fetch all metadata from ENVIRONMENT Cromwell for workflow ID."
  [environment id]
  (metadata environment id {:expandSubWorkflows true}))

(defn outputs
  "GET the metadata for workflow ID in ENVIRONMENT."
  ([environment id query-params]
   (get-thing "outputs" environment id query-params))
  ([environment id]
   (outputs environment id {})))

(defn cromwellify-json-form
  "Translate FORM-PARAMS into the list of single-entry maps that
  Cromwell expects in its query POST request."
  [form-params]
  (letfn [(expand [[k v]] (if (vector? v)
                            (for [x v] {k (str x)})
                            [{k (str v)}]))]
    (mapcat expand form-params)))

(defn query
  "Lazy results of querying Cromwell in ENVIRONMENT with PARAMS map."
  [environment params]
  (let [form-params (merge {:pagesize 999} params)
        request     {:method       :post                   ;; :debug true :debug-body true
                     :url          (str (api environment) "/query")
                     :form-params  (cromwellify-json-form form-params)
                     :content-type :application/json}]
    (letfn [(each [page sofar]
              (let [response (-> request
                                 (update :form-params conj {:page (str page)})
                                 (assoc :headers (once/get-auth-header))
                                 request-json :body)
                    {:keys [results totalResultsCount]} response
                    total    (+ sofar (count results))]
                (lazy-cat results (when (< total totalResultsCount)
                                    (each (inc page) total)))))]
      (util/lazy-unchunk (each 1 0)))))

;; HACK: (into (array-map) ...) is egregious.
;;
(defn status-counts
  "Map status to workflow counts on Cromwell in ENVIRONMENT with PARAMS
  map and AUTH-HEADER."
  [environment params]
  (letfn [(each [status]
            (let [form-params (-> {:pagesize 1 :status status}
                                  (merge params)
                                  cromwellify-json-form)]
              [status (-> {:method       :post ;; :debug true :debug-body true
                           :url          (str (api environment) "/query")
                           :form-params  form-params
                           :content-type :application/json
                           :headers      (once/get-auth-header)}
                          request-json :body :totalResultsCount)]))]
    (let [counts (into (array-map) (map each statuses))
          total  (apply + (map counts statuses))]
      (into counts [[:total total]]))))

(defn make-workflow-labels
  "Return the workflow labels from ENVIRONMENT, WDL, and INPUTS."
  [environment wdl inputs]
  (letfn [(unprefix [[k v]] [(keyword (last (str/split (name k) #"\."))) v])
          (key-for [suffix] (keyword (str wfl/the-name "-" (name suffix))))]
    (let [the-version   (wfl/get-the-version)
          wdl-value     (last (str/split wdl #"/"))
          version-value (-> the-version
                            (select-keys [:commit :version])
                            (json/write-str :escape-slash false))]
      (merge
       {(key-for :version)     version-value
        (key-for :wdl)         wdl-value
        (key-for :wdl-version) (or (the-version wdl-value) "Unknown")}
       (select-keys (into {} (map unprefix inputs))
                    (get-in env/stuff [environment :cromwell :labels]))))))

(defn post-workflow
  "Assemble PARTS into a multipart HTML body and post it to the Cromwell
  server in ENVIRONMENT, and return the workflow ID."
  [environment parts]
  (letfn [(multipartify [[k v]] {:name (name k) :content v})]
    (-> {:method    :post               ; :debug true :debug-body true
         :url       (api environment)
         :headers   (once/get-auth-header)
         :multipart (map multipartify parts)}
        request-json #_debug/dump :body :id)))

(defn stringify-vals
  "Stringify all of the values of a Map."
  [m]
  (into {} (map (fn [[k v]] [k (str v)]) m)))

(defn partify-workflow
  "Return a map describing a workflow named WF to run in ENVIRONMENT
   with DEPENDENCIES, INPUTS, OPTIONS, and LABELS."
  [environment wf dependencies inputs options labels]
  (letfn [(jsonify [edn] (when edn (json/write-str edn :escape-slash false)))
          (maybe [m k v] (if v (assoc m k v) m))]
    (let [wf-labels (make-workflow-labels environment (.getName wf) inputs)
          all-labels (stringify-vals (merge labels wf-labels))]
      (-> {:workflowSource wf
           :workflowType   "WDL"
           :labels         (jsonify all-labels)}
          (maybe :workflowDependencies dependencies)
          (maybe :workflowInputs       (jsonify inputs))
          (maybe :workflowOptions      (jsonify options))))))

(defn hold-workflow
  "Submit a workflow 'On Hold' to run WDL with IMPORTS-ZIP, INPUTS,
  OPTIONS, and LABELS on the Cromwell in ENVIRONMENT and return its
  ID.  IMPORTS-ZIP, INPUTS, OPTIONS, and LABELS can be nil.  WDL is
  the top-level wf.wdl file specifying the workflow.  IMPORTS-ZIP is a
  zip archive of WDL's dependencies.  INPUTS and OPTIONS are the
  standard JSON files for Cromwell.  LABELS is a {:key value} map."
  [environment wdl imports-zip inputs options labels]
  (post-workflow environment
                 (assoc (partify-workflow environment
                                          wdl
                                          imports-zip
                                          inputs
                                          options
                                          labels)
                        :workflowOnHold "true")))

(defn submit-workflow
  "Submit a workflow to run WDL with IMPORTS-ZIP, INPUTS,
  OPTIONS, and LABELS on the Cromwell in ENVIRONMENT and return its
  ID.  IMPORTS-ZIP, INPUTS, OPTIONS, and LABELS can be nil.  WDL is
  the top-level wf.wdl file specifying the workflow.  IMPORTS-ZIP is a
  zip archive of WDL's dependencies.  INPUTS and OPTIONS are the
  standard JSON files for Cromwell.  LABELS is a {:key value} map."
  [environment wdl imports-zip inputs options labels]
  (post-workflow environment
                 (partify-workflow environment
                                   wdl
                                   imports-zip
                                   inputs
                                   options
                                   labels)))

(defn submit-workflows
  "Submit one or more workflows to cromwell.
<<<<<<< HEAD
  Formal Parameters:
=======
  Parameters:
>>>>>>> 9771bd61
   ENVIRONMENT - Cromwell Deployment Environment
   WDL         - Workflow WDL to be executed
   IMPORTS-ZIP - Zip archive of WDL dependencies
   INPUTS      - Sequence of workflow inputs
   OPTIONS     - Workflow options for entire batch
   LABELS      - Labels to apply to each workflow

  Return:
   List of UUIDS for each workflow as reported by cromwell."
  [environment wdl imports-zip inputs options labels]
  ; todo: call the batch endpoint
  (mapv #(submit-workflow environment wdl imports-zip % options labels) inputs))

(defn work-around-cromwell-fail-bug
  "Wait 2 seconds and ignore up to N times a bogus failure response from
  Cromwell for workflow ID in ENVIRONMENT.  Work around the 'sore spot'
  reported in https://github.com/broadinstitute/cromwell/issues/2671"
  [n environment id]
  (util/sleep-seconds 2)
  (let [fail {"status" "fail" "message" (str "Unrecognized workflow ID: " id)}
        {:keys [body] :as bug} (try (get-thing "status" environment id)
                                    (catch Exception e (ex-data e)))]
    (debug/trace [bug n])
    (when (and (pos? n) bug
               (= 404 (:status bug))
               (= fail (json/read-str body)))
      (recur (dec n) environment id))))

(defn wait-for-workflow-complete
  "Return status of workflow named by ID when it completes."
  [environment id]
  (work-around-cromwell-fail-bug 9 environment id)
  (loop [environment environment id id]
    (let [seconds 15
          now (status environment id)]
      (if (#{"Submitted" "Running"} now)
        (do (log/infof "%s: Sleeping %s seconds on status: %s"
                     id seconds now)
            (util/sleep-seconds seconds)
            (recur environment id))
        (status environment id)))))

(defn abort
  "Abort the workflow with ID run on Cromwell in ENVIRONMENT."
  [environment id]
  (post-thing "abort" environment id))<|MERGE_RESOLUTION|>--- conflicted
+++ resolved
@@ -270,11 +270,7 @@
 
 (defn submit-workflows
   "Submit one or more workflows to cromwell.
-<<<<<<< HEAD
-  Formal Parameters:
-=======
   Parameters:
->>>>>>> 9771bd61
    ENVIRONMENT - Cromwell Deployment Environment
    WDL         - Workflow WDL to be executed
    IMPORTS-ZIP - Zip archive of WDL dependencies
