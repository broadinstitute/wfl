(ns wfl.service.cromwell
<<<<<<< HEAD
  "Common utilities and clients to talk to Cromwell."
=======
  "Talk to Cromwell."
>>>>>>> dd036999
  (:require [clojure.data.json :as json]
            [clojure.string :as str]
            [clojure.tools.logging :as log]
            [clojure.walk :as walk]
            [clj-http.client :as http]
            [wfl.debug :as debug]
            [wfl.once :as once]
            [wfl.util :as util]
            [wfl.wfl :as wfl]))

(def final-statuses
  "The final statuses a Cromwell workflow can have."
  ["Aborted"
   "Failed"
   "Succeeded"])

(def active-statuses
  "The statuses an active Cromwell workflow can have."
  ["Aborting"
   "On Hold"
   "Running"
   "Submitted"])

(def statuses
  "All the statuses a Cromwell workflow can have."
  (into active-statuses final-statuses))

(defn ^:private api
  "Get the api url given Cromwell URL."
  [url]
  (-> url
      util/de-slashify
      (str "/api/workflows/v1")))

(defn ^:private cromwellify-json-form
  "Translate FORM-PARAMS into the list of single-entry maps that
  Cromwell expects in its query POST request."
  [form-params]
  (letfn [(expand [[k v]] (if (vector? v)
                            (for [x v] {k (str x)})
                            [{k (str v)}]))]
    (mapcat expand form-params)))

(defn ^:private request-json
  "Response to REQUEST with :body parsed as JSON."
  [request]
  (let [{:keys [body] :as response} (http/request request)]
    (assoc response :body (json/read-str body :key-fn keyword))))

(def ^:private bogus-key-character-map
  "Map bogus characters in metadata keys to replacements."
  (let [tag (str "%" wfl/the-name "%")
        bogus {" " "SPACE"
               "(" "OPEN"
               ")" "CLOSE"}]
    (letfn [(wrap [v] (str tag v tag))]
      (zipmap (keys bogus) (map wrap (vals bogus))))))

(def ^:private bogus-key-characters
  "Set of the bogus characters found in metadata keys"
  (set (str/join (keys bogus-key-character-map))))

(defn ^:private name-bogus-characters
  "Replace bogus characters in S with their names."
  [s]
  (reduce (fn [s [k v]] (str/replace s k v))
          s bogus-key-character-map))

(defn ^:private post-workflow
  "Assemble PARTS into a multipart HTML body and post it to the Cromwell
  server specified by URL, and return the workflow ID."
  [url parts]
  (letfn [(multipartify [[k v]] {:name (name k) :content v})]
    (-> {:method    :post               ; :debug true :debug-body true
         :url       url
         :headers   (once/get-auth-header)
         :multipart (map multipartify parts)}
        request-json #_debug/dump :body)))

(defn make-workflow-labels
  "Return workflow labels for WDL."
  [wdl]
  (letfn [(key-for [suffix] (keyword (str wfl/the-name "-" (name suffix))))]
    {(key-for :version)     (-> (wfl/get-the-version)
                                (select-keys [:commit :version])
                                (json/write-str :escape-slash false))
     (key-for :wdl)         (last (str/split (:path wdl) #"/"))
     (key-for :wdl-version) (:release wdl)}))

(defn wdl-map->url
  "Create a http url for WDL where any imports are relative.
  Uses jsDelivr CDN to avoid GitHub rate-limiting."
  [wdl]
  (str/join "/" ["https://cdn.jsdelivr.net/gh"
                 (or (:user wdl) "broadinstitute")
                 (str (or (:repo wdl) "warp") (str "@" (:release wdl)))
                 (:path wdl)]))

(defn ^:private stringify-vals
  "Stringify all of the values of a Map."
  [m]
  (into {} (map (fn [[k v]] [k (str v)]) m)))

(defn ^:private some-thing
  "GET or POST THING to Cromwell given URL for workflow with ID, where
  QUERY-PARAMS is a map of extra query parameters to pass on the URL.
  HACK: Frob any BOGUS-KEY-CHARACTERS so maps can be keywordized."
  ([method thing url id query-params]
   (letfn [(maybe [m k v] (if (seq v) (assoc m k v) m))]
     (let [edn (-> {:method  method     ; :debug true :debug-body true
                    :url     (str (api url) "/" id "/" thing)
                    :headers (once/get-auth-header)}
                   (maybe :query-params query-params)
                   http/request :body json/read-str)
           bad (filter (partial some bogus-key-characters) (util/keys-in edn))
           fix (into {} (for [k bad] [k (name-bogus-characters k)]))]
       (->> edn
            (walk/postwalk-replace fix)
            walk/keywordize-keys))))
  ([method thing url id]
   (some-thing method thing url id {})))

(defn ^:private get-thing
  "GET the THING for the workflow with ID from Cromwell URL."
  ([thing url id query-params]
   (some-thing :get thing url id query-params))
  ([thing url id]
   (get-thing thing url id {})))

(defn ^:private post-thing
  "POST the THING for the workflow with ID from Cromwell URL."
  [thing url id]
  (some-thing :post thing url id))

(defn ^:private partify-workflow
  "Return a map describing a workflow of running WDL
   with DEPENDENCIES, INPUTS, OPTIONS, and LABELS."
  [wdl inputs options labels]
  (letfn [(jsonify [edn] (when edn (json/write-str edn :escape-slash false)))
          (maybe [m k v] (if v (assoc m k v) m))]
    (let [wf-labels  (make-workflow-labels wdl)
          all-labels (stringify-vals (merge labels wf-labels))]
      (-> {:workflowUrl    (wdl-map->url wdl)
           :workflowType   "WDL"
           :labels         (jsonify all-labels)}
          (maybe :workflowInputs       (jsonify inputs))
          (maybe :workflowOptions      (jsonify options))))))

(defn ^:private work-around-cromwell-fail-bug
  "Wait 2 seconds and ignore up to N times a bogus failure response from
  Cromwell for workflow ID given URL.  Work around the 'sore spot'
  reported in https://github.com/broadinstitute/cromwell/issues/2671"
  [n url id]
  (util/sleep-seconds 2)
  (let [fail {"status" "fail" "message" (str "Unrecognized workflow ID: " id)}
        {:keys [body] :as bug} (try (get-thing "status" url id)
                                    (catch Exception e (ex-data e)))]
    (debug/trace [bug n])
    (when (and (pos? n) bug
               (= 404 (:status bug))
               (= fail (json/read-str body)))
      (recur (dec n) url id))))

(defn abort
  "Abort the workflow with ID run on Cromwell given URL."
  [url id]
  (post-thing "abort" url id))

(defn metadata
  "GET the metadata for workflow ID given Cromwell URL."
  ([url id query-params]
   (get-thing "metadata" url id query-params))
  ([url id]
   (metadata url id {})))

(defn all-metadata
  "Fetch all metadata for workflow ID given Cromwell URL."
  [url id]
  (metadata url id {:expandSubWorkflows true}))

(defn query
  "Lazy results of querying Cromwell given URL with PARAMS map."
  [url params]
  (let [form-params (merge {:pagesize 999} params)
<<<<<<< HEAD
        request     {:method       :post                   ;; :debug true :debug-body true
                     :url          (str (api url) "/query")
=======
        request     {:method       :post ; :debug true :debug-body true
                     :url          (str (api environment) "/query")
>>>>>>> dd036999
                     :form-params  (cromwellify-json-form form-params)
                     :content-type :application/json}]
    (letfn [(each [page sofar]
              (let [response (-> request
                                 (update :form-params conj {:page (str page)})
                                 (assoc :headers (once/get-auth-header))
                                 request-json :body)
                    {:keys [results totalResultsCount]} response
                    total    (+ sofar (count results))]
                (lazy-cat results (when (< total totalResultsCount)
                                    (each (inc page) total)))))]
      (util/lazy-unchunk (each 1 0)))))

(defn release-hold
  "Let 'On Hold' workflow with ID run on Cromwell given URL."
  [url id]
  (post-thing "releaseHold" url id))

(defn status
  "Status of the workflow with ID on Cromwell given URL."
  [url id]
  (:status (get-thing "status" url id)))

;; HACK: (into (array-map) ...) is egregious.
;;
(defn status-counts
  "Map status to workflow counts on Cromwell given URL with PARAMS
  map and AUTH-HEADER."
  [url params]
  (letfn [(each [status]
            (let [form-params (-> {:pagesize 1 :status status}
                                  (merge params)
                                  cromwellify-json-form)]
              [status (-> {:method       :post ;; :debug true :debug-body true
                           :url          (str (api url) "/query")
                           :form-params  form-params
                           :content-type :application/json
                           :headers      (once/get-auth-header)}
                          request-json :body :totalResultsCount)]))]
    (let [counts (into (array-map) (map each statuses))
          total  (apply + (map counts statuses))]
      (into counts [[:total total]]))))

<<<<<<< HEAD
=======
(defn make-workflow-labels
  "Return workflow labels for WDL."
  [wdl]
  (letfn [(key-for [suffix] (keyword (str wfl/the-name "-" (name suffix))))]
    {(key-for :version)     (-> (wfl/get-the-version)
                                (select-keys [:commit :version])
                                (json/write-str :escape-slash false))
     (key-for :wdl)         (last (str/split (:path wdl) #"/"))
     (key-for :wdl-version) (:release wdl)}))

(defn post-workflow
  "Assemble PARTS into a multipart HTML body and post it to the Cromwell
  server in ENVIRONMENT, and return the workflow ID."
  [url parts]
  (letfn [(multipartify [[k v]] {:name (name k) :content v})]
    (-> {:method    :post               ; :debug true :debug-body true
         :url       url
         :headers   (once/get-auth-header)
         :multipart (map multipartify parts)}
        request-json :body)))

(defn stringify-vals
  "Stringify all of the values of a Map."
  [m]
  (into {} (map (fn [[k v]] [k (str v)]) m)))

(defn wdl-map->url
  "Create a http url for WDL where any imports are relative.
  Uses jsDelivr CDN to avoid GitHub rate-limiting."
  [wdl]
  (str/join "/" ["https://cdn.jsdelivr.net/gh"
                 (or (:user wdl) "broadinstitute")
                 (str (or (:repo wdl) "warp") (str "@" (:release wdl)))
                 (:path wdl)]))

(defn partify-workflow
  "Return a map describing a workflow of running WDL
   with DEPENDENCIES, INPUTS, OPTIONS, and LABELS."
  [wdl inputs options labels]
  (letfn [(jsonify [edn] (when edn (json/write-str edn :escape-slash false)))
          (maybe [m k v] (if v (assoc m k v) m))]
    (let [wf-labels  (make-workflow-labels wdl)
          all-labels (stringify-vals (merge labels wf-labels))]
      (-> {:workflowUrl    (wdl-map->url wdl)
           :workflowType   "WDL"
           :labels         (jsonify all-labels)}
          (maybe :workflowInputs       (jsonify inputs))
          (maybe :workflowOptions      (jsonify options))))))

(defn hold-workflow
  "Submit a workflow 'On Hold' to run WDL with INPUTS, OPTIONS,
  and LABELS on the Cromwell in ENVIRONMENT and return its ID.
  INPUTS, OPTIONS, and LABELS can be nil.  WDL is a map
  referencing the workflow file on GitHub, see [[wdl-map->url]].
  INPUTS and OPTIONS are the standard JSON files for Cromwell.
  LABELS is a {:key value} map."
  [environment wdl inputs options labels]
  (:id (post-workflow (api environment)
                      (assoc (partify-workflow wdl
                                               inputs
                                               options
                                               labels)
                             :workflowOnHold "true"))))

>>>>>>> dd036999
(defn submit-workflow
  "Submit a workflow to run WDL with INPUTS, OPTIONS, and LABELS
  on the Cromwell URL and return its ID.  INPUTS,
  OPTIONS, and LABELS can be nil.  WDL is a map referencing the
  workflow file on GitHub, see [[wdl-map->url]].  INPUTS and
  OPTIONS are the standard JSON files for Cromwell.  LABELS is a
  {:key value} map."
  [url wdl inputs options labels]
  (->> (partify-workflow wdl
                         inputs
                         options
                         labels)
       (post-workflow (api url))
       :id))

(defn submit-workflows
  "Batch submit one or more workflows to cromwell.
  Parameters:
   URL         - Cromwell URL
   WDL         - Workflow WDL to be executed, see [[wdl-map->url]]
   INPUTS      - Sequence of workflow inputs
   OPTIONS     - Workflow options for entire batch
   LABELS      - Labels to apply to each workflow

  Return:
   List of UUIDS for each workflow as reported by cromwell."
  [url wdl inputs options labels]
  (->> (partify-workflow wdl
                         inputs
                         options
                         labels)
       (post-workflow (str (api url) "/batch"))
       (mapv :id)))

(defn wait-for-workflow-complete
  "Return status of workflow named by ID when it completes, given Cromwell URL."
  [url id]
  (work-around-cromwell-fail-bug 9 url id)
  (loop [url url id id]
    (let [seconds 15
          now (status url id)]
      (if (#{"Submitted" "Running"} now)
        (do (log/infof "%s: Sleeping %s seconds on status: %s"
                       id seconds now)
            (util/sleep-seconds seconds)
            (recur url id))
        (status url id)))))<|MERGE_RESOLUTION|>--- conflicted
+++ resolved
@@ -1,9 +1,5 @@
 (ns wfl.service.cromwell
-<<<<<<< HEAD
   "Common utilities and clients to talk to Cromwell."
-=======
-  "Talk to Cromwell."
->>>>>>> dd036999
   (:require [clojure.data.json :as json]
             [clojure.string :as str]
             [clojure.tools.logging :as log]
@@ -188,13 +184,8 @@
   "Lazy results of querying Cromwell given URL with PARAMS map."
   [url params]
   (let [form-params (merge {:pagesize 999} params)
-<<<<<<< HEAD
-        request     {:method       :post                   ;; :debug true :debug-body true
+        request     {:method       :post ; :debug true :debug-body true
                      :url          (str (api url) "/query")
-=======
-        request     {:method       :post ; :debug true :debug-body true
-                     :url          (str (api environment) "/query")
->>>>>>> dd036999
                      :form-params  (cromwellify-json-form form-params)
                      :content-type :application/json}]
     (letfn [(each [page sofar]
@@ -238,73 +229,6 @@
           total  (apply + (map counts statuses))]
       (into counts [[:total total]]))))
 
-<<<<<<< HEAD
-=======
-(defn make-workflow-labels
-  "Return workflow labels for WDL."
-  [wdl]
-  (letfn [(key-for [suffix] (keyword (str wfl/the-name "-" (name suffix))))]
-    {(key-for :version)     (-> (wfl/get-the-version)
-                                (select-keys [:commit :version])
-                                (json/write-str :escape-slash false))
-     (key-for :wdl)         (last (str/split (:path wdl) #"/"))
-     (key-for :wdl-version) (:release wdl)}))
-
-(defn post-workflow
-  "Assemble PARTS into a multipart HTML body and post it to the Cromwell
-  server in ENVIRONMENT, and return the workflow ID."
-  [url parts]
-  (letfn [(multipartify [[k v]] {:name (name k) :content v})]
-    (-> {:method    :post               ; :debug true :debug-body true
-         :url       url
-         :headers   (once/get-auth-header)
-         :multipart (map multipartify parts)}
-        request-json :body)))
-
-(defn stringify-vals
-  "Stringify all of the values of a Map."
-  [m]
-  (into {} (map (fn [[k v]] [k (str v)]) m)))
-
-(defn wdl-map->url
-  "Create a http url for WDL where any imports are relative.
-  Uses jsDelivr CDN to avoid GitHub rate-limiting."
-  [wdl]
-  (str/join "/" ["https://cdn.jsdelivr.net/gh"
-                 (or (:user wdl) "broadinstitute")
-                 (str (or (:repo wdl) "warp") (str "@" (:release wdl)))
-                 (:path wdl)]))
-
-(defn partify-workflow
-  "Return a map describing a workflow of running WDL
-   with DEPENDENCIES, INPUTS, OPTIONS, and LABELS."
-  [wdl inputs options labels]
-  (letfn [(jsonify [edn] (when edn (json/write-str edn :escape-slash false)))
-          (maybe [m k v] (if v (assoc m k v) m))]
-    (let [wf-labels  (make-workflow-labels wdl)
-          all-labels (stringify-vals (merge labels wf-labels))]
-      (-> {:workflowUrl    (wdl-map->url wdl)
-           :workflowType   "WDL"
-           :labels         (jsonify all-labels)}
-          (maybe :workflowInputs       (jsonify inputs))
-          (maybe :workflowOptions      (jsonify options))))))
-
-(defn hold-workflow
-  "Submit a workflow 'On Hold' to run WDL with INPUTS, OPTIONS,
-  and LABELS on the Cromwell in ENVIRONMENT and return its ID.
-  INPUTS, OPTIONS, and LABELS can be nil.  WDL is a map
-  referencing the workflow file on GitHub, see [[wdl-map->url]].
-  INPUTS and OPTIONS are the standard JSON files for Cromwell.
-  LABELS is a {:key value} map."
-  [environment wdl inputs options labels]
-  (:id (post-workflow (api environment)
-                      (assoc (partify-workflow wdl
-                                               inputs
-                                               options
-                                               labels)
-                             :workflowOnHold "true"))))
-
->>>>>>> dd036999
 (defn submit-workflow
   "Submit a workflow to run WDL with INPUTS, OPTIONS, and LABELS
   on the Cromwell URL and return its ID.  INPUTS,
