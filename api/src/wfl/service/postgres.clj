--- conflicted
+++ resolved
@@ -92,15 +92,6 @@
                             ["uuid = ?" uuid]))]
       (run! update! uuid->status))))
 
-<<<<<<< HEAD
-=======
-(def update-terra-workflow-statuses!
-  "Use `tx` to update `status` of Terra `workflows` in a `workload`."
-  (letfn [(get-terra-status [{:keys [executor project]} workflow]
-            (terra/get-workflow-status-by-entity executor project workflow))]
-    (make-update-workflows get-terra-status)))
-
->>>>>>> 4cb3af44
 (defn update-workload-status!
   "Use `tx` to mark `workload` finished when all `workflows` are finished."
   [tx {:keys [id items] :as _workload}]
