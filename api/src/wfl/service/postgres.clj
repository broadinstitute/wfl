(ns wfl.service.postgres
  "Talk to the Postgres database."
  (:require [clojure.string :as str]
            [clj-http.client :as http]
            [wfl.jdbc :as jdbc]
            [wfl.once :as once]
            [wfl.service.cromwell :as cromwell]
            [wfl.service.terra :as terra]
            [wfl.util :as util]
            [wfl.module.all :as all])
  (:import [java.time OffsetDateTime]))

(defn wfl-db-config
  "Get the database configuration."
  []
  (let [{:strs [USER
                WFL_POSTGRES_PASSWORD
                WFL_POSTGRES_URL
                WFL_POSTGRES_USERNAME]} (util/getenv)]
    (assoc {:classname       "org.postgresql.Driver"
            :db-name         "wfl"
            :instance-name   "zero-postgresql"
            ;; https://www.postgresql.org/docs/9.1/transaction-iso.html
            :isolation-level :serializable
            :subprotocol     "postgresql"}
           :connection-uri (or WFL_POSTGRES_URL "jdbc:postgresql:wfl")
           :password (or WFL_POSTGRES_PASSWORD "password")
           :user (or WFL_POSTGRES_USERNAME USER "postgres"))))

(defn table-exists?
  "Check if TABLE exists using transaction TX."
  [tx table]
  (->> ["SELECT * FROM INFORMATION_SCHEMA.TABLES WHERE TABLE_NAME = ?" (str/lower-case table)]
       (jdbc/query tx)
       (count)
       (not= 0)))

(defn get-table
  "Return TABLE using transaction TX."
  [tx table]
  (if (and table (table-exists? tx table))
    (jdbc/query tx (format "SELECT * FROM %s" table))
    (throw (ex-info (format "Table %s does not exist" table) {:cause "no-such-table"}))))

(defn ^:private cromwell-status
  "`status` of the workflow with `uuid` in `cromwell`."
  [cromwell uuid]
  (-> (str/join "/" [cromwell "api" "workflows" "v1" uuid "status"])
      (http/get {:headers (once/get-auth-header)})
      :body
      util/parse-json
      :status))

(def ^:private finished?
  "Test if a workflow `:status` is in a terminal state."
  (set (conj cromwell/final-statuses "skipped")))

(defn ^:private make-update-workflows [get-status!]
  (fn [tx {:keys [items workflows] :as workload}]
    (letfn [(update! [{:keys [id uuid]} status]
              (jdbc/update! tx items
                            {:updated (OffsetDateTime/now) :uuid uuid :status status}
                            ["id = ?" id]))]
      (->> workflows
           (remove (comp nil? :uuid))
           (remove (comp finished? :status))
           (run! #(update! % (get-status! workload %)))))))

(def update-workflow-statuses!
  "Use `tx` to update `status` of Cromwell `workflows` in a `workload`."
  (letfn [(get-cromwell-status [{:keys [cromwell]} {:keys [uuid]}]
            (if (util/uuid-nil? uuid)
              "skipped"
              (cromwell-status cromwell uuid)))]
    (make-update-workflows get-cromwell-status)))

(def update-terra-workflow-statuses!
  "Use `tx` to update `status` of Terra `workflows` in a `workload`."
  (letfn [(get-terra-status [{:keys [cromwell project]} workflow]
            (terra/get-workflow-status-by-entity cromwell project workflow))]
    (make-update-workflows get-terra-status)))

(defn batch-update-workflow-statuses!
  "Use `tx` to update `status` the workflows in a `workload`."
  [tx {:keys [executor uuid items]}]
  (let [uuid->status (->> {:label (str "workload:" uuid) :includeSubworkflows "false"}
                          (cromwell/query (first (all/cromwell-environments executor)))
                          (map (juxt :id :status)))]
    (letfn [(update! [[uuid status]]
              (jdbc/update! tx items
                            {:updated (OffsetDateTime/now) :status status}
                            ["uuid = ?" uuid]))]
      (run! update! uuid->status))))

(defn update-workload-status!
  "Use `tx` to mark `workload` finished when all `workflows` are finished."
  [tx {:keys [id items] :as _workload}]
  (let [query (format "SELECT id FROM %%s WHERE status IS NULL OR status NOT IN %s"
                      (util/to-quoted-comma-separated-list finished?))]
    (when (empty? (jdbc/query tx (format query items)))
      (jdbc/update! tx :workload
                    {:finished (OffsetDateTime/now)} ["id = ?" id]))))
<<<<<<< HEAD
=======

(defn update-workload!
  "Use transaction TX to update WORKLOAD statuses if it has been started."
  [tx workload]
  (if (and (:started workload) (not (:finished workload)))
    (do
      (update-workflow-statuses! tx workload)
      (update-workload-status! tx workload))))
>>>>>>> 5b53b8b0
<|MERGE_RESOLUTION|>--- conflicted
+++ resolved
@@ -99,15 +99,4 @@
                       (util/to-quoted-comma-separated-list finished?))]
     (when (empty? (jdbc/query tx (format query items)))
       (jdbc/update! tx :workload
-                    {:finished (OffsetDateTime/now)} ["id = ?" id]))))
-<<<<<<< HEAD
-=======
-
-(defn update-workload!
-  "Use transaction TX to update WORKLOAD statuses if it has been started."
-  [tx workload]
-  (if (and (:started workload) (not (:finished workload)))
-    (do
-      (update-workflow-statuses! tx workload)
-      (update-workload-status! tx workload))))
->>>>>>> 5b53b8b0
+                    {:finished (OffsetDateTime/now)} ["id = ?" id]))))