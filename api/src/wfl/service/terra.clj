--- conflicted
+++ resolved
@@ -1,18 +1,11 @@
 (ns wfl.service.terra
   "Analyze data in Terra using the Firecloud/Terra API."
-<<<<<<< HEAD
-  (:require [clojure.data.json :as json]
-            [clojure.java.io :as io]
-            [clj-http.client :as http]
-            [wfl.once :as once]
-            [wfl.util :as util]))
-=======
   (:require [clj-http.client   :as http]
             [clojure.data.json :as json]
             [clojure.string    :as str]
             [wfl.auth          :as auth]
+            [wfl.once :as once]
             [wfl.util          :as util]))
->>>>>>> d9163f89
 
 (defn workspace-api-url
   [terra-url workspace]
@@ -74,7 +67,6 @@
        (first)
        (:status)))
 
-<<<<<<< HEAD
 (defn import-entities
   "Import sample entities into a Terra WORKSPACE from a tsv FILE.
    The upload requires owner permission on the workspace.
@@ -99,7 +91,7 @@
                                   :content "text/tab-separated-values"}
                                  {:name "entities"
                                   :content (slurp file)}]})))
-=======
+
 (defn describe-wdl
   "Use `firecloud-url` to describe the WDL at `wdl-url`"
   [firecloud-url wdl-url]
@@ -109,5 +101,4 @@
                               {:workflowUrl         wdl-url
                                :workflowTypeVersion "1.0"
                                :workflowType        "WDL"})})
-      util/response-body-json))
->>>>>>> d9163f89
+      util/response-body-json))