(ns wfl.service.terra
  "Analyze data in Terra using the Firecloud/Terra API."
  (:require [clojure.data.json :as json]
            [clj-http.client :as http]
<<<<<<< HEAD
            [wfl.once :as once]
            [wfl.util :as util]
            [clojure.string :as str]))
=======
            [wfl.auth :as auth]
            [wfl.util :as util]))
>>>>>>> 2b57180f

(defn workspace-api-url
  [terra-url workspace]
  (str terra-url "/api/workspaces/" workspace))

(defn create-submission
  "Submit samples in a workspace for analysis with a method configuration in Terra."
  [terra-url workspace method-configuration-name
   method-configuration-namespace entity-type entity-name]
  (let [workspace-url (workspace-api-url terra-url workspace)
        submission-url (str workspace-url "/submissions")]
    (->
     (http/post
      submission-url
      {:content-type :application/json
       :headers   (auth/get-auth-header)
       :body      (json/write-str
                   {:methodConfigurationNamespace method-configuration-namespace
                    :methodConfigurationName method-configuration-name
                    :entityType entity-type
                    :entityName entity-name
                    :useCallCache true} :escape-slash false)})
     :body
     (util/parse-json)
     :submissionId)))

(defn get-submission
  "Get information about a Terra Cromwell submission."
  [terra-url workspace submission-id]
  (let [workspace-url (workspace-api-url terra-url workspace)
        submission-url (str workspace-url "/submissions/" submission-id)
        response (http/get submission-url {:headers (auth/get-auth-header)})]
    (util/parse-json (:body response))))

(defn get-workflow
  "Query the `firecloud-url` for the the `workflow` created by the `submission`
   in the Terra `workspace`."
  [firecloud-url workspace submission-id workflow-id]
  (-> (workspace-api-url firecloud-url workspace)
      (str (str/join "/" ["" "submissions" submission-id "workflows" workflow-id]))
      (http/get {:headers (once/get-auth-header)})
      util/response-body-json))

(defn get-workflow-outputs
  "Query the `firecloud-url` for the outputs of the `workflow` created by
   the `submission` in the Terra `workspace`."
  [firecloud-url workspace submission-id workflow-id]
  (-> (workspace-api-url firecloud-url workspace)
      (str (str/join "/" ["" "submissions" submission-id "workflows" workflow-id "outputs"]))
      (http/get {:headers (once/get-auth-header)})
      util/response-body-json))

(defn get-workflow-status-by-entity
  "Get workflow status given a Terra submission-id and entity-name."
  [terra-url workspace {:keys [uuid inputs] :as _item}]
  (->> (get-submission terra-url workspace uuid)
       :workflows
       (filter #(= (:entity-name inputs) (get-in % [:workflowEntity :entityName])))
       (first)
       (:status)))

(defn describe-wdl
  "Use `firecloud-url` to describe the WDL at `wdl-url`"
  [firecloud-url wdl-url]
  (-> (str firecloud-url "/api/womtool/v1/describe")
      (http/post {:headers   (once/get-auth-header)
                  :multipart (util/multipart-body
                              {:workflowUrl         wdl-url
                               :workflowTypeVersion "1.0"
                               :workflowType        "WDL"})})
      util/response-body-json))<|MERGE_RESOLUTION|>--- conflicted
+++ resolved
@@ -1,15 +1,10 @@
 (ns wfl.service.terra
   "Analyze data in Terra using the Firecloud/Terra API."
-  (:require [clojure.data.json :as json]
-            [clj-http.client :as http]
-<<<<<<< HEAD
-            [wfl.once :as once]
-            [wfl.util :as util]
-            [clojure.string :as str]))
-=======
-            [wfl.auth :as auth]
-            [wfl.util :as util]))
->>>>>>> 2b57180f
+  (:require [clj-http.client   :as http]
+            [clojure.data.json :as json]
+            [clojure.string    :as str]
+            [wfl.auth          :as auth]
+            [wfl.util          :as util]))
 
 (defn workspace-api-url
   [terra-url workspace]
@@ -50,7 +45,7 @@
   [firecloud-url workspace submission-id workflow-id]
   (-> (workspace-api-url firecloud-url workspace)
       (str (str/join "/" ["" "submissions" submission-id "workflows" workflow-id]))
-      (http/get {:headers (once/get-auth-header)})
+      (http/get {:headers (auth/get-auth-header)})
       util/response-body-json))
 
 (defn get-workflow-outputs
@@ -59,7 +54,7 @@
   [firecloud-url workspace submission-id workflow-id]
   (-> (workspace-api-url firecloud-url workspace)
       (str (str/join "/" ["" "submissions" submission-id "workflows" workflow-id "outputs"]))
-      (http/get {:headers (once/get-auth-header)})
+      (http/get {:headers (auth/get-auth-header)})
       util/response-body-json))
 
 (defn get-workflow-status-by-entity
@@ -75,7 +70,7 @@
   "Use `firecloud-url` to describe the WDL at `wdl-url`"
   [firecloud-url wdl-url]
   (-> (str firecloud-url "/api/womtool/v1/describe")
-      (http/post {:headers   (once/get-auth-header)
+      (http/post {:headers   (auth/get-auth-header)
                   :multipart (util/multipart-body
                               {:workflowUrl         wdl-url
                                :workflowTypeVersion "1.0"
