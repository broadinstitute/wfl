--- conflicted
+++ resolved
@@ -1,20 +1,13 @@
 (ns wfl.service.rawls
   "Analyze and manipulate Terra Workspaces using the Rawls API.
    Note that firecloud exposes a subset of Rawls' API."
-  (:require [clj-http.client   :as http]
-            [clojure.data.json :as json]
-<<<<<<< HEAD
-            [clojure.string    :as str]
-            [wfl.auth          :as auth]
-            [wfl.environment   :as env]
-            [wfl.util          :as util]))
-=======
-            [clojure.string :as str]
-            [wfl.auth :as auth]
-            [wfl.environment :as env]
+  (:require [clj-http.client      :as http]
+            [clojure.data.json    :as json]
+            [clojure.string       :as str]
+            [wfl.auth             :as auth]
+            [wfl.environment      :as env]
             [wfl.service.datarepo :as datarepo]
-            [wfl.util :as util]))
->>>>>>> b3e6cb29
+            [wfl.util             :as util]))
 
 (defn ^:private rawls-url [& parts]
   (let [url (util/de-slashify (env/getenv "WFL_RAWLS_URL"))]
