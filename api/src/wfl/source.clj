--- conflicted
+++ resolved
@@ -1,18 +1,4 @@
 (ns wfl.source
-<<<<<<< HEAD
-  (:require [clojure.edn                    :as edn]
-            [clojure.spec.alpha             :as s]
-            [clojure.set                    :as set]
-            [wfl.debug]
-            [wfl.log                        :as log]
-            [wfl.api.workloads              :refer [defoverload]]
-            [wfl.jdbc                       :as jdbc]
-            [wfl.service.datarepo           :as datarepo]
-            [wfl.service.postgres           :as postgres]
-            [wfl.stage                      :as stage]
-            [wfl.util                       :as util :refer [utc-now]]
-            [wfl.module.all                 :as all])
-=======
   (:require [clojure.edn           :as edn]
             [clojure.spec.alpha    :as s]
             [clojure.set           :as set]
@@ -24,7 +10,6 @@
             [wfl.stage             :as stage :refer [log-prefix]]
             [wfl.util              :as util :refer [utc-now]]
             [wfl.module.all        :as all])
->>>>>>> 9719eda7
   (:import [clojure.lang ExceptionInfo]
            [java.sql Timestamp]
            [java.time OffsetDateTime ZoneId]
@@ -166,8 +151,8 @@
   "Find new rows in TDR by querying the dataset between the `interval`."
   [{:keys [dataset table column] :as source}
    [start end                    :as interval]]
-  (log/debugf "%s Looking for rows in %s.%s between [%s, %s]..."
-              (log-prefix source) (:name dataset) table start end)
+  (log/debug (format "%s Looking for rows in %s.%s between [%s, %s]..."
+              (log-prefix source) (:name dataset) table start end))
   (-> dataset
       (datarepo/query-table-between table column interval [:datarepo_row_id])
       :rows
@@ -247,7 +232,7 @@
       (->> shards->snapshot-jobs
            (map make-record)
            (jdbc/insert-multi! tx details)))
-    (log/debugf "%s Snapshot creation jobs written." (log-prefix source))))
+    (log/debug (format "%s Snapshot creation jobs written." (log-prefix source)))))
 
 (defn ^:private update-last-checked
   "Update the `last_checked` field in source table with
@@ -274,21 +259,20 @@
                           (find-new-rows source)
                           (create-snapshots source utc-now))]
     (when (seq shards->jobs)
-      (log/infof "%s Snapshots created from new rows in %s.%s."
-                 (log-prefix source) (:name dataset) table)
+      (log/info (format "%s Snapshots created from new rows in %s.%s." (log-prefix source) (:name dataset) table))
       (write-snapshots-creation-jobs source utc-now shards->jobs)
       (update-last-checked source utc-now))))
 
 (defn ^:private update-pending-snapshot-jobs
   "Update the status of TDR snapshot jobs that are still 'running'."
   [source]
-  (log/debugf "%s Looking for running snapshot jobs..." (log-prefix source))
+  (log/debug (format "%s Looking for running snapshot jobs..." (log-prefix source)))
   (let [pending-tdr-jobs (get-pending-tdr-jobs source)]
     (when (seq pending-tdr-jobs)
       (->> pending-tdr-jobs
            (map #(update % 1 check-tdr-job))
            (run! #(write-snapshot-id source %)))
-      (log/debugf "%s Running snapshot jobs updated." (log-prefix source)))))
+      (log/debug (format "%s Running snapshot jobs updated." (log-prefix source))))))
 
 (defn ^:private update-tdr-source
   "Check for new data in TDR from `source`, create new snapshots,
@@ -447,9 +431,7 @@
   (letfn [(read-snapshot-id [ss]
             (-> ss
                 :item
-                wfl.debug/trace
                 edn/read-string
-                wfl.debug/trace
                 :id))]
     (-> (select-keys source [:snapshots])
         (assoc :name tdr-snapshot-list-name)
