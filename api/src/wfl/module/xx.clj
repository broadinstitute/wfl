--- conflicted
+++ resolved
@@ -30,28 +30,6 @@
    :top     "pipelines/broad/reprocessing/external/exome/ExternalExomeReprocessing.wdl"})
 
 (def ^:private references-defaults
-<<<<<<< HEAD
-  (let [hg38 "gs://gcp-public-data--broad-references/hg38/v0/"]
-    {:calling_interval_list      (str hg38 "exome_calling_regions.v1.interval_list")
-     :contamination_sites_bed    (str hg38 "contamination-resources/1000g/1000g.phase3.100k.b38.vcf.gz.dat.bed")
-     :contamination_sites_mu     (str hg38 "contamination-resources/1000g/1000g.phase3.100k.b38.vcf.gz.dat.mu")
-     :contamination_sites_ud     (str hg38 "contamination-resources/1000g/1000g.phase3.100k.b38.vcf.gz.dat.UD")
-     :dbsnp_vcf                  (str hg38 "Homo_sapiens_assembly38.dbsnp138.vcf")
-     :dbsnp_vcf_index            (str hg38 "Homo_sapiens_assembly38.dbsnp138.vcf.idx")
-     :evaluation_interval_list   (str hg38 "exome_evaluation_regions.v1.interval_list")
-     :haplotype_database_file    (str hg38 "Homo_sapiens_assembly38.haplotype_database.txt")
-     :known_indels_sites_vcfs    [(str hg38 "Mills_and_1000G_gold_standard.indels.hg38.vcf.gz")
-                                  (str hg38 "Homo_sapiens_assembly38.known_indels.vcf.gz")]
-     :known_indels_sites_indices [(str hg38 "Mills_and_1000G_gold_standard.indels.hg38.vcf.gz.tbi")
-                                  (str hg38 "Homo_sapiens_assembly38.known_indels.vcf.gz.tbi")]
-     :reference_fasta            (references/reference-fasta)}))
-
-(def ^:private scatter-settings-defaults
-  {:haplotype_scatter_count     50
-   :break_bands_at_multiples_of 0})
-
-(def ^:private papi-settings-defaults
-=======
   (let [hg38 (partial str "gs://gcp-public-data--broad-references/hg38/v0/")]
     {:calling_interval_list      (hg38 "exome_calling_regions.v1.interval_list")
      :contamination_sites_bed    (hg38 "contamination-resources/1000g/1000g.phase3.100k.b38.vcf.gz.dat.bed")
@@ -72,35 +50,10 @@
    :break_bands_at_multiples_of 0})
 
 (def ^:private papi_settings-defaults
->>>>>>> 9771bd61
   {:agg_preemptible_tries 3
    :preemptible_tries     3})
 
 (def ^:private workflow-defaults
-<<<<<<< HEAD
-  (let [hg38 "gs://gcp-public-data--broad-references/hg38/v0/"]
-    {:unmapped_bam_suffix  ".unmapped.bam"
-     :cram_ref_fasta       (str hg38 "Homo_sapiens_assembly38.fasta")
-     :cram_ref_fasta_index (str hg38 "Homo_sapiens_assembly38.fasta.fai")
-     :bait_set_name        "whole_exome_illumina_coding_v1"
-     :bait_interval_list   (str hg38 "HybSelOligos/whole_exome_illumina_coding_v1/whole_exome_illumina_coding_v1.Homo_sapiens_assembly38.baits.interval_list")
-     :target_interval_list (str hg38 "HybSelOligos/whole_exome_illumina_coding_v1/whole_exome_illumina_coding_v1.Homo_sapiens_assembly38.targets.interval_list")
-     :references           references-defaults
-     :scatter_settings     scatter-settings-defaults
-     :papi_settings        papi-settings-defaults}))
-
-(defn- get-cromwell-environment [{:keys [cromwell]}]
-  (let [envs (all/cromwell-environments #{:xx-dev :xx-prod} cromwell)]
-    (if-not (empty? envs) ;; assuming prod and dev urls are different
-      (first envs)
-      (throw
-        (ex-info "No environment matching Cromwell URL."
-          {:cromwell cromwell})))))
-
-(defn- make-cromwell-inputs [environment inputs]
-  (->
-    (env/stuff environment)
-=======
   (let [hg38 (partial str "gs://gcp-public-data--broad-references/hg38/v0/")]
     {:unmapped_bam_suffix  ".unmapped.bam"
      :cram_ref_fasta       (hg38 "Homo_sapiens_assembly38.fasta")
@@ -122,20 +75,14 @@
 
 (defn ^:private cromwellify-inputs [environment inputs]
   (-> (env/stuff environment)
->>>>>>> 9771bd61
     (select-keys [:google_account_vault_path :vault_token_path])
     (merge inputs)
     (util/prefix-keys (keyword pipeline))))
 
 ;; visible for testing
 (defn normalize-input-items
-<<<<<<< HEAD
-  "The `items` of this workload are either a bucket or a list of samples as individual inputs.
-  Normalise these `items` into a list of samples"
-=======
-  "The `items` of this workload are either a bucket or a list of maps of inputs.
+  "The `items` of this workload are either a bucket or a list of maps with nested inputs.
   Normalise these `items` into a list of maps."
->>>>>>> 9771bd61
   [items]
   (if (string? items)
     (let [[bucket object] (gcs/parse-gs-url items)]
@@ -143,25 +90,10 @@
                 (let [url (gcs/gs-url bucket name)]
                   (cond (str/ends-with? name ".bam") {:input_bam url}
                         (str/ends-with? name ".cram") {:input_cram url})))]
-<<<<<<< HEAD
-        (->>
-          (gcs/list-objects bucket object)
+        (->> (gcs/list-objects bucket object)
           (map bam-or-cram-ify)
           (remove nil?))))
     (map :inputs items)))
-
-;; visible for testing
-(defn make-persisted-inputs [output-url common inputs]
-  (let [sample-name (fn [basename] (first (str/split basename #"\.")))
-        [_ path] (gcs/parse-gs-url (some inputs [:input_bam :input_cram]))
-        basename    (or (:base_file_name inputs) (util/basename path))]
-    (->
-      (util/deep-merge common inputs)
-=======
-        (->> (gcs/list-objects bucket object)
-          (map bam-or-cram-ify)
-          (remove nil?))))
-    items))
 
 ;; visible for testing
 ;; Note: the database stores per-workflow inputs so we need to combine
@@ -171,7 +103,6 @@
         [_ path] (gcs/parse-gs-url (some inputs [:input_bam :input_cram]))
         basename    (or (:base_file_name inputs) (util/basename path))]
     (-> (util/deep-merge common-inputs inputs)
->>>>>>> 9771bd61
       (assoc :base_file_name basename)
       (util/assoc-when util/absent? :sample_name (sample-name basename))
       (util/assoc-when util/absent? :final_gvcf_base_name basename)
@@ -182,11 +113,7 @@
 (defn submit-workload! [{:keys [uuid workflows] :as workload}]
   (letfn [(update-workflow [workflow cromwell-uuid]
             (assoc workflow :uuid cromwell-uuid
-<<<<<<< HEAD
-                            :status "Submitted" ;; we've just submitted it
-=======
                             :status "Submitted"
->>>>>>> 9771bd61
                             :updated (OffsetDateTime/now)))]
     (let [path        (wdl/hack-unpack-resources-hack (:top workflow-wdl))
           environment (get-cromwell-environment workload)]
@@ -197,31 +124,17 @@
           environment
           (io/file (:dir path) (path ".wdl"))
           (io/file (:dir path) (path ".zip"))
-<<<<<<< HEAD
-          (map (comp (partial make-cromwell-inputs environment) :inputs) workflows)
-=======
           (map (comp (partial cromwellify-inputs environment) :inputs) workflows)
->>>>>>> 9771bd61
           (util/make-options environment)
           (merge cromwell-labels {:workload uuid}))))))
 
 (defn create-xx-workload! [tx {:keys [output common_inputs items] :as request}]
   (let [[uuid table] (all/add-workload-table! tx workflow-wdl request)]
-<<<<<<< HEAD
-    (letfn [(make-workflow-record [id items]
-              (->>
-                (make-persisted-inputs output common_inputs items)
-                json/write-str
-                (assoc {:id id} :inputs)))]
-      (->>
-        (normalize-input-items items)
-=======
     (letfn [(make-workflow-record [id inputs]
               (->> (make-combined-inputs-to-save output common_inputs inputs)
                 json/write-str
                 (assoc {:id id} :inputs)))]
       (->> (normalize-input-items items)
->>>>>>> 9771bd61
         (map make-workflow-record (range))
         (jdbc/insert-multi! tx table))
       (workloads/load-workload-for-uuid tx uuid))))
@@ -242,12 +155,7 @@
   [tx {:keys [items] :as workload}]
   (let [unnilify     (fn [x] (into {} (filter second x)))
         load-inputs! #(util/deep-merge workflow-defaults (util/parse-json %))]
-<<<<<<< HEAD
-    (->>
-      (postgres/get-table tx items)
-=======
     (->> (postgres/get-table tx items)
->>>>>>> 9771bd61
       (mapv (comp #(update % :inputs load-inputs!) unnilify))
       (assoc workload :workflows)
       unnilify)))
