(ns wfl.module.sg
  "Handle Somatic Genomes."
  (:require [clojure.data.json          :as json]
            [clojure.set                :as set]
            [clojure.spec.alpha         :as s]
            [clojure.string             :as str]
            [wfl.api.workloads          :as workloads :refer [defoverload]]
            [wfl.jdbc                   :as jdbc]
            [wfl.log                    :as log]
            [wfl.module.all             :as all]
            [wfl.module.batch           :as batch]
            [wfl.references             :as references]
            [wfl.service.clio           :as clio]
            [wfl.service.cromwell       :as cromwell]
            [wfl.service.google.storage :as gcs]
            [wfl.service.postgres       :as postgres]
            [wfl.util                   :as util]
            [wfl.wfl                    :as wfl])
  (:import [java.time OffsetDateTime]))

(def pipeline "GDCWholeGenomeSomaticSingleSample")

;; specs
(s/def ::workflow-inputs (s/keys :req-un [::all/base_file_name
                                          ::all/contamination_vcf
                                          ::all/contamination_vcf_index
                                          ::all/cram_ref_fasta
                                          ::all/cram_ref_fasta_index
                                          ::all/dbsnp_vcf
                                          ::all/dbsnp_vcf_index
                                          ::all/input_cram]))
(def workflow-wdl
  "The top-level WDL file and its version."
  {:release "GDCWholeGenomeSomaticSingleSample_v1.3.0"
   :path    "pipelines/broad/dna_seq/somatic/single_sample/wgs/gdc_genome/GDCWholeGenomeSomaticSingleSample.wdl"})

(defn ^:private cromwell->strings
  "Map Cromwell URL to its options or throw."
  [url]
  (let [known {"https://cromwell-gotc-auth.gotc-dev.broadinstitute.org"
               {:clio-url       "https://clio.gotc-dev.broadinstitute.org"
                :google_project "broad-gotc-dev"
                :jes_gcs_root   "gs://broad-gotc-dev-cromwell-execution"}
               "https://cromwell-gotc-auth.gotc-prod.broadinstitute.org"
               {:clio-url       "https://clio.gotc-prod.broadinstitute.org"
                :google_project "broad-sg-prod-compute1"
                :jes_gcs_root   "gs://broad-sg-prod-execution1/"}}]
    (or (-> url util/de-slashify known)
        (throw (ex-info "Unknown Cromwell URL provided."
                        {:cromwell        url
                         :known-cromwells (keys known)})))))

(defn ^:private cromwellify-workflow-inputs
  "Ready the `inputs` of `_workflow` for Cromwell."
  [_env {:keys [inputs] :as _workflow}]
  (-> references/gdc-sg-references
      (util/deep-merge inputs)
      (util/prefix-keys (str pipeline "."))))

(defn make-workflow-options             ; visible for testing
  "Workflow options for Cromwell at `url` to write to `output`."
  [url output]
  (let [gcr   "us.gcr.io"
        repo  "broad-gotc-prod"
        image "genomes-in-the-cloud:2.4.3-1564508330"
        {:keys [google_project jes_gcs_root]} (cromwell->strings url)]
    {:backend         "PAPIv2"
     :final_workflow_outputs_dir output
     :google_project  google_project
     :jes_gcs_root    jes_gcs_root
     :read_from_cache true
     :write_to_cache  true
     :default_runtime_attributes
     {:docker     (str/join "/" [gcr repo image])
      :maxRetries 1
      :noAddress  false
      :zones      util/google-cloud-zones}}))

(defn create-sg-workload!
  [tx {:keys [common items] :as request}]
  (letfn [(merge-to-json [shared specific]
            (json/write-str (not-empty (util/deep-merge shared specific))))
          (serialize [item id]
            (-> item
                (assoc :id id)
                (update :options #(merge-to-json (:options common) %))
                (update :inputs  #(merge-to-json (:inputs  common) %))))]
    (let [[id table] (batch/add-workload-table! tx workflow-wdl request)]
      (jdbc/insert-multi! tx table (map serialize items (range)))
      (workloads/load-workload-for-id tx id))))

(defn start-sg-workload!
  [tx {:keys [executor id items output] :as workload}]
  (letfn [(update-record! [{:keys [id] :as workflow}]
            (let [values (select-keys workflow [:uuid :status :updated])]
              (jdbc/update! tx items values ["id = ?" id])))]
    (let [now (OffsetDateTime/now)]
      (run! update-record!
            (batch/submit-workload! workload
                                    (workloads/workflows tx workload)
                                    executor
                                    workflow-wdl
                                    cromwellify-workflow-inputs
                                    {(keyword wfl/the-name) pipeline}
                                    (make-workflow-options executor output)))
      (jdbc/update! tx :workload {:started now} ["id = ?" id]))
    (workloads/load-workload-for-id tx id)))

(defn ^:private clio-bam-record
  "Return `nil` or the most recent `clio` record with `bam`."
  [clio bam]
  (let [records (clio/query-bam clio bam)
        n       (count records)]
    (when (> n 1)
<<<<<<< HEAD
      (log/error "More than 1 Clio BAM record"
                 :bam bam :count n :records records))
=======
      (log/error "More than 1 Clio BAM record" :bam bam :count n))
>>>>>>> ca30908a
    (first records)))

(def ^:private clio-key-no-version
  "The Clio metadata fields in a BAM or CRAM record key without `:version`."
  [:data_type :location :project :sample_alias])

(def ^:private clio-cram-keys
  "The Clio CRAM fields to promote to new BAM records."
  (concat clio-key-no-version [:billing_project
                               :document_status
                               :insert_size_metrics_path
                               :notes
                               :version]))

(defn ^:private clio-cram-record
  "Return the useful part of the `clio` record for `input_cram` or throw."
  [clio input_cram]
  (let [records (clio/query-cram clio {:cram_path input_cram})
        n       (count records)]
    (when (not= 1 n)
      (log/error "Expected 1 Clio record with cram_path"
<<<<<<< HEAD
                 :count n :cram_path input_cram :records records))
    (-> records first (select-keys [:billing_project
                                    :data_type
                                    :document_status
                                    :insert_size_metrics_path
                                    :location
                                    :notes
                                    :project
                                    :sample_alias
                                    :version]))))
=======
                 :count n :cram_path input_cram))
    (-> records first (select-keys clio-cram-keys))))
>>>>>>> ca30908a

(defn ^:private final_workflow_outputs_dir_hack
  "Do to `file` what Cromwell's `{:final_workflow_outputs_dir output}` does."
  [output file]
  (->> (str/split file #"/")
       (drop 3)
       (cons output)
       (str/join "/")))

#_(defn ^:private log-missing-final-files-for-debugging
    "Log any `final-files` missing from Clio BAM record for debugging."
    [final-files]
    (let [get  (comp gcs/gs-object-url first gcs/list-objects)
          want (->  final-files vals           set)
          have (->> final-files vals (map get) set)
          need (set/difference want have)]
      (when-not (empty? need)
        (log/warn "Need output files for Clio.")
        (log/error {:need need}))))

;; This hack depends on how Clio spells error messages.
;;
<<<<<<< HEAD
=======
(def ^:private clio-force=true-error-message-starts
  "How a Clio force=true error message starts."
  "\"Adding this document will overwrite the following existing metadata:")
(def ^:private clio-force=true-error-message-ends
  "How a Clio force=true error message ends."
  "Use 'force=true' to overwrite the existing data.\"")
>>>>>>> ca30908a
(defn ^:private hack-try-increment-version-in-clio-add-bam?
  "True when `exception` suggests that `clio-add-bam` might succeed
  with the version incremented."
  [exception]
  (let [{:keys [body reason-phrase status]} (ex-data exception)]
    (and
     (== 400 status)
     (= "Bad Request" reason-phrase)
<<<<<<< HEAD
     (str/starts-with?
      body
      "Adding this document will overwrite the following existing metadata:")
     (str/ends-with?
      body
      "Use 'force=true' to overwrite the existing data."))))

(defn ^:private hack-clio-add-bam-with-version-incremented
  "Attempt to add `bam` record to `clio` with version `increment`ed."
  [clio bam increment]
  (when (> increment 2)
    (throw (ex-info "Cannot update Clio" {:bam bam :clio clio})))
  (try (clio/add-bam clio (update bam :version + increment))
       (catch Throwable x
         (log/warning {:bam bam :x x})
         (if (hack-try-increment-version-in-clio-add-bam? x)
           (hack-clio-add-bam-with-version-incremented clio bam (inc increment))
           (throw x)))))

(defn ^:private clio-add-bam
  "Add `bam` record to `clio`, and maybe retry after incrementing :version."
  [clio bam]
  (hack-clio-add-bam-with-version-incremented clio bam 0))
=======
     (str/starts-with? body clio-force=true-error-message-starts)
     (str/ends-with?   body clio-force=true-error-message-ends))))

(defn ^:private clio-add-bam
  "Add `bam` to `clio`, and maybe retry once with a new :version."
  [clio bam]
  (try (clio/add-bam clio bam)
       (catch Throwable x
         (log/error {:bam bam :x x})
         (clio/add-bam
          clio (if (hack-try-increment-version-in-clio-add-bam? x)
                 (-> bam (select-keys clio-key-no-version)
                     (->> (clio/query-bam clio)
                          (sort-by :version)
                          last :version inc
                          (assoc bam :version)))
                 bam)))))
>>>>>>> ca30908a

(defn ^:private maybe-update-clio-and-write-final-files
  "Maybe update `clio-url` with `final` and write files and `metadata`."
  [clio-url final {:keys [inputs] :as metadata}]
  #_(log-missing-final-files-for-debugging final)
  (or (clio-bam-record clio-url (select-keys final [:bam_path]))
      (let [cram   (clio-cram-record clio-url (:input_cram inputs))
            bam    (-> cram (merge final) (dissoc :contamination))
            contam (:contamination final)
            suffix (last (str/split contam #"/"))
            folder (str (util/unsuffix contam suffix))]
        (clio-add-bam clio-url bam)
        (-> bam
            (json/write-str :escape-slash false)
            (gcs/upload-content (str folder "clio-bam-record.json")))
        (-> metadata
            (json/write-str :escape-slash false)
            (gcs/upload-content (str folder "cromwell-metadata.json"))))))

(defn ^:private register-workflow-in-clio
  "Use `output` as a hint to tell Clio the `workflow` outputs of
  `executor` in `workload`."
  [{:keys [executor labels] :as workload} output {:keys [status] :as workflow}]
  (let [workflow-uuid (:uuid workflow)
        workload-uuid (:uuid workload)]
    (when (= "Succeeded" status)
      (let [finalize (partial final_workflow_outputs_dir_hack output)
            clio-url (-> executor cromwell->strings :clio-url)
            cromwell->clio {:bai                 :bai_path
                            :bam                 :bam_path
                            :contamination       :contamination
                            :insert_size_metrics :insert_size_metrics_path}
            metadata (cromwell/metadata executor workflow-uuid)
            bam (-> metadata :outputs
                    (util/unprefix-keys (str pipeline "."))
                    (set/rename-keys cromwell->clio)
                    (select-keys (vals cromwell->clio)))
            final (zipmap (keys bam) (map finalize (vals bam)))]
        (when (some empty? (vals final))
          (log/error "Bad metadata from executor"
                     :executor executor
                     :labels   labels
                     :metadata metadata
                     :workload workload-uuid))
        (maybe-update-clio-and-write-final-files clio-url final metadata)))))

(defn ^:private register-workload-in-clio
  "Register `workload` outputs from `workflows` with Clio."
  [{:keys [output] :as workload} workflows]
  (run! (partial register-workflow-in-clio workload output) workflows))

(defn update-sg-workload!
  "Batch-update `workload-record` statuses."
  [{:keys [id started finished] :as _workload-record}]
  (jdbc/with-db-transaction [tx (postgres/wfl-db-config)]
    (letfn [(load-workload []
              (workloads/load-workload-for-id tx id))
            (update!       [workload]
              (batch/batch-update-workflow-statuses! tx workload)
              (batch/update-workload-status! tx workload)
              (load-workload))]
      (if (and started (not finished))
        (let [{:keys [finished] :as updated} (update! (load-workload))]
          (when finished
            (register-workload-in-clio updated
                                       (workloads/workflows tx updated)))
          updated)
        (load-workload)))))

(defoverload workloads/create-workload!     pipeline create-sg-workload!)
(defoverload workloads/start-workload!      pipeline start-sg-workload!)
(defoverload workloads/update-workload!     pipeline update-sg-workload!)
(defoverload workloads/stop-workload!       pipeline batch/stop-workload!)
(defoverload workloads/load-workload-impl   pipeline batch/load-batch-workload-impl)
(defoverload workloads/workflows            pipeline batch/workflows)
(defoverload workloads/workflows-by-filters pipeline batch/workflows-by-filters)
(defoverload workloads/retry                pipeline batch/retry-unsupported)
(defoverload workloads/to-edn               pipeline batch/workload-to-edn)<|MERGE_RESOLUTION|>--- conflicted
+++ resolved
@@ -112,12 +112,7 @@
   (let [records (clio/query-bam clio bam)
         n       (count records)]
     (when (> n 1)
-<<<<<<< HEAD
-      (log/error "More than 1 Clio BAM record"
-                 :bam bam :count n :records records))
-=======
       (log/error "More than 1 Clio BAM record" :bam bam :count n))
->>>>>>> ca30908a
     (first records)))
 
 (def ^:private clio-key-no-version
@@ -139,21 +134,8 @@
         n       (count records)]
     (when (not= 1 n)
       (log/error "Expected 1 Clio record with cram_path"
-<<<<<<< HEAD
-                 :count n :cram_path input_cram :records records))
-    (-> records first (select-keys [:billing_project
-                                    :data_type
-                                    :document_status
-                                    :insert_size_metrics_path
-                                    :location
-                                    :notes
-                                    :project
-                                    :sample_alias
-                                    :version]))))
-=======
                  :count n :cram_path input_cram))
     (-> records first (select-keys clio-cram-keys))))
->>>>>>> ca30908a
 
 (defn ^:private final_workflow_outputs_dir_hack
   "Do to `file` what Cromwell's `{:final_workflow_outputs_dir output}` does."
@@ -176,15 +158,12 @@
 
 ;; This hack depends on how Clio spells error messages.
 ;;
-<<<<<<< HEAD
-=======
 (def ^:private clio-force=true-error-message-starts
   "How a Clio force=true error message starts."
   "\"Adding this document will overwrite the following existing metadata:")
 (def ^:private clio-force=true-error-message-ends
   "How a Clio force=true error message ends."
   "Use 'force=true' to overwrite the existing data.\"")
->>>>>>> ca30908a
 (defn ^:private hack-try-increment-version-in-clio-add-bam?
   "True when `exception` suggests that `clio-add-bam` might succeed
   with the version incremented."
@@ -193,31 +172,6 @@
     (and
      (== 400 status)
      (= "Bad Request" reason-phrase)
-<<<<<<< HEAD
-     (str/starts-with?
-      body
-      "Adding this document will overwrite the following existing metadata:")
-     (str/ends-with?
-      body
-      "Use 'force=true' to overwrite the existing data."))))
-
-(defn ^:private hack-clio-add-bam-with-version-incremented
-  "Attempt to add `bam` record to `clio` with version `increment`ed."
-  [clio bam increment]
-  (when (> increment 2)
-    (throw (ex-info "Cannot update Clio" {:bam bam :clio clio})))
-  (try (clio/add-bam clio (update bam :version + increment))
-       (catch Throwable x
-         (log/warning {:bam bam :x x})
-         (if (hack-try-increment-version-in-clio-add-bam? x)
-           (hack-clio-add-bam-with-version-incremented clio bam (inc increment))
-           (throw x)))))
-
-(defn ^:private clio-add-bam
-  "Add `bam` record to `clio`, and maybe retry after incrementing :version."
-  [clio bam]
-  (hack-clio-add-bam-with-version-incremented clio bam 0))
-=======
      (str/starts-with? body clio-force=true-error-message-starts)
      (str/ends-with?   body clio-force=true-error-message-ends))))
 
@@ -235,7 +189,6 @@
                           last :version inc
                           (assoc bam :version)))
                  bam)))))
->>>>>>> ca30908a
 
 (defn ^:private maybe-update-clio-and-write-final-files
   "Maybe update `clio-url` with `final` and write files and `metadata`."
