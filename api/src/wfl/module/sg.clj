(ns wfl.module.sg
  "Handle Somatic Genomes."
<<<<<<< HEAD
  (:require [clojure.data.json              :as json]
            [clojure.spec.alpha             :as s]
            [clojure.set                    :as set]
            [clojure.string                 :as str]
            [wfl.api.workloads              :as workloads :refer [defoverload]]
            [wfl.jdbc                       :as jdbc]
            [wfl.log                        :as log]
            [wfl.module.all                 :as all]
            [wfl.module.batch               :as batch]
            [wfl.references                 :as references]
            [wfl.service.clio               :as clio]
            [wfl.service.cromwell           :as cromwell]
            [wfl.service.google.storage     :as gcs]
            [wfl.util                       :as util]
            [wfl.wfl                        :as wfl])
=======
  (:require [clojure.data.json          :as json]
            [clojure.spec.alpha         :as s]
            [clojure.set                :as set]
            [clojure.string             :as str]
            [wfl.api.workloads          :as workloads :refer [defoverload]]
            [wfl.jdbc                   :as jdbc]
            [wfl.log                    :as log]
            [wfl.module.all             :as all]
            [wfl.module.batch           :as batch]
            [wfl.references             :as references]
            [wfl.service.clio           :as clio]
            [wfl.service.cromwell       :as cromwell]
            [wfl.service.google.storage :as gcs]
            [wfl.util                   :as util]
            [wfl.wfl                    :as wfl])
>>>>>>> c3871359
  (:import [java.time OffsetDateTime]))

(def pipeline "GDCWholeGenomeSomaticSingleSample")

;; specs
(s/def ::workflow-inputs (s/keys :req-un [::all/base_file_name
                                          ::all/contamination_vcf
                                          ::all/contamination_vcf_index
                                          ::all/cram_ref_fasta
                                          ::all/cram_ref_fasta_index
                                          ::all/dbsnp_vcf
                                          ::all/dbsnp_vcf_index
                                          ::all/input_cram]))
(def workflow-wdl
  "The top-level WDL file and its version."
  {:release "GDCWholeGenomeSomaticSingleSample_v1.1.0"
   :path    "pipelines/broad/dna_seq/somatic/single_sample/wgs/gdc_genome/GDCWholeGenomeSomaticSingleSample.wdl"})

(defn ^:private cromwell->strings
  "Map Cromwell URL to its options or throw."
  [url]
  (let [known {"https://cromwell-gotc-auth.gotc-dev.broadinstitute.org"
               {:clio-url       "https://clio.gotc-dev.broadinstitute.org"
                :google_project "broad-gotc-dev"
                :jes_gcs_root   "gs://broad-gotc-dev-cromwell-execution"}
               "https://cromwell-gotc-auth.gotc-prod.broadinstitute.org"
               {:clio-url       "https://clio.gotc-prod.broadinstitute.org"
                :google_project "broad-sg-prod-compute1"
                :jes_gcs_root   "gs://broad-sg-prod-execution1/"}}]
    (or (-> url util/de-slashify known)
        (throw (ex-info "Unknown Cromwell URL provided."
                        {:cromwell        url
                         :known-cromwells (keys known)})))))

(defn ^:private cromwellify-workflow-inputs
  "Ready the `inputs` of `_workflow` for Cromwell."
  [_env {:keys [inputs] :as _workflow}]
  (-> references/gdc-sg-references
      (util/deep-merge inputs)
      (util/prefix-keys (str pipeline "."))))

(defn make-workflow-options             ; visible for testing
  "Workflow options for Cromwell at `url` to write to `output`."
  [url output]
  (let [gcr   "us.gcr.io"
        repo  "broad-gotc-prod"
        image "genomes-in-the-cloud:2.4.3-1564508330"
        {:keys [google_project jes_gcs_root]} (cromwell->strings url)]
    {:backend         "PAPIv2"
     :final_workflow_outputs_dir output
     :google_project  google_project
     :jes_gcs_root    jes_gcs_root
     :read_from_cache true
     :write_to_cache  true
     :default_runtime_attributes
     {:docker     (str/join "/" [gcr repo image])
      :maxRetries 1
      :noAddress  false
      :zones      util/google-cloud-zones}}))

(defn create-sg-workload!
  [tx {:keys [common items] :as request}]
  (letfn [(merge-to-json [shared specific]
            (json/write-str (not-empty (util/deep-merge shared specific))))
          (serialize [item id]
            (-> item
                (assoc :id id)
                (update :options #(merge-to-json (:options common) %))
                (update :inputs  #(merge-to-json (:inputs  common) %))))]
    (let [[id table] (batch/add-workload-table! tx workflow-wdl request)]
      (jdbc/insert-multi! tx table (map serialize items (range)))
      (workloads/load-workload-for-id tx id))))

(defn start-sg-workload!
  [tx {:keys [executor id items output] :as workload}]
  (letfn [(update-record! [{:keys [id] :as workflow}]
            (let [values (select-keys workflow [:uuid :status :updated])]
              (jdbc/update! tx items values ["id = ?" id])))]
    (let [now (OffsetDateTime/now)]
      (run! update-record!
            (batch/submit-workload! workload
                                    (workloads/workflows tx workload)
                                    executor
                                    workflow-wdl
                                    cromwellify-workflow-inputs
                                    {(keyword wfl/the-name) pipeline}
                                    (make-workflow-options executor output)))
      (jdbc/update! tx :workload {:started now} ["id = ?" id]))
    (workloads/load-workload-for-id tx id)))

(defn ^:private clio-bam-record
  "Return `nil` or the single `clio` record with `bam`."
  [clio bam]
  (let [records (clio/query-bam clio bam)
        n       (count records)]
    (when (> n 1)
      (log/error "More than 1 Clio BAM record"
                 :bam bam :count n :records records))
    (first records)))

(defn ^:private clio-cram-record
  "Return the useful part of the `clio` record for `input_cram` or throw."
  [clio input_cram]
  (let [records (clio/query-cram clio {:cram_path input_cram})
        n       (count records)]
    (when (not= 1 n)
      (log/error "Expected 1 Clio record with cram_path"
                 :count n :cram_path input_cram :records records))
    (-> records first (select-keys [:billing_project
                                    :data_type
                                    :document_status
                                    :insert_size_metrics_path
                                    :location
                                    :notes
                                    :project
                                    :sample_alias
                                    :version]))))

(defn final_workflow_outputs_dir_hack   ; for testing
  "Do to `file` what `{:final_workflow_outputs_dir output}` does."
  [output file]
  (->> (str/split file #"/")
       (drop 3)
       (cons output)
       (str/join "/")))

#_(defn ^:private log-missing-final-files-for-debugging
    "Log any `final-files` missing from Clio BAM record for debugging."
    [final-files]
    (let [get  (comp gcs/gs-object-url first gcs/list-objects)
          want (->  final-files vals           set)
          have (->> final-files vals (map get) set)
          need (set/difference want have)]
      (when-not (empty? need)
        (log/warn "Need output files for Clio.")
        (log/error {:need need}))))

(defn ^:private clio-add-bam
  "Add `bam` record to `clio`."
  [clio bam]
  (try (clio/add-bam clio bam)
       (catch Throwable x
         (log/error {:bam bam :x x}))))

(defn maybe-update-clio-and-write-final-files
  "Maybe update `clio-url` with `final` and write files and `metadata`."
  [clio-url final {:keys [inputs] :as metadata}]
  #_(log-missing-final-files-for-debugging final)
  (or (clio-bam-record clio-url (select-keys final [:bam_path]))
      (let [cram   (clio-cram-record clio-url (:input_cram inputs))
            bam    (-> cram (merge final) (dissoc :contamination))
            contam (:contamination final)
            suffix (last (str/split contam #"/"))
            folder (str (util/unsuffix contam suffix))]
        (clio-add-bam clio-url bam)
        (-> bam
            (json/write-str :escape-slash false)
            (gcs/upload-content (str folder "clio-bam-record.json")))
        (-> metadata
            (json/write-str :escape-slash false)
            (gcs/upload-content (str folder "cromwell-metadata.json"))))))

(defn ^:private register-workflow-in-clio
<<<<<<< HEAD
  "Ensure Clio knows the `workflow` outputs of `executor`."
  [executor output {:keys [status uuid] :as _workflow}]
  (when (= "Succeeded" status)
    (let [finalize (partial final_workflow_outputs_dir_hack output)
          clio-url (-> executor cromwell->strings :clio-url)
          cromwell->clio {:bai                 :bai_path
                          :bam                 :bam_path
                          :contamination       :contamination
                          :insert_size_metrics :insert_size_metrics_path}
          {:keys [outputs] :as metadata} (cromwell/metadata executor uuid)
          bam (-> outputs
                  (util/unprefix-keys (str pipeline "."))
                  (set/rename-keys cromwell->clio)
                  (select-keys (vals cromwell->clio)))
          final (zipmap (keys bam) (map finalize (vals bam)))]
      (when (some empty? (vals final))
        (log/warn "Bad metadata from executor")
        (log/error {:executor executor :metadata metadata}))
      (maybe-update-clio-and-write-final-files clio-url final metadata))))

;; visible for testing
(defn register-workload-in-clio
  "Register `workload` outputs with Clio."
  [{:keys [executor output] :as _workload} workflows]
  (run! (partial register-workflow-in-clio executor output) workflows))
=======
  "Use `output` as a hint to tell Clio the `workflow` outputs of
  `executor` in `workload`."
  [{:keys [executor labels] :as workload} output {:keys [status] :as workflow}]
  (let [workflow-uuid (:uuid workflow)
        workload-uuid (:uuid workload)]
    (when (= "Succeeded" status)
      (let [finalize (partial final_workflow_outputs_dir_hack output)
            clio-url (-> executor cromwell->strings :clio-url)
            cromwell->clio {:bai                 :bai_path
                            :bam                 :bam_path
                            :contamination       :contamination
                            :insert_size_metrics :insert_size_metrics_path}
            metadata (cromwell/metadata executor workflow-uuid)
            bam (-> metadata :outputs
                    (util/unprefix-keys (str pipeline "."))
                    (set/rename-keys cromwell->clio)
                    (select-keys (vals cromwell->clio)))
            final (zipmap (keys bam) (map finalize (vals bam)))]
        (when (some empty? (vals final))
          (log/error "Bad metadata from executor"
                     :executor executor
                     :labels   labels
                     :metadata metadata
                     :workload workload-uuid))
        (maybe-update-clio-and-write-final-files clio-url final metadata)))))

(defn ^:private register-workload-in-clio
  "Register `workload` outputs from `workflows` with Clio."
  [{:keys [output] :as workload} workflows]
  (run! (partial register-workflow-in-clio workload output) workflows))
>>>>>>> c3871359

(defn update-sg-workload!
  "Use transaction `tx` to batch-update `workload` statuses."
  [tx {:keys [started finished] :as workload}]
  (letfn [(update! [{:keys [id] :as workload}]
            (batch/batch-update-workflow-statuses! tx workload)
            (batch/update-workload-status! tx workload)
            (workloads/load-workload-for-id tx id))]
    (if (and started (not finished))
      (let [workload' (update! workload)]
        (when (:finished workload')
          (register-workload-in-clio workload'
                                     (workloads/workflows tx workload')))
        workload')
      workload)))

(defoverload workloads/create-workload!     pipeline create-sg-workload!)
(defoverload workloads/start-workload!      pipeline start-sg-workload!)
(defoverload workloads/update-workload!     pipeline update-sg-workload!)
(defoverload workloads/stop-workload!       pipeline batch/stop-workload!)
(defoverload workloads/load-workload-impl   pipeline batch/load-batch-workload-impl)
(defoverload workloads/workflows            pipeline batch/workflows)
(defoverload workloads/workflows-by-filters pipeline batch/workflows-by-filters)
(defoverload workloads/retry                pipeline batch/retry-unsupported)
(defoverload workloads/to-edn               pipeline batch/workload-to-edn)<|MERGE_RESOLUTION|>--- conflicted
+++ resolved
@@ -1,22 +1,5 @@
 (ns wfl.module.sg
   "Handle Somatic Genomes."
-<<<<<<< HEAD
-  (:require [clojure.data.json              :as json]
-            [clojure.spec.alpha             :as s]
-            [clojure.set                    :as set]
-            [clojure.string                 :as str]
-            [wfl.api.workloads              :as workloads :refer [defoverload]]
-            [wfl.jdbc                       :as jdbc]
-            [wfl.log                        :as log]
-            [wfl.module.all                 :as all]
-            [wfl.module.batch               :as batch]
-            [wfl.references                 :as references]
-            [wfl.service.clio               :as clio]
-            [wfl.service.cromwell           :as cromwell]
-            [wfl.service.google.storage     :as gcs]
-            [wfl.util                       :as util]
-            [wfl.wfl                        :as wfl])
-=======
   (:require [clojure.data.json          :as json]
             [clojure.spec.alpha         :as s]
             [clojure.set                :as set]
@@ -32,7 +15,6 @@
             [wfl.service.google.storage :as gcs]
             [wfl.util                   :as util]
             [wfl.wfl                    :as wfl])
->>>>>>> c3871359
   (:import [java.time OffsetDateTime]))
 
 (def pipeline "GDCWholeGenomeSomaticSingleSample")
@@ -196,33 +178,6 @@
             (gcs/upload-content (str folder "cromwell-metadata.json"))))))
 
 (defn ^:private register-workflow-in-clio
-<<<<<<< HEAD
-  "Ensure Clio knows the `workflow` outputs of `executor`."
-  [executor output {:keys [status uuid] :as _workflow}]
-  (when (= "Succeeded" status)
-    (let [finalize (partial final_workflow_outputs_dir_hack output)
-          clio-url (-> executor cromwell->strings :clio-url)
-          cromwell->clio {:bai                 :bai_path
-                          :bam                 :bam_path
-                          :contamination       :contamination
-                          :insert_size_metrics :insert_size_metrics_path}
-          {:keys [outputs] :as metadata} (cromwell/metadata executor uuid)
-          bam (-> outputs
-                  (util/unprefix-keys (str pipeline "."))
-                  (set/rename-keys cromwell->clio)
-                  (select-keys (vals cromwell->clio)))
-          final (zipmap (keys bam) (map finalize (vals bam)))]
-      (when (some empty? (vals final))
-        (log/warn "Bad metadata from executor")
-        (log/error {:executor executor :metadata metadata}))
-      (maybe-update-clio-and-write-final-files clio-url final metadata))))
-
-;; visible for testing
-(defn register-workload-in-clio
-  "Register `workload` outputs with Clio."
-  [{:keys [executor output] :as _workload} workflows]
-  (run! (partial register-workflow-in-clio executor output) workflows))
-=======
   "Use `output` as a hint to tell Clio the `workflow` outputs of
   `executor` in `workload`."
   [{:keys [executor labels] :as workload} output {:keys [status] :as workflow}]
@@ -253,7 +208,6 @@
   "Register `workload` outputs from `workflows` with Clio."
   [{:keys [output] :as workload} workflows]
   (run! (partial register-workflow-in-clio workload output) workflows))
->>>>>>> c3871359
 
 (defn update-sg-workload!
   "Use transaction `tx` to batch-update `workload` statuses."
