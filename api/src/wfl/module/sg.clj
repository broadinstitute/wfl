(ns wfl.module.sg
  "Handle Somatic Genomes."
  (:require [clojure.data.json              :as json]
            [clojure.set                    :as set]
            [clojure.string                 :as str]
            [clojure.tools.logging.readable :as log]
            [wfl.api.workloads              :as workloads :refer [defoverload]]
            [wfl.jdbc                       :as jdbc]
            [wfl.module.batch               :as batch]
            [wfl.references                 :as references]
            [wfl.service.clio               :as clio]
            [wfl.service.cromwell           :as cromwell]
            [wfl.service.google.storage     :as gcs]
            [wfl.util                       :as util]
            [wfl.wfl                        :as wfl])
  (:import [java.time OffsetDateTime]))

(def pipeline "GDCWholeGenomeSomaticSingleSample")

(def workflow-wdl
  "The top-level WDL file and its version."
  {:release "GDCWholeGenomeSomaticSingleSample_v1.1.0"
   :path    "pipelines/broad/dna_seq/somatic/single_sample/wgs/gdc_genome/GDCWholeGenomeSomaticSingleSample.wdl"})

(defn ^:private cromwell->strings
  "Map Cromwell URL to its options or throw."
  [url]
  (let [known {"https://cromwell-gotc-auth.gotc-dev.broadinstitute.org"
               {:clio-url       "https://clio.gotc-dev.broadinstitute.org"
                :google_project "broad-gotc-dev"
                :jes_gcs_root   "gs://broad-gotc-dev-cromwell-execution"}
               "https://cromwell-gotc-auth.gotc-prod.broadinstitute.org"
               {:clio-url       "https://clio.gotc-prod.broadinstitute.org"
                :google_project "broad-sg-prod-compute1"
                :jes_gcs_root   "gs://broad-sg-prod-execution1/"}}]
    (or (-> url util/de-slashify known)
        (throw (ex-info "Unknown Cromwell URL provided."
                        {:cromwell        url
                         :known-cromwells (keys known)})))))

(defn ^:private cromwellify-workflow-inputs
  "Ready the `inputs` of `_workflow` for Cromwell."
  [_env {:keys [inputs] :as _workflow}]
  (-> references/gdc-sg-references
      (util/deep-merge inputs)
      (util/prefix-keys (str pipeline "."))))

(defn make-workflow-options             ; visible for testing
  "Workflow options for Cromwell at `url` to write to `output`."
  [url output]
  (let [gcr   "us.gcr.io"
        repo  "broad-gotc-prod"
        image "genomes-in-the-cloud:2.4.3-1564508330"
        {:keys [google_project jes_gcs_root]} (cromwell->strings url)]
    (-> {:backend         "PAPIv2"
         :final_workflow_outputs_dir output
         :google_project  google_project
         :jes_gcs_root    jes_gcs_root
         :read_from_cache true
         :write_to_cache  true
         :default_runtime_attributes
         {:docker     (str/join "/" [gcr repo image])
          :maxRetries 1
          :noAddress  false
          :zones      util/google-cloud-zones}})))

(defn create-sg-workload!
  [tx {:keys [common items] :as request}]
  (letfn [(merge-to-json [shared specific]
            (json/write-str (not-empty (util/deep-merge shared specific))))
          (serialize [item id]
            (-> item
                (assoc :id id)
                (update :options #(merge-to-json (:options common) %))
                (update :inputs  #(merge-to-json (:inputs  common) %))))]
    (let [[id table] (batch/add-workload-table! tx workflow-wdl request)]
      (jdbc/insert-multi! tx table (map serialize items (range)))
      (workloads/load-workload-for-id tx id))))

(defn start-sg-workload!
  [tx {:keys [executor id items output] :as workload}]
  (letfn [(update-record! [{:keys [id] :as workflow}]
            (let [values (select-keys workflow [:uuid :status :updated])]
              (jdbc/update! tx items values ["id = ?" id])))]
    (let [now (OffsetDateTime/now)]
      (run! update-record!
            (batch/submit-workload! workload
                                    (workloads/workflows tx workload)
                                    executor
                                    workflow-wdl
                                    cromwellify-workflow-inputs
                                    {(keyword wfl/the-name) pipeline}
                                    (make-workflow-options executor output)))
      (jdbc/update! tx :workload {:started now} ["id = ?" id]))
    (workloads/load-workload-for-id tx id)))

(defn ^:private clio-bam-record
  "Return `nil` or the single `clio` record with `bam`."
  [clio bam]
  (let [records (clio/query-bam clio bam)
        n       (count records)]
    (when (> n 1)
      (log/warn "More than 1 Clio BAM record")
      (log/error {:bam_record bam :count n}))
    (first records)))

(defn ^:private clio-cram-record
  "Return the useful part of the `clio` record for `input_cram` or throw."
  [clio input_cram]
  (let [records (clio/query-cram clio {:cram_path input_cram})
        n       (count records)]
    (when (not= 1 n)
      (log/warn "Expected 1 Clio record with cram_path")
      (log/error {:count n :cram_path input_cram}))
    (-> records first (select-keys [:billing_project
                                    :data_type
                                    :document_status
                                    :insert_size_metrics_path
                                    :location
                                    :notes
                                    :project
                                    :sample_alias
                                    :version]))))

(defn final_workflow_outputs_dir_hack   ; for testing
  "Do to `file` what `{:final_workflow_outputs_dir output}` does."
  [output file]
  (->> (str/split file #"/")
       (drop 3)
       (cons output)
       (str/join "/")))

#_(defn ^:private log-missing-final-files-for-debugging
    "Log any `final-files` missing from Clio BAM record for debugging."
    [final-files]
    (let [get  (comp gcs/gs-object-url first gcs/list-objects)
          want (->  final-files vals           set)
          have (->> final-files vals (map get) set)
          need (set/difference want have)]
      (when-not (empty? need)
        (log/warn "Need output files for Clio.")
        (log/error {:need need}))))

(defn ^:private clio-add-bam
  "Add `bam` record to `clio`."
  [clio bam]
  (try (clio/add-bam clio bam)
       (catch Throwable x
         (log/error x "Add BAM to Clio failed" {:bam bam
                                                :x   x}))))

(defn maybe-update-clio-and-write-final-files
  "Maybe update `clio-url` with `final` and write files and `metadata`."
  [clio-url final {:keys [inputs] :as metadata}]
  #_(log-missing-final-files-for-debugging final)
  (or (clio-bam-record clio-url (select-keys final [:bam_path]))
      (let [cram   (clio-cram-record clio-url (:input_cram inputs))
            bam    (-> cram (merge final) (dissoc :contamination))
            contam (:contamination final)
            suffix (last (str/split contam #"/"))
            folder (str (util/unsuffix contam suffix))]
        (clio-add-bam clio-url bam)
        (-> bam
            (json/write-str :escape-slash false)
            (gcs/upload-content (str folder "clio-bam-record.json")))
        (-> metadata
            (json/write-str :escape-slash false)
            (gcs/upload-content (str folder "cromwell-metadata.json"))))))

(defn ^:private register-workflow-in-clio
  "Ensure Clio knows the `workflow` outputs of `executor`."
  [executor output {:keys [status uuid] :as workflow}]
  (when (= "Succeeded" status)
    (let [finalize (partial final_workflow_outputs_dir_hack output)
          clio-url (-> executor cromwell->strings :clio-url)
          cromwell->clio {:bai                 :bai_path
                          :bam                 :bam_path
                          :contamination       :contamination
                          :insert_size_metrics :insert_size_metrics_path}
          {:keys [outputs] :as metadata} (cromwell/metadata executor uuid)
          bam (-> outputs
                  (util/unprefix-keys (str pipeline "."))
                  (set/rename-keys cromwell->clio)
                  (select-keys (vals cromwell->clio)))
          final (zipmap (keys bam) (map finalize (vals bam)))]
      (when (some empty? (vals final))
        (log/warn "Bad metadata from executor")
        (log/error {:executor executor :metadata metadata}))
      (maybe-update-clio-and-write-final-files clio-url final metadata))))

;; visible for testing
(defn register-workload-in-clio
<<<<<<< HEAD
  "Register `_workload` outputs with Clio."
  [{:keys [executor output workflows] :as _workload}]
=======
  "Register `workload` outputs with Clio."
  [{:keys [executor output] :as _workload} workflows]
>>>>>>> ef3e65ec
  (run! (partial register-workflow-in-clio executor output) workflows))

(defn update-sg-workload!
  "Use transaction `tx` to batch-update `workload` statuses."
  [tx {:keys [started finished] :as workload}]
  (letfn [(update! [{:keys [id] :as workload}]
<<<<<<< HEAD
            (postgres/batch-update-workflow-statuses! tx workload)
            (postgres/update-workload-status! tx workload)
            (workloads/load-workload-for-id tx id))]
    (if (and started (not finished))
      (let [workload' (update! workload)]
        (when (:finished workload') (register-workload-in-clio workload'))
=======
            (batch/batch-update-workflow-statuses! tx workload)
            (batch/update-workload-status! tx workload)
            (workloads/load-workload-for-id tx id))]
    (if (and started (not finished))
      (let [workload' (update! workload)]
        (when (:finished workload')
          (->> (workloads/workflows tx workload')
               (register-workload-in-clio workload')))
>>>>>>> ef3e65ec
        workload')
      workload)))

(defoverload workloads/create-workload!   pipeline create-sg-workload!)
(defoverload workloads/start-workload!    pipeline start-sg-workload!)
(defoverload workloads/update-workload!   pipeline update-sg-workload!)
(defoverload workloads/stop-workload!     pipeline batch/stop-workload!)
(defoverload workloads/load-workload-impl pipeline batch/load-batch-workload-impl)
(defoverload workloads/workflows          pipeline batch/workflows)
(defoverload workloads/to-edn             pipeline batch/workload-to-edn)<|MERGE_RESOLUTION|>--- conflicted
+++ resolved
@@ -190,27 +190,14 @@
 
 ;; visible for testing
 (defn register-workload-in-clio
-<<<<<<< HEAD
-  "Register `_workload` outputs with Clio."
-  [{:keys [executor output workflows] :as _workload}]
-=======
   "Register `workload` outputs with Clio."
   [{:keys [executor output] :as _workload} workflows]
->>>>>>> ef3e65ec
   (run! (partial register-workflow-in-clio executor output) workflows))
 
 (defn update-sg-workload!
   "Use transaction `tx` to batch-update `workload` statuses."
   [tx {:keys [started finished] :as workload}]
   (letfn [(update! [{:keys [id] :as workload}]
-<<<<<<< HEAD
-            (postgres/batch-update-workflow-statuses! tx workload)
-            (postgres/update-workload-status! tx workload)
-            (workloads/load-workload-for-id tx id))]
-    (if (and started (not finished))
-      (let [workload' (update! workload)]
-        (when (:finished workload') (register-workload-in-clio workload'))
-=======
             (batch/batch-update-workflow-statuses! tx workload)
             (batch/update-workload-status! tx workload)
             (workloads/load-workload-for-id tx id))]
@@ -219,7 +206,6 @@
         (when (:finished workload')
           (->> (workloads/workflows tx workload')
                (register-workload-in-clio workload')))
->>>>>>> ef3e65ec
         workload')
       workload)))
 
