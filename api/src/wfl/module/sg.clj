--- conflicted
+++ resolved
@@ -1,13 +1,8 @@
 (ns wfl.module.sg
   "Handle Somatic Genomes."
   (:require [clojure.data.json          :as json]
-<<<<<<< HEAD
-            [clojure.spec.alpha         :as s]
-            [clojure.set                :as set]
-=======
             [clojure.set                :as set]
             [clojure.spec.alpha         :as s]
->>>>>>> d3d3f168
             [clojure.string             :as str]
             [wfl.api.workloads          :as workloads :refer [defoverload]]
             [wfl.jdbc                   :as jdbc]
@@ -18,10 +13,7 @@
             [wfl.service.clio           :as clio]
             [wfl.service.cromwell       :as cromwell]
             [wfl.service.google.storage :as gcs]
-<<<<<<< HEAD
-=======
             [wfl.service.postgres       :as postgres]
->>>>>>> d3d3f168
             [wfl.util                   :as util]
             [wfl.wfl                    :as wfl])
   (:import [java.time OffsetDateTime]))
@@ -219,21 +211,6 @@
   (run! (partial register-workflow-in-clio workload output) workflows))
 
 (defn update-sg-workload!
-<<<<<<< HEAD
-  "Use transaction `tx` to batch-update `workload` statuses."
-  [tx {:keys [started finished] :as workload}]
-  (letfn [(update! [{:keys [id] :as workload}]
-            (batch/batch-update-workflow-statuses! tx workload)
-            (batch/update-workload-status! tx workload)
-            (workloads/load-workload-for-id tx id))]
-    (if (and started (not finished))
-      (let [workload' (update! workload)]
-        (when (:finished workload')
-          (register-workload-in-clio workload'
-                                     (workloads/workflows tx workload')))
-        workload')
-      workload)))
-=======
   "Batch-update `workload-record` statuses."
   [{:keys [id started finished] :as _workload-record}]
   (jdbc/with-db-transaction [tx (postgres/wfl-db-config)]
@@ -250,7 +227,6 @@
                                        (workloads/workflows tx updated)))
           updated)
         (load-workload)))))
->>>>>>> d3d3f168
 
 (defoverload workloads/create-workload!     pipeline create-sg-workload!)
 (defoverload workloads/start-workload!      pipeline start-sg-workload!)
