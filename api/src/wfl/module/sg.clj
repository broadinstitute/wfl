(ns wfl.module.sg
  "Handle Somatic Genomes."
  (:require [clojure.data.json          :as json]
            [clojure.set                :as set]
            [clojure.spec.alpha         :as s]
            [clojure.string             :as str]
            [wfl.api.workloads          :as workloads :refer [defoverload]]
            [wfl.jdbc                   :as jdbc]
            [wfl.log                    :as log]
            [wfl.module.all             :as all]
            [wfl.module.batch           :as batch]
            [wfl.references             :as references]
            [wfl.service.clio           :as clio]
            [wfl.service.cromwell       :as cromwell]
            [wfl.service.google.storage :as gcs]
            [wfl.service.postgres       :as postgres]
            [wfl.util                   :as util]
            [wfl.wfl                    :as wfl])
  (:import [java.time OffsetDateTime]))

(def pipeline "GDCWholeGenomeSomaticSingleSample")

;; specs
(s/def ::workflow-inputs (s/keys :req-un [::all/base_file_name
                                          ::all/contamination_vcf
                                          ::all/contamination_vcf_index
                                          ::all/cram_ref_fasta
                                          ::all/cram_ref_fasta_index
                                          ::all/dbsnp_vcf
                                          ::all/dbsnp_vcf_index
                                          ::all/input_cram]))
(def workflow-wdl
  "The top-level WDL file and its version."
  {:release "GDCWholeGenomeSomaticSingleSample_v1.3.0"
   :path    "pipelines/broad/dna_seq/somatic/single_sample/wgs/gdc_genome/GDCWholeGenomeSomaticSingleSample.wdl"})

(defn ^:private cromwell->strings
  "Map Cromwell URL to its options or throw."
  [url]
  (let [known {"https://cromwell-gotc-auth.gotc-dev.broadinstitute.org"
               {:clio-url       "https://clio.gotc-dev.broadinstitute.org"
                :google_project "broad-gotc-dev"
                :jes_gcs_root   "gs://broad-gotc-dev-cromwell-execution"}
               "https://cromwell-gotc-auth.gotc-prod.broadinstitute.org"
               {:clio-url       "https://clio.gotc-prod.broadinstitute.org"
                :google_project "broad-sg-prod-compute1"
                :jes_gcs_root   "gs://broad-sg-prod-execution1/"}}]
    (or (-> url util/de-slashify known)
        (throw (ex-info "Unknown Cromwell URL provided."
                        {:cromwell        url
                         :known-cromwells (keys known)})))))

(defn ^:private cromwellify-workflow-inputs
  "Ready the `inputs` of `_workflow` for Cromwell."
  [_env {:keys [inputs] :as _workflow}]
  (-> references/gdc-sg-references
      (util/deep-merge inputs)
      (util/prefix-keys (str pipeline "."))))

(defn make-workflow-options             ; visible for testing
  "Workflow options for Cromwell at `url` to write to `output`."
  [url output]
  (let [gcr   "us.gcr.io"
        repo  "broad-gotc-prod"
        image "genomes-in-the-cloud:2.4.3-1564508330"
        {:keys [google_project jes_gcs_root]} (cromwell->strings url)]
    {:backend         "PAPIv2"
     :final_workflow_outputs_dir output
     :google_project  google_project
     :jes_gcs_root    jes_gcs_root
     :read_from_cache true
     :write_to_cache  true
     :default_runtime_attributes
     {:docker     (str/join "/" [gcr repo image])
      :maxRetries 1
      :noAddress  false
      :zones      util/google-cloud-zones}}))

(defn create-sg-workload!
  [tx {:keys [common items] :as request}]
  (letfn [(merge-to-json [shared specific]
            (json/write-str (not-empty (util/deep-merge shared specific))))
          (serialize [item id]
            (-> item
                (assoc :id id)
                (update :options #(merge-to-json (:options common) %))
                (update :inputs  #(merge-to-json (:inputs  common) %))))]
    (let [[id table] (batch/add-workload-table! tx workflow-wdl request)]
      (jdbc/insert-multi! tx table (map serialize items (range)))
      (workloads/load-workload-for-id tx id))))

(defn start-sg-workload!
  [tx {:keys [executor id items output] :as workload}]
  (letfn [(update-record! [{:keys [id] :as workflow}]
            (let [values (select-keys workflow [:uuid :status :updated])]
              (jdbc/update! tx items values ["id = ?" id])))]
    (let [now (OffsetDateTime/now)]
      (run! update-record!
            (batch/submit-workload! workload
                                    (workloads/workflows tx workload)
                                    executor
                                    workflow-wdl
                                    cromwellify-workflow-inputs
                                    {(keyword wfl/the-name) pipeline}
                                    (make-workflow-options executor output)))
      (jdbc/update! tx :workload {:started now} ["id = ?" id]))
    (workloads/load-workload-for-id tx id)))

(defn ^:private clio-bam-record
  "Return `nil` or the most recent `clio` record with `bam`."
  [clio bam]
  (let [records (clio/query-bam clio bam)
        n       (count records)]
    (when (> n 1)
      (log/error "More than 1 Clio BAM record" :bam bam :count n))
    (first records)))

(def ^:private clio-key-no-version
  "The Clio metadata fields in a BAM or CRAM record key without `:version`."
  [:data_type :location :project :sample_alias])

(def ^:private clio-cram-keys
  "The Clio CRAM fields to promote to new BAM records."
  (concat clio-key-no-version [:billing_project
                               :document_status
                               :insert_size_metrics_path
                               :notes
                               :version]))

(defn ^:private clio-cram-record
  "Return the useful part of the `clio` record for `input_cram` or throw."
  [clio input_cram]
  (let [records (clio/query-cram clio {:cram_path input_cram})
        n       (count records)]
    (when (not= 1 n)
      (log/error "Expected 1 Clio record with cram_path"
                 :count n :cram_path input_cram))
    (-> records first (select-keys clio-cram-keys))))

(defn ^:private final_workflow_outputs_dir_hack
  "Do to `file` what Cromwell's `{:final_workflow_outputs_dir output}` does."
  [output file]
  (->> (str/split file #"/")
       (drop 3)
       (cons output)
       (str/join "/")))

#_(defn ^:private log-missing-final-files-for-debugging
    "Log any `final-files` missing from Clio BAM record for debugging."
    [final-files]
    (let [get  (comp gcs/gs-object-url first gcs/list-objects)
          want (->  final-files vals           set)
          have (->> final-files vals (map get) set)
          need (set/difference want have)]
      (when-not (empty? need)
        (log/warn "Need output files for Clio.")
        (log/error {:need need}))))

;; This hack depends on how Clio spells error messages.
;;
(def ^:private clio-force=true-error-message-starts
  "How a Clio force=true error message starts."
  "\"Adding this document will overwrite the following existing metadata:")
(def ^:private clio-force=true-error-message-ends
  "How a Clio force=true error message ends."
  "Use 'force=true' to overwrite the existing data.\"")
(defn ^:private hack-try-increment-version-in-clio-add-bam?
  "True when `exception` suggests that `clio-add-bam` might succeed
  with the version incremented."
  [exception]
  (let [{:keys [body reason-phrase status]} (ex-data exception)]
    (and
     (== 400 status)
     (= "Bad Request" reason-phrase)
     (str/starts-with? body clio-force=true-error-message-starts)
     (str/ends-with?   body clio-force=true-error-message-ends))))

(defn ^:private clio-add-bam
<<<<<<< HEAD
  "Add `bam` to `clio`, and maybe retry once with a new :version."
=======
  "Add `bam` to `clio`, and try `again` with maybe a new `:version`.
  Always return the BAM record inserted to Clio (`bam` or `again`)."
>>>>>>> 845363a6
  [clio bam]
  (try (clio/add-bam clio bam)
       bam
       (catch Throwable x
         (log/error {:bam bam :x x})
<<<<<<< HEAD
         (clio/add-bam
          clio (if (hack-try-increment-version-in-clio-add-bam? x)
                 (-> bam (select-keys clio-key-no-version)
                     (->> (clio/query-bam clio)
                          (sort-by :version)
                          last :version inc
                          (assoc bam :version)))
                 bam)))))
=======
         (let [again (if (hack-try-increment-version-in-clio-add-bam? x)
                       (-> bam (select-keys clio-key-no-version)
                           (->> (clio/query-bam clio)
                                (sort-by :version)
                                last :version inc
                                (assoc bam :version)))
                       bam)]
           (clio/add-bam clio again)
           again))))
>>>>>>> 845363a6

(defn ^:private maybe-update-clio-and-write-final-files
  "Maybe update `clio-url` with `final` and write files and `metadata`."
  [clio-url final {:keys [inputs] :as metadata}]
  #_(log-missing-final-files-for-debugging final)
  (or (clio-bam-record clio-url (select-keys final [:bam_path]))
      (let [cram   (clio-cram-record clio-url (:input_cram inputs))
            bam    (-> cram (merge final) (dissoc :contamination))
            contam (:contamination final)
            suffix (last (str/split contam #"/"))
            folder (str (util/unsuffix contam suffix))
            record (clio-add-bam clio-url bam)]
        (-> record
            (json/write-str :escape-slash false)
            (gcs/upload-content (str folder "clio-bam-record.json")))
        (-> metadata
            (json/write-str :escape-slash false)
            (gcs/upload-content (str folder "cromwell-metadata.json"))))))

(defn ^:private register-workflow-in-clio
  "Use `output` as a hint to tell Clio the `workflow` outputs of
  `executor` in `workload`."
  [{:keys [executor labels] :as workload} output {:keys [status] :as workflow}]
  (let [workflow-uuid (:uuid workflow)
        workload-uuid (:uuid workload)]
    (when (= "Succeeded" status)
      (let [finalize (partial final_workflow_outputs_dir_hack output)
            clio-url (-> executor cromwell->strings :clio-url)
            cromwell->clio {:bai                 :bai_path
                            :bam                 :bam_path
                            :contamination       :contamination
                            :insert_size_metrics :insert_size_metrics_path}
            metadata (cromwell/metadata executor workflow-uuid)
            bam (-> metadata :outputs
                    (util/unprefix-keys (str pipeline "."))
                    (set/rename-keys cromwell->clio)
                    (select-keys (vals cromwell->clio)))
            final (zipmap (keys bam) (map finalize (vals bam)))]
        (when (some empty? (vals final))
          (log/error "Bad metadata from executor"
                     :executor executor
                     :labels   labels
                     :metadata metadata
                     :workload workload-uuid))
        (maybe-update-clio-and-write-final-files clio-url final metadata)))))

(defn ^:private register-workload-in-clio
  "Register `workload` outputs from `workflows` with Clio."
  [{:keys [output] :as workload} workflows]
  (run! (partial register-workflow-in-clio workload output) workflows))

(defn update-sg-workload!
  "Batch-update `workload-record` statuses."
  [{:keys [id started finished] :as _workload-record}]
  (jdbc/with-db-transaction [tx (postgres/wfl-db-config)]
    (letfn [(load-workload []
              (workloads/load-workload-for-id tx id))
            (update!       [workload]
              (batch/batch-update-workflow-statuses! tx workload)
              (batch/update-workload-status! tx workload)
              (load-workload))]
      (if (and started (not finished))
        (let [{:keys [finished] :as updated} (update! (load-workload))]
          (when finished
            (register-workload-in-clio updated
                                       (workloads/workflows tx updated)))
          updated)
        (load-workload)))))

(defoverload workloads/create-workload!     pipeline create-sg-workload!)
(defoverload workloads/start-workload!      pipeline start-sg-workload!)
(defoverload workloads/update-workload!     pipeline update-sg-workload!)
(defoverload workloads/stop-workload!       pipeline batch/stop-workload!)
(defoverload workloads/load-workload-impl   pipeline batch/load-batch-workload-impl)
(defoverload workloads/workflows            pipeline batch/workflows)
(defoverload workloads/workflows-by-filters pipeline batch/workflows-by-filters)
(defoverload workloads/retry                pipeline batch/retry-unsupported)
(defoverload workloads/to-edn               pipeline batch/workload-to-edn)<|MERGE_RESOLUTION|>--- conflicted
+++ resolved
@@ -176,27 +176,13 @@
      (str/ends-with?   body clio-force=true-error-message-ends))))
 
 (defn ^:private clio-add-bam
-<<<<<<< HEAD
-  "Add `bam` to `clio`, and maybe retry once with a new :version."
-=======
   "Add `bam` to `clio`, and try `again` with maybe a new `:version`.
   Always return the BAM record inserted to Clio (`bam` or `again`)."
->>>>>>> 845363a6
   [clio bam]
   (try (clio/add-bam clio bam)
        bam
        (catch Throwable x
          (log/error {:bam bam :x x})
-<<<<<<< HEAD
-         (clio/add-bam
-          clio (if (hack-try-increment-version-in-clio-add-bam? x)
-                 (-> bam (select-keys clio-key-no-version)
-                     (->> (clio/query-bam clio)
-                          (sort-by :version)
-                          last :version inc
-                          (assoc bam :version)))
-                 bam)))))
-=======
          (let [again (if (hack-try-increment-version-in-clio-add-bam? x)
                        (-> bam (select-keys clio-key-no-version)
                            (->> (clio/query-bam clio)
@@ -206,7 +192,6 @@
                        bam)]
            (clio/add-bam clio again)
            again))))
->>>>>>> 845363a6
 
 (defn ^:private maybe-update-clio-and-write-final-files
   "Maybe update `clio-url` with `final` and write files and `metadata`."
