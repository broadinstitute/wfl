--- conflicted
+++ resolved
@@ -111,8 +111,8 @@
     other-labels))
 
 (defn really-submit-one-workflow
-  "Submit IN-GS for reprocessing into OUT-GS in ENVIRONMENT given OPTIONS and OTHER-LABELS."
-  [environment in-gs out-gs sample options other-labels]
+  "Submit IN-GS for reprocessing into OUT-GS in ENVIRONMENT given OTHER-LABELS."
+  [environment in-gs out-gs sample other-labels]
   (let [path (wdl/hack-unpack-resources-hack (:top workflow-wdl))]
     (logr/infof "submitting workflow with: in-gs: %s, out-gs: %s" in-gs out-gs)
     (cromwell/submit-workflow
@@ -120,31 +120,16 @@
       (io/file (:dir path) (path ".wdl"))
       (io/file (:dir path) (path ".zip"))
       (make-inputs environment out-gs in-gs sample)
-      options
+      (util/make-options environment)
       (make-labels other-labels))))
 
 (defn add-wgs-workload!
   "Use transaction TX to add the workload described by WORKLOAD-REQUEST."
-<<<<<<< HEAD
-  [tx {:keys [items] :as _workload-request}]
-  (let [default-options (-> (:cromwell _workload-request)
-                            all/de-slashify
-                            get-cromwell-wgs-environment
-                            util/make-options)
-        [id table opts] (all/add-workload-table! tx workflow-wdl _workload-request default-options)
-        to-row (fn [item] (assoc (:inputs item)
-                            :workflow_options
-                            (json/write-str (util/deep-merge opts (:workflow_options item)))))]
-    (letfn [(add-id [m id] (assoc m :id id))]
-      (jdbc/insert-multi! tx table (map add-id (map to-row items) (rest (range)))))
-    id))
-=======
   [tx {:keys [items] :as workload-request}]
   (let [[id table] (batch/add-workload-table! tx workflow-wdl workload-request)]
     (letfn [(form [m id] (-> m (update :inputs json/write-str) (assoc :id id)))]
       (jdbc/insert-multi! tx table (map form items (range)))
       id)))
->>>>>>> 3f0a1241
 
 (defn skip-workflow?
   "True when _WORKFLOW in _WORKLOAD in ENV is done or active."
@@ -175,16 +160,12 @@
         output          (all/slashify output)
         now             (OffsetDateTime/now)
         workload->label {:workload uuid}]
-    (letfn [(submit! [{:keys [id inputs uuid workflow_options] :as workflow}]
+    (letfn [(submit! [{:keys [id inputs uuid] :as workflow}]
               [id (or uuid
                     (if (skip-workflow? env workload workflow)
                       util/uuid-nil
                       (really-submit-one-workflow
-<<<<<<< HEAD
-                        env (str input (:input_cram inputs)) output inputs workflow_options workload->label)))])
-=======
                         env (str input (some inputs [:input_bam :input_cram])) output inputs workload->label)))])
->>>>>>> 3f0a1241
             (update! [tx [id uuid]]
               (when uuid
                 (jdbc/update! tx items
