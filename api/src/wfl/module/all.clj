(ns wfl.module.all
  "Some utilities shared across module namespaces."
  (:require [clojure.spec.alpha         :as s]
            [clojure.string             :as str]
            [wfl.jdbc                   :as jdbc]
            [wfl.service.cromwell       :as cromwell]
            [wfl.service.google.storage :as gcs]
            [wfl.service.slack          :as slack]
            [wfl.util                   :as util]
            [wfl.wfl                    :as wfl])
  (:import [java.util UUID]))

(defn throw-when-output-exists-already!
  "Throw when GS-OUTPUT-URL output exists already."
  [gs-output-url]
  (when (first (gcs/list-objects gs-output-url))
    (throw
     (IllegalArgumentException.
      (format "%s: output already exists: %s"
              wfl/the-name gs-output-url)))))

(defn bam-or-cram?
  "Nil or a vector with root of PATH and the matching suffix."
  [path]
  (or (let [bam (util/unsuffix path ".bam")]
        (when (not= bam path)
          [:input_bam bam ".bam"]))
      (let [cram (util/unsuffix path ".cram")]
        (when (not= cram path)
          [:input_cram cram ".cram"]))))

(defn readable!
  "Throw or return the bucket for GS-URL when it is readable."
  [gs-url]
  (let [[result prefix] (gcs/parse-gs-url gs-url)]
    (letfn [(ok? [bucket prefix]
              (prn (format "%s: reading: %s" wfl/the-name gs-url))
              (util/do-or-nil (gcs/list-objects bucket prefix)))]
      (when-not (ok? result prefix)
        (throw (IllegalArgumentException.
                (format "%s must be readable" gs-url)))))
    result))

(defn processed-crams
  "Root object names of CRAMs in OUT-GS."
  [out-gs]
  (let [[bucket prefix] (gcs/parse-gs-url out-gs)]
    (letfn [(cram? [{:keys [name]}]
              (when (str/ends-with? name ".cram")
                (-> name
                    (util/unsuffix ".cram")
                    (subs (count prefix)))))]
      (->> (gcs/list-objects bucket prefix)
           (keep cram?)
           set))))

(defn count-files
  "Count the BAM or CRAM files in IN-GS, and the BAM or CRAM files
  in OUT-GS."
  [in-gs out-gs]
  (letfn [(crams [gs-url]
            (prn (format "%s: reading: %s" wfl/the-name gs-url))
            [gs-url (->> (gcs/list-objects gs-url)
                         (keep (comp bam-or-cram? :name))
                         count)])]
    (let [gs-urls (into (array-map) (map crams [in-gs out-gs]))
          remaining (apply - (map gs-urls [in-gs out-gs]))]
      (into gs-urls [[:remaining remaining]]))))

(defn add-workload-table!
  "Return ID and TABLE for _WORKFLOW-WDL in BODY under transaction TX."
  [tx {:keys [release path] :as _workflow-wdl} body]
  (let [{:keys [creator executor input output pipeline project watchers]} body
        {:keys [commit version]} (wfl/get-the-version)
        [{:keys [id]}]
        (jdbc/insert! tx :workload {:commit   commit
                                    :creator  creator
                                    :executor executor
                                    :input    input
                                    :output   output
                                    :project  project
                                    :release  release
                                    :uuid     (UUID/randomUUID)
                                    :version  version
                                    :watchers (pr-str watchers)
                                    :wdl      path})
        table (format "%s_%09d" pipeline id)
        work (format "CREATE TABLE %s OF %s (PRIMARY KEY (id))"
                     table pipeline)]
    (jdbc/update! tx :workload {:items table} ["id = ?" id])
    (jdbc/execute! tx ["UPDATE workload SET pipeline = ?::pipeline WHERE id = ?" pipeline id])
    (jdbc/db-do-commands tx [work])
    [id table]))

(defn has?
  "Return a function that takes a map and returns the result of applying the
   `predicate?` to the value at the `key` in `map`, if one exists."
  [key predicate?]
  (fn [map]
    (when-let [value (get map key)]
      (predicate? value))))

;; shared specs
(s/def ::base_file_name string?)
(s/def ::commit (s/and string? (comp (partial == 40) count)))
(s/def ::contamination_vcf string?)
(s/def ::contamination_vcf_index string?)
(s/def ::cram_ref_fasta string?)
(s/def ::cram_ref_fasta_index string?)
(s/def ::timestamp (s/or :instant inst? :datetime util/datetime-string?))
(s/def ::created ::timestamp)
(s/def ::cromwell string?)
(s/def ::dataset string?)
(s/def ::dbsnp_vcf string?)
(s/def ::dbsnp_vcf_index string?)
(s/def ::environment string?)
(s/def ::finished ::timestamp)
(s/def ::input string?)
(s/def ::input_bam #(str/ends-with? % ".bam"))
(s/def ::input_cram #(str/ends-with? % ".cram"))
(s/def ::output string?)
(s/def ::pipeline string?)
(s/def ::project string?)
(s/def ::release string?)
(s/def ::status cromwell/status?)
(s/def ::started ::timestamp)
(s/def ::stopped ::timestamp)
(s/def ::table string?)
(s/def ::updated ::timestamp)
(s/def ::uuid util/uuid-string?)
(s/def ::uuid-kv (s/keys :req-un [::uuid]))
(s/def ::version string?)
(s/def ::wdl string?)
(s/def ::options map?)
(s/def ::common map?)

(s/def ::entityType string?)
<<<<<<< HEAD
(s/def ::fromSource string?)
(s/def ::labels (s/* util/label?))
(s/def ::name string?)
(s/def ::methodConfiguration (s/and string? util/terra-namespaced-name?))
(s/def ::methodConfigurationVersion integer?)
=======
(s/def ::labels (s/* util/label?))
(s/def ::name string?)
>>>>>>> 7d6dd8ae
(s/def ::watcher
  (s/or :email slack/email-watcher?
        :slack slack/slack-channel-watcher?))
(s/def ::watchers (s/* ::watcher))
(s/def ::workspace (s/and string? util/terra-namespaced-name?))<|MERGE_RESOLUTION|>--- conflicted
+++ resolved
@@ -135,16 +135,8 @@
 (s/def ::common map?)
 
 (s/def ::entityType string?)
-<<<<<<< HEAD
-(s/def ::fromSource string?)
 (s/def ::labels (s/* util/label?))
 (s/def ::name string?)
-(s/def ::methodConfiguration (s/and string? util/terra-namespaced-name?))
-(s/def ::methodConfigurationVersion integer?)
-=======
-(s/def ::labels (s/* util/label?))
-(s/def ::name string?)
->>>>>>> 7d6dd8ae
 (s/def ::watcher
   (s/or :email slack/email-watcher?
         :slack slack/slack-channel-watcher?))
