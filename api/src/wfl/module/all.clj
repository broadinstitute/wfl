--- conflicted
+++ resolved
@@ -1,23 +1,12 @@
 (ns wfl.module.all
   "Some utilities shared across module namespaces."
-<<<<<<< HEAD
   (:require [clojure.spec.alpha         :as s]
             [clojure.string             :as str]
             [wfl.jdbc                   :as jdbc]
             [wfl.service.cromwell       :as cromwell]
             [wfl.service.google.storage :as gcs]
-            [wfl.service.rawls          :as rawls]
             [wfl.util                   :as util]
             [wfl.wfl                    :as wfl])
-=======
-  (:require [clojure.spec.alpha :as s]
-            [clojure.string :as str]
-            [wfl.jdbc :as jdbc]
-            [wfl.service.cromwell :as cromwell]
-            [wfl.service.google.storage :as gcs]
-            [wfl.util :as util]
-            [wfl.wfl :as wfl])
->>>>>>> 23dee47b
   (:import [java.util UUID]))
 
 (defn throw-when-output-exists-already!
