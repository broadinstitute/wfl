(ns wfl.module.all
  "Some utilities shared across module namespaces."
  (:require [clojure.pprint :refer [pprint]]
            [clojure.string :as str]
            [wfl.jdbc :as jdbc]
            [wfl.service.cromwell :as cromwell]
            [wfl.service.gcs :as gcs]
            [wfl.environments :as env]
            [wfl.util :as util]
            [wfl.wfl :as wfl])
  (:import [java.util UUID]))

(defn throw-when-output-exists-already!
  "Throw when GS-OUTPUT-URL output exists already."
  [gs-output-url]
  (let [[bucket object] (gcs/parse-gs-url gs-output-url)]
    (when (first (gcs/list-objects bucket object))
      (throw
       (IllegalArgumentException.
        (format "%s: output already exists: %s"
                wfl/the-name gs-output-url))))))

(defn bam-or-cram?
  "Nil or a vector with root of PATH and the matching suffix."
  [path]
  (or (let [bam (util/unsuffix path ".bam")]
        (when (not= bam path)
          [:input_bam bam ".bam"]))
      (let [cram (util/unsuffix path ".cram")]
        (when (not= cram path)
          [:input_cram cram ".cram"]))))

(defn readable!
  "Throw or return the bucket for GS-URL when it is readable."
  [gs-url]
  (let [[result prefix] (gcs/parse-gs-url gs-url)]
    (letfn [(ok? [bucket prefix]
              (prn (format "%s: reading: %s" wfl/the-name gs-url))
              (util/do-or-nil (gcs/list-objects bucket prefix)))]
      (when-not (ok? result prefix)
        (throw (IllegalArgumentException.
                (format "%s must be readable" gs-url)))))
    result))

(defn processed-crams
  "Root object names of CRAMs in OUT-GS."
  [out-gs]
  (let [[bucket prefix] (gcs/parse-gs-url out-gs)]
    (letfn [(cram? [{:keys [name]}]
              (when (str/ends-with? name ".cram")
                (-> name
                    (util/unsuffix ".cram")
                    (subs (count prefix)))))]
      (->> (gcs/list-objects bucket prefix)
           (keep cram?)
           set))))

(defn count-files
  "Count the BAM or CRAM files in IN-GS, and the BAM or CRAM files
  in OUT-GS."
  [in-gs out-gs]
  (letfn [(crams [gs-url]
            (prn (format "%s: reading: %s" wfl/the-name gs-url))
            [gs-url (->> gs-url gcs/parse-gs-url
                         (apply gcs/list-objects)
                         (keep (comp bam-or-cram? :name))
                         count)])]
    (let [gs-urls (into (array-map) (map crams [in-gs out-gs]))
          remaining (apply - (map gs-urls [in-gs out-gs]))]
      (into gs-urls [[:remaining remaining]]))))

(defn workflow-status
  "Get the status of workflows in ENVIRONMENT."
  [environment label]
  (prn (format "%s: querying %s Cromwell: %s"
               wfl/the-name environment (cromwell/url environment)))
  (cromwell/status-counts environment {:label label}))

(defn report-status
  "Report workflow statuses in ENVIRONMENT and file counts."
  [label environment in-gs out-gs]
  (pprint (workflow-status environment label))
  (pprint (count-files in-gs out-gs)))

(defn add-workload-table!
  "Return ID and TABLE for _WORKFLOW-WDL in BODY under transaction TX."
<<<<<<< HEAD
  [tx {:keys [release top] :as _workflow-wdl} body]
  (let [{:keys [creator executor input output pipeline project]} body
=======
  [tx {:keys [release path] :as _workflow-wdl} body]
  (let [{:keys [creator cromwell input output pipeline project]} body
>>>>>>> da8a6712
        {:keys [commit version]} (wfl/get-the-version)
        [{:keys [id]}]
        (jdbc/insert! tx :workload {:commit   commit
                                    :creator  creator
                                    :executor executor
                                    :input    input
                                    :output   output
                                    :project  project
                                    :release  release
                                    :uuid     (UUID/randomUUID)
                                    :version  version
                                    :wdl      path})
        table (format "%s_%09d" pipeline id)
        work (format "CREATE TABLE %s OF %s (PRIMARY KEY (id))"
                     table pipeline)]
    (jdbc/update! tx :workload {:items table} ["id = ?" id])
    (jdbc/execute! tx ["UPDATE workload SET pipeline = ?::pipeline WHERE id = ?" pipeline id])
    (jdbc/db-do-commands tx [work])
    [id table]))

(defn slashify
  "Ensure URL ends in a slash /."
  [url]
  (if (str/ends-with? url "/")
    url
    (str url "/")))

(defn de-slashify
  [url]
  (if (str/ends-with? url "/")
    (->> (seq url)
         drop-last
         (str/join ""))
    url))

(defn cromwell-environments
  "Keywords from the set of ENVIRONMENTS with Cromwell URL."
  ([url]
   (->> env/stuff
        (filter #(-> % second :cromwell :url #{url}))
        keys))
  ([environments url]
   (->> url cromwell-environments
        (filter environments))))<|MERGE_RESOLUTION|>--- conflicted
+++ resolved
@@ -84,13 +84,8 @@
 
 (defn add-workload-table!
   "Return ID and TABLE for _WORKFLOW-WDL in BODY under transaction TX."
-<<<<<<< HEAD
-  [tx {:keys [release top] :as _workflow-wdl} body]
+  [tx {:keys [release path] :as _workflow-wdl} body]
   (let [{:keys [creator executor input output pipeline project]} body
-=======
-  [tx {:keys [release path] :as _workflow-wdl} body]
-  (let [{:keys [creator cromwell input output pipeline project]} body
->>>>>>> da8a6712
         {:keys [commit version]} (wfl/get-the-version)
         [{:keys [id]}]
         (jdbc/insert! tx :workload {:commit   commit
