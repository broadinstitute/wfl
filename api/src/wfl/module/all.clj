(ns wfl.module.all
  "Some utilities shared across module namespaces."
<<<<<<< HEAD
  (:require [clojure.spec.alpha         :as s]
            [clojure.string             :as str]
            [wfl.jdbc                   :as jdbc]
            [wfl.service.cromwell       :as cromwell]
            [wfl.service.google.storage :as gcs]
            [wfl.service.slack          :as slack]
            [wfl.util                   :as util]
            [wfl.wfl                    :as wfl])
  (:import [java.util UUID]))

(defn throw-when-output-exists-already!
  "Throw when GS-OUTPUT-URL output exists already."
  [gs-output-url]
  (when (first (gcs/list-objects gs-output-url))
    (throw
     (IllegalArgumentException.
      (format "%s: output already exists: %s"
              wfl/the-name gs-output-url)))))

(defn bam-or-cram?
  "Nil or a vector with root of PATH and the matching suffix."
  [path]
  (or (let [bam (util/unsuffix path ".bam")]
        (when (not= bam path)
          [:input_bam bam ".bam"]))
      (let [cram (util/unsuffix path ".cram")]
        (when (not= cram path)
          [:input_cram cram ".cram"]))))

(defn readable!
  "Throw or return the bucket for GS-URL when it is readable."
  [gs-url]
  (let [[result prefix] (gcs/parse-gs-url gs-url)]
    (letfn [(ok? [bucket prefix]
              (prn (format "%s: reading: %s" wfl/the-name gs-url))
              (util/do-or-nil (gcs/list-objects bucket prefix)))]
      (when-not (ok? result prefix)
        (throw (IllegalArgumentException.
                (format "%s must be readable" gs-url)))))
    result))

(defn processed-crams
  "Root object names of CRAMs in OUT-GS."
  [out-gs]
  (let [[bucket prefix] (gcs/parse-gs-url out-gs)]
    (letfn [(cram? [{:keys [name]}]
              (when (str/ends-with? name ".cram")
                (-> name
                    (util/unsuffix ".cram")
                    (subs (count prefix)))))]
      (->> (gcs/list-objects bucket prefix)
           (keep cram?)
           set))))

(defn count-files
  "Count the BAM or CRAM files in IN-GS, and the BAM or CRAM files
  in OUT-GS."
  [in-gs out-gs]
  (letfn [(crams [gs-url]
            (prn (format "%s: reading: %s" wfl/the-name gs-url))
            [gs-url (->> (gcs/list-objects gs-url)
                         (keep (comp bam-or-cram? :name))
                         count)])]
    (let [gs-urls (into (array-map) (map crams [in-gs out-gs]))
          remaining (apply - (map gs-urls [in-gs out-gs]))]
      (into gs-urls [[:remaining remaining]]))))
=======
  (:require [clojure.spec.alpha   :as s]
            [clojure.string       :as str]
            [wfl.jdbc             :as jdbc]
            [wfl.service.cromwell :as cromwell]
            [wfl.service.slack    :as slack]
            [wfl.util             :as util]
            [wfl.wfl              :as wfl]))
>>>>>>> ca30908a

(defn add-workload-table!
  "Return ID and TABLE for _WORKFLOW-WDL in BODY under transaction TX."
  [tx {:keys [release path] :as _workflow-wdl} body]
  (let [{:keys [creator executor input output pipeline project watchers]} body
        {:keys [commit version]} (wfl/get-the-version)
        [{:keys [id]}]
        (jdbc/insert! tx :workload {:commit   commit
                                    :creator  creator
                                    :executor executor
                                    :input    input
                                    :output   output
                                    :project  project
                                    :release  release
                                    :uuid     (random-uuid)
                                    :version  version
                                    :watchers (pr-str watchers)
                                    :wdl      path})
        table (format "%s_%09d" pipeline id)
        work (format "CREATE TABLE %s OF %s (PRIMARY KEY (id))"
                     table pipeline)]
    (jdbc/update! tx :workload {:items table} ["id = ?" id])
    (jdbc/execute! tx ["UPDATE workload SET pipeline = ?::pipeline WHERE id = ?" pipeline id])
    (jdbc/db-do-commands tx [work])
    [id table]))

<<<<<<< HEAD
(defn has?
  "Return a function that takes a map and returns the result of applying the
   `predicate?` to the value at the `key` in `map`, if one exists."
  [key predicate?]
  (fn [map]
    (when-let [value (get map key)]
      (predicate? value))))

=======
>>>>>>> ca30908a
;; shared specs
(s/def ::base_file_name string?)
(s/def ::commit (s/and string? (comp (partial == 40) count)))
(s/def ::contamination_vcf string?)
(s/def ::contamination_vcf_index string?)
(s/def ::cram_ref_fasta string?)
(s/def ::cram_ref_fasta_index string?)
(s/def ::timestamp (s/or :instant inst? :datetime util/datetime-string?))
(s/def ::created ::timestamp)
(s/def ::cromwell string?)
(s/def ::dataset string?)
(s/def ::dbsnp_vcf string?)
(s/def ::dbsnp_vcf_index string?)
(s/def ::environment string?)
(s/def ::finished ::timestamp)
(s/def ::input string?)
(s/def ::input_bam #(str/ends-with? % ".bam"))
(s/def ::input_cram #(str/ends-with? % ".cram"))
(s/def ::output string?)
(s/def ::pipeline string?)
(s/def ::project string?)
(s/def ::release string?)
(s/def ::status cromwell/status?)
(s/def ::started ::timestamp)
(s/def ::stopped ::timestamp)
(s/def ::table string?)
(s/def ::updated ::timestamp)
(s/def ::uuid util/uuid-string?)
(s/def ::uuid-kv (s/keys :req-un [::uuid]))
(s/def ::version string?)
(s/def ::wdl string?)
(s/def ::options map?)
(s/def ::common map?)

(s/def ::entityType string?)
(s/def ::labels (s/* util/label?))
(s/def ::name string?)
(s/def ::watcher
  (s/or :email slack/email-watcher?
        :slack slack/slack-channel-watcher?))
(s/def ::watchers (s/* ::watcher))
(s/def ::workspace (s/and string? util/terra-namespaced-name?))<|MERGE_RESOLUTION|>--- conflicted
+++ resolved
@@ -1,73 +1,5 @@
 (ns wfl.module.all
   "Some utilities shared across module namespaces."
-<<<<<<< HEAD
-  (:require [clojure.spec.alpha         :as s]
-            [clojure.string             :as str]
-            [wfl.jdbc                   :as jdbc]
-            [wfl.service.cromwell       :as cromwell]
-            [wfl.service.google.storage :as gcs]
-            [wfl.service.slack          :as slack]
-            [wfl.util                   :as util]
-            [wfl.wfl                    :as wfl])
-  (:import [java.util UUID]))
-
-(defn throw-when-output-exists-already!
-  "Throw when GS-OUTPUT-URL output exists already."
-  [gs-output-url]
-  (when (first (gcs/list-objects gs-output-url))
-    (throw
-     (IllegalArgumentException.
-      (format "%s: output already exists: %s"
-              wfl/the-name gs-output-url)))))
-
-(defn bam-or-cram?
-  "Nil or a vector with root of PATH and the matching suffix."
-  [path]
-  (or (let [bam (util/unsuffix path ".bam")]
-        (when (not= bam path)
-          [:input_bam bam ".bam"]))
-      (let [cram (util/unsuffix path ".cram")]
-        (when (not= cram path)
-          [:input_cram cram ".cram"]))))
-
-(defn readable!
-  "Throw or return the bucket for GS-URL when it is readable."
-  [gs-url]
-  (let [[result prefix] (gcs/parse-gs-url gs-url)]
-    (letfn [(ok? [bucket prefix]
-              (prn (format "%s: reading: %s" wfl/the-name gs-url))
-              (util/do-or-nil (gcs/list-objects bucket prefix)))]
-      (when-not (ok? result prefix)
-        (throw (IllegalArgumentException.
-                (format "%s must be readable" gs-url)))))
-    result))
-
-(defn processed-crams
-  "Root object names of CRAMs in OUT-GS."
-  [out-gs]
-  (let [[bucket prefix] (gcs/parse-gs-url out-gs)]
-    (letfn [(cram? [{:keys [name]}]
-              (when (str/ends-with? name ".cram")
-                (-> name
-                    (util/unsuffix ".cram")
-                    (subs (count prefix)))))]
-      (->> (gcs/list-objects bucket prefix)
-           (keep cram?)
-           set))))
-
-(defn count-files
-  "Count the BAM or CRAM files in IN-GS, and the BAM or CRAM files
-  in OUT-GS."
-  [in-gs out-gs]
-  (letfn [(crams [gs-url]
-            (prn (format "%s: reading: %s" wfl/the-name gs-url))
-            [gs-url (->> (gcs/list-objects gs-url)
-                         (keep (comp bam-or-cram? :name))
-                         count)])]
-    (let [gs-urls (into (array-map) (map crams [in-gs out-gs]))
-          remaining (apply - (map gs-urls [in-gs out-gs]))]
-      (into gs-urls [[:remaining remaining]]))))
-=======
   (:require [clojure.spec.alpha   :as s]
             [clojure.string       :as str]
             [wfl.jdbc             :as jdbc]
@@ -75,7 +7,6 @@
             [wfl.service.slack    :as slack]
             [wfl.util             :as util]
             [wfl.wfl              :as wfl]))
->>>>>>> ca30908a
 
 (defn add-workload-table!
   "Return ID and TABLE for _WORKFLOW-WDL in BODY under transaction TX."
@@ -102,17 +33,6 @@
     (jdbc/db-do-commands tx [work])
     [id table]))
 
-<<<<<<< HEAD
-(defn has?
-  "Return a function that takes a map and returns the result of applying the
-   `predicate?` to the value at the `key` in `map`, if one exists."
-  [key predicate?]
-  (fn [map]
-    (when-let [value (get map key)]
-      (predicate? value))))
-
-=======
->>>>>>> ca30908a
 ;; shared specs
 (s/def ::base_file_name string?)
 (s/def ::commit (s/and string? (comp (partial == 40) count)))
