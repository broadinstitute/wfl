(ns wfl.module.batch
  "Some utilities shared between batch workloads in cromwell."
  (:require [clj-http.client      :as http]
            [clojure.spec.alpha   :as s]
            [clojure.string       :as str]
            [clojure.edn          :as edn]
            [wfl.api.workloads    :as workloads]
            [wfl.auth             :as auth]
            [wfl.jdbc             :as jdbc]
            [wfl.module.all       :as all]
            [wfl.service.cromwell :as cromwell]
            [wfl.service.postgres :as postgres]
            [wfl.sink             :as sink]
            [wfl.source           :as source]
            [wfl.util             :as util]
            [wfl.wfl              :as wfl])
  (:import [java.time OffsetDateTime]
           [java.util UUID]
           [wfl.util UserException]))

;;specs
(s/def ::executor string?)
(s/def ::creator string?)

;; This is the wrong thing to do. See [1] for more information.
;; As a consequence, I've included the keys for a covid pipeline as optional
;; inputs for batch workloads so that these keys are not removed during
;; coercion.
;; [1]: https://github.com/metosin/reitit/issues/494
(s/def ::workload-request
  (s/keys :opt-un [::all/common
                   ::all/input
                   :wfl.api.spec/items
                   ::all/labels
                   ::all/output
                   ::sink/sink
                   ::source/source
                   ::all/watchers]
          :req-un [(or ::all/cromwell ::executor)
                   ::all/pipeline
                   ::all/project]))

(s/def ::workload-response (s/keys :opt-un [::all/finished
                                            ::all/input
                                            ::all/started
                                            ::all/stopped
                                            ::all/wdl]
                                   :req-un [::all/commit
                                            ::all/created
                                            ::creator
                                            ::executor
                                            ::all/output
                                            ::all/pipeline
                                            ::all/project
                                            ::all/release
                                            ::all/uuid
                                            ::all/version]))

(defn ^:private cromwell-status
  "`status` of the workflow with `uuid` in `cromwell`."
  [cromwell uuid]
  (-> (str/join "/" [cromwell "api" "workflows" "v1" uuid "status"])
      (http/get {:headers (auth/get-auth-header)})
      :body
      util/parse-json
      :status))

(defn make-update-workflows
  "Call `get-status!` under `tx` to update workflow statuses in `workload`."
  [get-status!]
  (fn [tx {:keys [items] :as workload}]
    (letfn [(update! [{:keys [id uuid]} status]
              (jdbc/update! tx items
                            {:status status
                             :updated (OffsetDateTime/now)
                             :uuid uuid}
                            ["id = ?" id]))]
      (->> (workloads/workflows tx workload)
           (remove (comp nil? :uuid))
           (remove (comp cromwell/final? :status))
           (run! #(update! % (get-status! workload %)))))))

(def update-workflow-statuses!
  "Update the status of `_workflow` in `workload`."
  (letfn [(get-cromwell-status [{:keys [executor] :as _workload}
                                {:keys [uuid]     :as _workflow}]
            (cromwell-status executor uuid))]
    (make-update-workflows get-cromwell-status)))

(defn batch-update-workflow-statuses!
  "Use `tx` to update the `status` of the workflows in `_workload`."
  [tx {:keys [executor uuid items] :as _workoad}]
  (let [uuid->status (->> {:includeSubworkflows "false"
                           :label               (str "workload:" uuid)}
                          (cromwell/query executor)
                          (map (juxt :id :status)))]
    (letfn [(update! [[uuid status]]
              (jdbc/update! tx items
                            {:status status :updated (OffsetDateTime/now)}
                            ["uuid = ?" uuid]))]
      (run! update! uuid->status))))

(defn active-workflows
  "Use `tx` to query all the workflows in `_workload` whose :status is not in
  `final?`"
  [tx {:keys [items] :as _workload}]
  (let [query "SELECT id FROM %s WHERE status IS NULL OR status NOT IN %s"]
    (->> (util/to-quoted-comma-separated-list cromwell/final?)
         (format query items)
         (jdbc/query tx))))

(defn update-workload-status!
  "Use `tx` to mark `workload` finished when all `workflows` are finished."
  [tx {:keys [id] :as workload}]
  (when (empty? (active-workflows tx workload))
    (jdbc/update! tx :workload {:finished (OffsetDateTime/now)} ["id = ?" id])))

(defn add-workload-table!
  "Use transaction `tx` to add a `CromwellWorkflow` table
  for a `workload-request` running `workflow-wdl`."
  [tx workflow-wdl workload-request]
  (let [{:keys [path release]} workflow-wdl
        {:keys [pipeline]} workload-request
        create "CREATE TABLE %s OF CromwellWorkflow (PRIMARY KEY (id))"
        setter "UPDATE workload SET pipeline = ?::pipeline WHERE id = ?"
        [{:keys [id]}]
        (-> workload-request
            (select-keys [:creator :executor :input :output :project :watchers :labels])
            (update :executor util/de-slashify)
            (update :watchers pr-str)
            (merge (select-keys (wfl/get-the-version) [:commit :version]))
            (assoc :release release :wdl path :uuid (UUID/randomUUID))
            (->> (jdbc/insert! tx :workload)))
        table (format "%s_%09d" pipeline id)]
    (jdbc/execute!       tx [setter pipeline id])
    (jdbc/db-do-commands tx [(format create table)])
    (jdbc/update!        tx :workload {:items table} ["id = ?" id])
    [id table]))

(defn load-batch-workload-impl
  "Load workload metadata + trim any unused vars."
  [_ workload]
  (update
   (into {:type :workload} (filter second workload))
   :watchers
   edn/read-string))

(defn submit-workload!
  "Submit the `workflows` to Cromwell with `url`."
  [{:keys [uuid labels] :as _workload}
   workflows
   url
   workflow-wdl
   make-cromwell-inputs!
   cromwell-label
   default-options]
  (letfn [(update-workflow [workflow cromwell-uuid]
            (merge workflow {:uuid cromwell-uuid
                             :status "Submitted"
                             :updated (OffsetDateTime/now)}))
          (submit-batch! [[options workflows]]
            (map update-workflow
                 workflows
                 (cromwell/submit-workflows
                  url
                  workflow-wdl
                  (map (partial make-cromwell-inputs! url) workflows)
                  (util/deep-merge default-options options)
                  (merge
                   cromwell-label
                   {:workload uuid}
                   (->> labels
                        (map #(-> % (str/split #":" 2) (update 0 keyword)))
                        (into {}))))))]
    (->> workflows
         (group-by :options)
         (mapcat submit-batch!))))

(defn update-workload!
  "Use transaction TX to batch-update WORKLOAD statuses."
  [tx {:keys [started finished] :as workload}]
  (letfn [(update! [{:keys [id] :as workload}]
            (batch-update-workflow-statuses! tx workload)
            (update-workload-status! tx workload)
            (workloads/load-workload-for-id tx id))]
    (if (and started (not finished)) (update! workload) workload)))

(defn stop-workload!
  "Use transaction TX to stop the WORKLOAD."
  [tx {:keys [started stopped finished id] :as workload}]
  (letfn [(patch! [cols] (jdbc/update! tx :workload cols ["id = ?" id]))
          (stop! [{:keys [id] :as workload}]
            (let [now (OffsetDateTime/now)]
              (patch! {:stopped now})
              (when-not (:started workload) (patch! {:finished now}))
              (workloads/load-workload-for-id tx id)))]
    (when-not started
      (throw (UserException. "Cannot stop workload before it's been started."
                             {:workload workload})))
    (if-not (or stopped finished) (stop! workload) workload)))

(defn pre-v0_4_0-deserialize-workflows
  [workflows]
  (letfn [(split-inputs [m]
            (let [keep [:id :finished :status :updated :uuid :options]]
              (assoc (select-keys m keep) :inputs (apply dissoc m keep))))
          (load-options [m] (update m :options (fnil util/parse-json "null")))]
    (mapv (comp util/unnilify split-inputs load-options) workflows)))

(defn ^:private post-v0_4_0-deserialize-workflows
  [workflows]
  (letfn [(load-inputs [m] (update m :inputs (fnil util/parse-json "null")))
          (load-options [m] (update m :options (fnil util/parse-json "null")))]
    (mapv (comp util/unnilify load-options load-inputs) workflows)))

(defn ^:private deserialize-workflows
  [workload records]
  (if (workloads/saved-before? "0.4.0" workload)
    (pre-v0_4_0-deserialize-workflows records)
    (post-v0_4_0-deserialize-workflows records)))

(defn tag-workflows
  "Associate the :batch-workflow :type in all `workflows`."
  [workflows]
  (map #(assoc % :type :batch-workflow) workflows))

(defn query-workflows-with-status
  "Return the workflows in the items `table` that match `status`."
  [tx table status]
  (postgres/throw-unless-table-exists tx table)
  (let [query-str "SELECT * FROM %s WHERE status = ? ORDER BY id ASC"]
    (jdbc/query tx [(format query-str table) status])))

(defn workflows
  "Return the workflows managed by the `workload`."
  [tx {:keys [items] :as workload}]
  (tag-workflows
   (deserialize-workflows workload (postgres/get-table tx items))))

<<<<<<< HEAD
(defn workflows-by-status
  "Return the workflows managed by the `workload` matching `status`."
  [tx {:keys [items] :as workload} status]
=======
(defn workflows-by-filters
  "Return the workflows managed by the `workload` matching `status`."
  [tx {:keys [items] :as workload} {:keys [status] :as _filters}]
>>>>>>> b334c02e
  (tag-workflows
   (deserialize-workflows
    workload
    (query-workflows-with-status tx items status))))

(defn retry-unsupported
  [workload _]
  (throw (UserException. "Cannot retry workflows - operation unsupported."
                         {:workload (util/to-edn workload)
                          :status   501})))

(defmethod util/to-edn :batch-workflow [workflow] (dissoc workflow :id :type))

(defn workload-to-edn
  "Return a user-friendly EDN representation of the batch `workload`"
  [workload]
  (util/select-non-nil-keys
   workload
   [:commit
    :created
    :creator
    :executor
    :finished
    :input
    :output
    :pipeline
    :project
    :release
    :started
    :stopped
    :uuid
    :version
    :watchers
    :wdl]))<|MERGE_RESOLUTION|>--- conflicted
+++ resolved
@@ -237,15 +237,9 @@
   (tag-workflows
    (deserialize-workflows workload (postgres/get-table tx items))))
 
-<<<<<<< HEAD
-(defn workflows-by-status
-  "Return the workflows managed by the `workload` matching `status`."
-  [tx {:keys [items] :as workload} status]
-=======
 (defn workflows-by-filters
   "Return the workflows managed by the `workload` matching `status`."
   [tx {:keys [items] :as workload} {:keys [status] :as _filters}]
->>>>>>> b334c02e
   (tag-workflows
    (deserialize-workflows
     workload
