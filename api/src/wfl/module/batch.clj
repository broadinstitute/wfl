--- conflicted
+++ resolved
@@ -23,18 +23,11 @@
 (s/def ::creator string?)
 
 ;; This is the wrong thing to do. See [1] for more information.
-<<<<<<< HEAD
-;; As a consequence, I've included the keys for a covid pipeline as optional
-;; inputs for batch workloads so that these keys are not removed during
-;; coercion.
-;; [1]: https://github.com/metosin/reitit/issues/494
-=======
 ;; As a consequence, I've included the keys for a staged pipeline
 ;; as optional inputs for batch workloads
 ;; so that these keys are not removed during coercion.
 ;; [1]: https://github.com/metosin/reitit/issues/494
 ;;
->>>>>>> d6cedb8a
 (s/def ::workload-request
   (s/keys :opt-un [::all/common
                    ::all/input
