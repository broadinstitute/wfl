(ns wfl.module.batch
  "Some utilities shared between batch workloads in cromwell."
  (:require [clojure.string :as str]
            [wfl.api.workloads :as workloads]
            [wfl.jdbc :as jdbc]
            [wfl.service.cromwell :as cromwell]
            [wfl.service.postgres :as postgres]
            [wfl.util :as util]
            [wfl.wfl :as wfl])
  (:import [java.time OffsetDateTime]
           [java.util UUID]))

(defn add-workload-table!
  "Use transaction `tx` to add a `CromwellWorkflow` table
  for a `workload-request` running `workflow-wdl`."
  [tx workflow-wdl workload-request]
  (let [{:keys [path release]} workflow-wdl
        {:keys [pipeline]} workload-request
        create "CREATE TABLE %s OF CromwellWorkflow (PRIMARY KEY (id))"
        setter "UPDATE workload SET pipeline = ?::pipeline WHERE id = ?"
        [{:keys [id]}]
        (-> workload-request
            (select-keys [:creator :executor :input :output :project])
            (update :executor util/de-slashify)
            (merge (select-keys (wfl/get-the-version) [:commit :version]))
            (assoc :release release :wdl path :uuid (UUID/randomUUID))
            (->> (jdbc/insert! tx :workload)))
        table (format "%s_%09d" pipeline id)]
    (jdbc/execute!       tx [setter pipeline id])
    (jdbc/db-do-commands tx [(format create table)])
    (jdbc/update!        tx :workload {:items table} ["id = ?" id])
    [id table]))

(defn load-batch-workload-impl
  "Use transaction `tx` to load and associate the workflows in the `workload`
  stored in a CromwellWorkflow table."
  [tx {:keys [items] :as workload}]
  (letfn [(unnilify [m] (into {} (filter second m)))
          (load-inputs [m] (update m :inputs (fnil util/parse-json "null")))
          (load-options [m] (update m :options (fnil util/parse-json "null")))]
    (->> (postgres/get-table tx items)
         (mapv (comp unnilify load-options load-inputs))
         (assoc workload :workflows)
         load-options
         unnilify)))

(defn submit-workload!
  "Use transaction TX to start the WORKLOAD."
<<<<<<< HEAD
  ([{:keys [uuid workflows]} url workflow-wdl make-cromwell-inputs! cromwell-label default-options]
   (letfn [(update-workflow [workflow cromwell-uuid]
             (assoc workflow :uuid cromwell-uuid
                    :status "Submitted"
                    :updated (OffsetDateTime/now)))
           (submit-batch! [[options workflows]]
             (map update-workflow
                  workflows
                  (cromwell/submit-workflows
                   url
                   workflow-wdl
                   (map (partial make-cromwell-inputs! url) workflows)
                   (util/deep-merge default-options options)
                   (merge cromwell-label {:workload uuid}))))]
     (mapcat submit-batch! (group-by :options workflows)))))
=======
  ([workload env workflow-wdl make-cromwell-inputs! cromwell-label]
   (submit-workload! workload env workflow-wdl
                     make-cromwell-inputs!
                     cromwell-label
                     (util/make-options env)))
  ([workload env workflow-wdl make-cromwell-inputs! cromwell-label default-options]
   (let [{:keys [uuid workflows]} workload]
     (letfn [(update-workflow [workflow cromwell-uuid]
               (assoc workflow
                      :updated (OffsetDateTime/now)
                      :uuid   cromwell-uuid))
             (submit-batch! [[options workflows]]
               (map update-workflow
                    workflows
                    (cromwell/submit-workflows
                     env workflow-wdl
                     (map (partial make-cromwell-inputs! env) workflows)
                     (util/deep-merge default-options options)
                     (merge cromwell-label {:workload uuid}))))]
       (mapcat submit-batch! (group-by :options workflows))))))
>>>>>>> dd036999

(defn update-workload!
  "Use transaction TX to batch-update WORKLOAD statuses."
  [tx {:keys [id] :as workload}]
  (if (or (:finished workload) (not (:started workload)))
    workload
    (do
      (postgres/batch-update-workflow-statuses! tx workload)
      (postgres/update-workload-status! tx workload)
      (workloads/load-workload-for-id tx id))))<|MERGE_RESOLUTION|>--- conflicted
+++ resolved
@@ -46,7 +46,6 @@
 
 (defn submit-workload!
   "Use transaction TX to start the WORKLOAD."
-<<<<<<< HEAD
   ([{:keys [uuid workflows]} url workflow-wdl make-cromwell-inputs! cromwell-label default-options]
    (letfn [(update-workflow [workflow cromwell-uuid]
              (assoc workflow :uuid cromwell-uuid
@@ -62,28 +61,6 @@
                    (util/deep-merge default-options options)
                    (merge cromwell-label {:workload uuid}))))]
      (mapcat submit-batch! (group-by :options workflows)))))
-=======
-  ([workload env workflow-wdl make-cromwell-inputs! cromwell-label]
-   (submit-workload! workload env workflow-wdl
-                     make-cromwell-inputs!
-                     cromwell-label
-                     (util/make-options env)))
-  ([workload env workflow-wdl make-cromwell-inputs! cromwell-label default-options]
-   (let [{:keys [uuid workflows]} workload]
-     (letfn [(update-workflow [workflow cromwell-uuid]
-               (assoc workflow
-                      :updated (OffsetDateTime/now)
-                      :uuid   cromwell-uuid))
-             (submit-batch! [[options workflows]]
-               (map update-workflow
-                    workflows
-                    (cromwell/submit-workflows
-                     env workflow-wdl
-                     (map (partial make-cromwell-inputs! env) workflows)
-                     (util/deep-merge default-options options)
-                     (merge cromwell-label {:workload uuid}))))]
-       (mapcat submit-batch! (group-by :options workflows))))))
->>>>>>> dd036999
 
 (defn update-workload!
   "Use transaction TX to batch-update WORKLOAD statuses."
