--- conflicted
+++ resolved
@@ -314,15 +314,6 @@
 
 (defmethod workloads/update-workload!
   pipeline
-<<<<<<< HEAD
-  [tx {:keys [started finished] :as workload}]
-  (letfn [(update! [{:keys [id] :as workload}]
-            (batch/update-workflow-statuses! tx workload)
-            (when (:stopped workload)
-              (batch/update-workload-status! tx workload))
-            (workloads/load-workload-for-id tx id))]
-    (if (and started (not finished)) (update! workload) workload)))
-=======
   [{:keys [id started stopped finished] :as _workload-record}]
   (jdbc/with-db-transaction [tx (postgres/wfl-db-config)]
     (letfn [(load-workload []
@@ -335,7 +326,6 @@
       (if (and started (not finished))
         (update! (load-workload))
         (load-workload)))))
->>>>>>> d3d3f168
 
 (defoverload workloads/workflows            pipeline aou-workflows)
 (defoverload workloads/workflows-by-filters pipeline aou-workflows-by-filters)
