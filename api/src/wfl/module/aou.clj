--- conflicted
+++ resolved
@@ -287,13 +287,8 @@
   (batch/tag-workflows
    (batch/pre-v0_4_0-deserialize-workflows (postgres/get-table tx items))))
 
-<<<<<<< HEAD
-(defn ^:private aou-workflows-by-status
-  [tx {:keys [items] :as _workload} status]
-=======
 (defn ^:private aou-workflows-by-filters
   [tx {:keys [items] :as _workload} {:keys [status] :as _filters}]
->>>>>>> b334c02e
   (batch/tag-workflows
    (batch/pre-v0_4_0-deserialize-workflows
     (batch/query-workflows-with-status tx items status))))
@@ -316,16 +311,8 @@
             (workloads/load-workload-for-id tx id))]
     (if (and started (not finished)) (update! workload) workload)))
 
-<<<<<<< HEAD
-(defoverload workloads/workflows           pipeline aou-workflows)
-(defoverload workloads/workflows-by-status pipeline aou-workflows-by-status)
-(defoverload workloads/retry               pipeline batch/retry-unsupported)
-(defoverload workloads/load-workload-impl  pipeline batch/load-batch-workload-impl)
-(defoverload workloads/to-edn              pipeline batch/workload-to-edn)
-=======
 (defoverload workloads/workflows            pipeline aou-workflows)
 (defoverload workloads/workflows-by-filters pipeline aou-workflows-by-filters)
 (defoverload workloads/retry                pipeline batch/retry-unsupported)
 (defoverload workloads/load-workload-impl   pipeline batch/load-batch-workload-impl)
-(defoverload workloads/to-edn               pipeline batch/workload-to-edn)
->>>>>>> b334c02e
+(defoverload workloads/to-edn               pipeline batch/workload-to-edn)