(ns wfl.module.aou
  "Process Arrays for the All Of Us project."
  (:require [clojure.spec.alpha   :as s]
            [clojure.string       :as str]
            [wfl.api.workloads    :as workloads :refer [defoverload]]
            [wfl.jdbc             :as jdbc]
            [wfl.log              :as log]
            [wfl.module.all       :as all]
            [wfl.module.batch     :as batch]
            [wfl.references       :as references]
            [wfl.service.cromwell :as cromwell]
            [wfl.service.postgres :as postgres]
            [wfl.util             :as util]
            [wfl.wfl              :as wfl])
  (:import [java.sql Timestamp]
<<<<<<< HEAD
           [java.time Instant]
           [java.util UUID]))
=======
           [java.time Instant]))
>>>>>>> ca30908a

;; This must agree with the AoU cloud function.
;;
(def pipeline "AllOfUsArrays")

;; specs
(s/def ::analysis_version_number integer?)
(s/def ::chip_well_barcode string?)
(s/def ::append-to-aou-request (s/keys :req-un [::notifications ::all/uuid]))
(s/def ::append-to-aou-response (s/* ::workflow-inputs))
(s/def ::workflow-inputs (s/keys :req-un [::analysis_version_number
                                          ::chip_well_barcode]))

(s/def ::notifications (s/* ::sample))
(s/def ::sample (s/keys :req-un [::analysis_version_number
                                 ::chip_well_barcode]))

(def workflow-wdl
  "The top-level WDL file and its version."
  {:release "Arrays_v2.6.3"
   :path    "pipelines/broad/arrays/single_sample/Arrays.wdl"})

(def cromwell-label-map
  "The WDL label applied to Cromwell metadata."
  {(keyword wfl/the-name)
   pipeline})

(def cromwell-label
  "The WDL label applied to Cromwell metadata."
  (let [[key value] (first cromwell-label-map)]
    (str (name key) ":" value)))

(def fingerprinting
  "Fingerprinting inputs for arrays."
  {:fingerprint_genotypes_vcf_file       nil
   :fingerprint_genotypes_vcf_index_file nil
   :haplotype_database_file              "gs://gcp-public-data--broad-references/hg19/v0/Homo_sapiens_assembly19.haplotype_database.txt"
   :variant_rsids_file                   "gs://broad-references-private/hg19/v0/Homo_sapiens_assembly19.haplotype_database.snps.list"})

(def other-inputs
  "Miscellaneous inputs for arrays."
  {:contamination_controls_vcf       nil
   :subsampled_metrics_interval_list nil
   :disk_size                        100
   :preemptible_tries                3})

(def ^:private known-cromwells
  ["https://cromwell-gotc-auth.gotc-dev.broadinstitute.org"
   "https://cromwell-aou.gotc-prod.broadinstitute.org"])

(def ^:private inputs+options
  [{:environment "dev"
    :vault_token_path "gs://broad-dsp-gotc-arrays-dev-tokens/arrayswdl.token"}
   {:environment "prod"
    :vault_token_path "gs://broad-dsp-gotc-arrays-prod-tokens/arrayswdl.token"}])

(defn ^:private cromwell->inputs+options
  "Map cromwell URL to workflow inputs and options for submitting an AllOfUs Arrays workflow.
  The returned environment string here is just a default, input file may specify override."
  [url]
  ((zipmap known-cromwells inputs+options) (util/de-slashify url)))

(defn ^:private is-known-cromwell-url?
  [url]
  (if-let [known-url (->> url
                          util/de-slashify
                          ((set known-cromwells)))]
    known-url
    (throw (ex-info "Unknown Cromwell URL provided."
                    {:cromwell url
                     :known-cromwells known-cromwells}))))

(defn get-per-sample-inputs
  "Throw or return per-sample INPUTS."
  [inputs]
  (let [mandatory-keys [:analysis_version_number
                        :bead_pool_manifest_file
                        :call_rate_threshold
                        :chip_well_barcode
                        :cluster_file
                        :extended_chip_manifest_file
                        :green_idat_cloud_path
                        :params_file
                        :red_idat_cloud_path
                        :reported_gender
                        :sample_alias
                        :sample_lsid]
        optional-keys  [;; genotype concordance inputs
                        :control_sample_vcf_file
                        :control_sample_vcf_index_file
                        :control_sample_intervals_file
                        :control_sample_name
                        ;; cloud path of a thresholds file to be used with zCall
                        :zcall_thresholds_file
                        ;; cloud path of the Illumina gender cluster file
                        :gender_cluster_file
                        ;; arbitrary path to be used by BAFRegress
                        :minor_allele_frequency_file
                        ;; some message-specified environment to override WFL's
                        :environment
                        ;; some message-specified vault token path to override WFL's
                        :vault_token_path]
        mandatory      (select-keys inputs mandatory-keys)
        optional       (select-keys inputs optional-keys)
        missing        (vec (keep (fn [k] (when (nil? (k mandatory)) k)) mandatory-keys))]
    (when (seq missing)
      (throw (Exception. (format "Missing per-sample inputs: %s" missing))))
    (merge optional mandatory)))

(defn make-inputs
  "Return inputs for AoU Arrays processing in Cromwell given URL from PER-SAMPLE-INPUTS."
  [url per-sample-inputs]
  (-> (merge references/hg19-arrays-references
             fingerprinting
             other-inputs
             (cromwell->inputs+options url)
             (get-per-sample-inputs per-sample-inputs))
      (update :environment str/lower-case)
      (util/prefix-keys :Arrays.)))

(def ^:private default-options
  {:use_relative_output_paths  true
   :read_from_cache            true
   :write_to_cache             true
   :default_runtime_attributes
   {:zones "us-central1-a us-central1-b us-central1-c us-central1-f"
    :maxRetries 1}})

(def ^:private primary-keys
  "These uniquely identify a sample so use them as a primary key."
  [:chip_well_barcode :analysis_version_number])

(defn make-labels
  "Return labels for aou arrays pipeline from PER-SAMPLE-INPUTS and OTHER-LABELS."
  [per-sample-inputs other-labels]
  (merge cromwell-label-map
         (select-keys per-sample-inputs primary-keys)
         other-labels))

(defn ^:private submit-aou-workflow
  "Submit one workflow to Cromwell URL given PER-SAMPLE-INPUTS,
   WORKFLOW-OPTIONS and OTHER-LABELS."
  [url per-sample-inputs workflow-options other-labels]
  (cromwell/submit-workflow
   url
   workflow-wdl
   (make-inputs url per-sample-inputs)
   workflow-options
   (make-labels per-sample-inputs other-labels)))

;; Update the workload table row with the name of the AllOfUsArrays table.
;; https://www.postgresql.org/docs/current/datatype-numeric.html#DATATYPE-SERIAL
;;
(defn ^:private make-new-aou-workload!
  "Use transaction `tx` to record a new `workload` and return its `id`."
  [tx workload]
  (let [id        (->> workload (jdbc/insert! tx :workload) first :id)
        table     (format "%s_%09d" pipeline id)
        table_seq (format "%s_id_seq" table)
        kind      (format (str/join \space ["UPDATE workload"
                                            "SET pipeline = '%s'::pipeline"
                                            "WHERE id = '%s'"]) pipeline id)
        index     (format "CREATE SEQUENCE %s AS bigint" table_seq)
        work      (format (str/join \space ["CREATE TABLE %s OF %s"
                                            "(PRIMARY KEY"
                                            "(analysis_version_number,"
                                            "chip_well_barcode),"
                                            "id WITH OPTIONS NOT NULL"
                                            "DEFAULT nextval('%s'))"])
                          table pipeline table_seq)
        alter     (format "ALTER SEQUENCE %s OWNED BY %s.id" table_seq table)]
    (jdbc/db-do-commands tx [kind index work alter])
    (jdbc/update! tx :workload {:items table} ["id = ?" id])
    id))

(defn ^:private add-aou-workload!
  "Use transaction `tx` to find a workload matching `request`, or make a
  new one, and return the workload's `id`. "
  [tx request]
  (let [{:keys [creator executor pipeline project output watchers]} request
        slashified             (util/slashify output)
        {:keys [release path]} workflow-wdl
        query-string           (str/join \space ["SELECT * FROM workload"
                                                 "WHERE stopped is null"
                                                 "AND project = ?"
                                                 "AND pipeline = ?::pipeline"
                                                 "AND release = ?"
                                                 "AND output = ?"])
        workloads              (jdbc/query tx [query-string project pipeline
                                               release slashified])
        n                      (count workloads)]
    (when (> n 1)
      (log/error "Too many workloads" :count n :workloads workloads))
    (if-let [workload (first workloads)]
      (:id workload)
      (let [{:keys [commit version]} (wfl/get-the-version)]
        (make-new-aou-workload! tx {:commit   commit
                                    :creator  creator
                                    :executor executor
                                    :output   slashified
                                    :project  project
                                    :release  release
<<<<<<< HEAD
                                    :uuid     (UUID/randomUUID)
=======
                                    :uuid     (random-uuid)
>>>>>>> ca30908a
                                    :version  version
                                    :watchers (pr-str watchers)
                                    :wdl      path})))))

(defn ^:private start-aou-workload!
  "Use transaction `tx` to start `workload` so it becomes append-able."
  [tx {:keys [id] :as workload}]
  (if (:started workload)
    workload
    (let [now {:started (Timestamp/from (Instant/now))}]
      (jdbc/update! tx :workload now ["id = ?" id])
      (merge workload now))))

(defn ^:private primary-values [sample]
  (mapv sample primary-keys))

(defn ^:private get-existing-samples [tx table samples]
  (letfn [(extract-primary-values [xs]
            (reduce (partial map conj) [#{""} #{-1}] (map primary-values xs)))
          (assemble-query [[barcodes versions]]
            (str/join " "
                      ["SELECT chip_well_barcode, analysis_version_number FROM"
                       table
                       (format "WHERE chip_well_barcode in %s" barcodes)
                       (format "AND analysis_version_number in %s" versions)]))]
    (->> samples
         extract-primary-values
         (map util/to-quoted-comma-separated-list)
         assemble-query
         (jdbc/query tx)
         extract-primary-values)))

(defn ^:private remove-existing-samples
  "Retain all `samples` with unique `known-keys`."
  [samples known-keys]
  (letfn [(go [[known-values xs] sample]
              (let [values (primary-values sample)]
                [(map conj known-values values)
                 (if-not (every? identity (map contains? known-values values))
                   (conj xs sample)
                   xs)]))]
    (second (reduce go [known-keys []] samples))))

(defn append-to-workload!
  "Use transaction `tx` to add `notifications` (samples) to `workload`.
  Note: - The `workload` must be `started` in order to be append-able.
        - All samples being appended will be submitted immediately."
  [tx notifications {:keys [uuid items output executor] :as workload}]
  (when-not (:started workload)
    (throw (Exception. (format "Workload %s is not started" uuid))))
  (when (:stopped workload)
    (throw (Exception. (format "Workload %s has been stopped" uuid))))
  (letfn [(submit! [url sample]
            (let [output-path      (str output
                                        (str/join "/" (primary-values sample)))
                  workflow-options (util/deep-merge
                                    default-options
                                    {:final_workflow_outputs_dir output-path})]
              (->> {:workload uuid}
                   (submit-aou-workflow url sample workflow-options)
                   str ; coerce java.util.UUID -> string
                   (assoc (select-keys sample primary-keys)
                          :updated (Timestamp/from (Instant/now))
                          :status "Submitted"
                          :uuid))))]
    (let [executor          (is-known-cromwell-url? executor)
          submitted-samples (map (partial submit! executor)
                                 (remove-existing-samples
                                  notifications
                                  (get-existing-samples
                                   tx items notifications)))]
      (jdbc/insert-multi! tx items submitted-samples)
      submitted-samples)))

(defn ^:private aou-workflows
  [tx {:keys [items] :as _workload}]
  (batch/tag-workflows
   (batch/pre-v0_4_0-deserialize-workflows (postgres/get-table tx items))))

(defn ^:private aou-workflows-by-filters
  [tx {:keys [items] :as _workload} {:keys [status] :as _filters}]
  (batch/tag-workflows
   (batch/pre-v0_4_0-deserialize-workflows
    (batch/query-workflows-with-status tx items status))))

(defmethod workloads/create-workload!
  pipeline
  [tx request]
  (workloads/load-workload-for-id tx (add-aou-workload! tx request)))

(defoverload workloads/start-workload! pipeline start-aou-workload!)
(defoverload workloads/stop-workload!  pipeline batch/stop-workload!)

(defmethod workloads/update-workload!
  pipeline
  [{:keys [id started stopped finished] :as _workload-record}]
  (jdbc/with-db-transaction [tx (postgres/wfl-db-config)]
    (letfn [(load-workload []
              (workloads/load-workload-for-id tx id))
            (update!       [workload]
              (batch/update-workflow-statuses! tx workload)
              (when stopped
                (batch/update-workload-status! tx workload))
              (load-workload))]
      (if (and started (not finished))
        (update! (load-workload))
        (load-workload)))))

(defoverload workloads/workflows            pipeline aou-workflows)
(defoverload workloads/workflows-by-filters pipeline aou-workflows-by-filters)
(defoverload workloads/retry                pipeline batch/retry-unsupported)
(defoverload workloads/load-workload-impl   pipeline batch/load-batch-workload-impl)
(defoverload workloads/to-edn               pipeline batch/workload-to-edn)<|MERGE_RESOLUTION|>--- conflicted
+++ resolved
@@ -13,12 +13,7 @@
             [wfl.util             :as util]
             [wfl.wfl              :as wfl])
   (:import [java.sql Timestamp]
-<<<<<<< HEAD
-           [java.time Instant]
-           [java.util UUID]))
-=======
            [java.time Instant]))
->>>>>>> ca30908a
 
 ;; This must agree with the AoU cloud function.
 ;;
@@ -221,11 +216,7 @@
                                     :output   slashified
                                     :project  project
                                     :release  release
-<<<<<<< HEAD
-                                    :uuid     (UUID/randomUUID)
-=======
                                     :uuid     (random-uuid)
->>>>>>> ca30908a
                                     :version  version
                                     :watchers (pr-str watchers)
                                     :wdl      path})))))
