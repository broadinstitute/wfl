(ns wfl.module.covid
<<<<<<< HEAD
  "Handle COVID processing."
  (:require [wfl.api.workloads :as workloads :refer [defoverload]]
=======
  "Manage the Sarscov2IlluminaFull pipeline."
  (:require [clojure.data.json :as json]
            [clojure.set :as set]
            [clojure.string :as str]
            [clojure.tools.logging.readable :as log]
            [wfl.api.workloads :as workloads :refer [defoverload]]
>>>>>>> d2e20aca
            [wfl.jdbc :as jdbc]
            [wfl.module.batch :as batch]
            [wfl.service.datarepo :as datarepo]
            [wfl.service.postgres :as postgres]
            [wfl.service.rawls :as rawls]
<<<<<<< HEAD
            [wfl.util :as util])
  (:import (java.time OffsetDateTime)))
=======
            [wfl.util :as util]
            [wfl.wfl :as wfl])
  (:import [java.time OffsetDateTime]))
>>>>>>> d2e20aca

(def pipeline "Sarscov2IlluminaFull")

;; TODO: implement COVID workload creation
;;  - make sure permissions/inputs are right upfront
;;  - dispatch on source/sink/executor
;;  - store information into database
(defn create-covid-workload!
  [tx {:keys [source sink executor] :as request}])

<<<<<<< HEAD
;; TODO: move this to the queue-based skeleton later
(defn ^:private snapshot-created?
  "Check if `snapshot-job-id` has done in TDR,
   return the resulting snapshot id if so."
  [snapshot-job-id]
  (some->> snapshot-job-id
           (datarepo/job-done?)
           :id))

(defn ^:private go-create-snapshot!
  "Create snapshot in TDR from `dataset`, `table`
   and `row-ids` and write job info as well as rows
   into `source-details-name` table."
  [tx dataset table source-details-name [start end] row-ids]
  (let [columns     (-> (datarepo/all-columns dataset table)
                        (->> (map :name) set)
                        (conj "datarepo_row_id"))
        job-id (-> (datarepo/make-snapshot-request dataset columns table row-ids)
                   (update :name util/utc-now "YYYYMMDD'T'HHMMSS")
                   ;; FIXME: this sometimes runs into: Cannot update iam permissions, need failure handling here!
                   (datarepo/create-snapshot))]
    (jdbc/insert! tx
                  source-details-name
                  {:snapshot_creation_job_id job-id
                   :datarepo_row_ids row-ids
                   :start_time start
                   :end_time end})))

(defn ^:private check-for-new-data!
  "Check for new data in TDR, create new snapshots, insert
   resulting job creation ids into database and update the
   timestamp for next time using transaction TX."
  [tx
   {:keys [source_item] :as workload}
   {:keys [dataset table last_checked snapshot details] :as _source}]
  (let [now (util/utc-now)
        dataset (datarepo/dataset dataset)
        table table
        col-name snapshot
        row-ids (-> (datarepo/query-table-between
                     dataset
                     table
                     col-name
                     [last_checked now]
                     [:datarepo_row_id])
                    :rows
                    flatten)]
    (when row-ids
      (let [shards (partition-all 500 row-ids)]
        (map #(go-create-snapshot! tx dataset table details [last_checked now] %) shards)))
    (do
      (jdbc/update! tx
                    source_item
                    {:last_checked now}
                    ["id = ?" (:id workload)])
      (jdbc/update! tx
                    :workload
                    {:updated (OffsetDateTime/now)}
                    ["id = ?" (:id workload)]))))
=======
(defn ^:private get-snapshots-from-workspace
  [workspace])

(defn start-covid-workload!
  "Mark WORKLOAD with a started timestamp."
  [tx {:keys [id started] :as workload}]
  (jdbc/update! tx :workload {:started (OffsetDateTime/now)} ["id = ?" id])
  (workloads/load-workload-for-id tx id))
>>>>>>> d2e20aca

(defn ^:private get-imported-snapshot-reference
  "Nil or the snapshot reference for SNAPSHOT_REFERENCE_ID in WORKSPACE."
  [{:keys [workspace] :as _executor}
   {:keys [snapshot_reference_id] :as _executor_details}]
  (when snapshot_reference_id
    (util/do-or-nil (rawls/get-snapshot-reference workspace
                                                  snapshot_reference_id))))

(defn ^:private import-snapshot!
  "Import snapshot with SNAPSHOT_ID to WORKSPACE.
  Use transaction TX to update DETAILS table with resulting reference id."
  [tx
   workload
   {:keys [snapshot_id] :as _source_details}
   {:keys [workspace details] :as _executor}
   executor_details]
  (let [refid (-> (rawls/create-snapshot-reference workspace snapshot_id)
                  :referenceId)]
    (jdbc/update! tx
                  details
                  {:snapshot_reference_id refid}
                  ["id = ?" (:id executor_details)])
    (jdbc/update! tx
                  :workload
                  {:updated (OffsetDateTime/now)}
                  ["id = ?" (:id workload)])))

;; TODO: implement progressive (private) functions inside this update loop
(defn update-covid-workload!
  "Use transaction `tx` to batch-update `workload` statuses."
  [tx {:keys [started finished] :as workload}]
  (letfn [(update! [{:keys [id] :as workload}]
            (postgres/batch-update-workflow-statuses! tx workload)
            (postgres/update-workload-status! tx workload)
            (workloads/load-workload-for-id tx id))]
    (if (and started (not finished)) (update! workload) workload)))

(defoverload workloads/create-workload!   pipeline create-covid-workload!)
(defoverload workloads/start-workload!    pipeline batch/stop-workload!)
(defoverload workloads/update-workload!   pipeline update-covid-workload!)
(defoverload workloads/stop-workload!     pipeline batch/stop-workload!)
(defoverload workloads/load-workload-impl pipeline
  batch/load-batch-workload-impl)

(defmulti peek-queue!
  "Peek the first object from the `queue`, if one exists."
  (fn [queue] (:type queue)))

(defmulti pop-queue!
  "Pop the first object from the `queue`. Throws if none exists."
  (fn [queue] (:type queue)))

;; source operations
(defmulti create-source!
  "Create and write the source to persisted storage"
  (fn [source-request] (:name source-request)))

(defmulti update-source!
  "Update the source."
  (fn [source] (:type source)))

(defmulti load-source!
  "Load the workload `source`."
  (fn [workload] (:source-type workload)))

;; executor operations
(defmulti create-executor!
  "Create and write the executor to persisted storage"
  (fn [executor-request] (:name executor-request)))

(defmulti update-executor!
  "Update the executor with the `source`"
  (fn [source executor] (:type executor)))

(defmulti load-executor!
  "Load the workload `executor`."
  (fn [workload] (:executor-type workload)))

;; sink operations
(defmulti create-sink!
  "Create and write the sink to persisted storage"
  (fn [sink-request] (:name sink-request)))

(defmulti update-sink!
  "Update the sink with the `executor`"
  (fn [executor sink] (:type sink)))

(defmulti load-sink!
  "Load the workload `sink`."
  (fn [workload] (:sink-type workload)))

(defn update-covid-workload
  "Use transaction TX to update WORKLOAD statuses."
  [tx {:keys [started finished] :as workload}]
  (letfn [(update-workload-status [])
          (update! [{:keys [id source executor sink] :as _workload}]
            (-> (update-source! source)
                (update-executor! executor)
                (update-sink! sink))
            (update-workload-status)
            (workloads/load-workload-for-id tx id))]
    (if (and started (not finished)) (update! workload) workload)))

(def tdr-source-type "TerraDataRepoSink")

;; Note I've used a table to implement the queue and I'm deleting the row
;; when it's popped.
;;
;; You could just mark it as :visited or something.
(defn ^:private peek-tdr-source-queue [{:keys [queue] :as _source}]
  (let [query "SELECT * FROM %s ORDER BY id ASC LIMIT 1"]
    (jdbc/with-db-transaction [tx (postgres/wfl-db-config)]
      (first (jdbc/query tx (format query queue))))))

(defn ^:private pop-tdr-source-queue [{:keys [queue] :as source}]
  (if-let [{:keys [id] :as _snapshot} (peek-queue! source)]
    (let [query "DELETE FROM %s WHERE id = ?"]
      (jdbc/with-db-transaction [tx (postgres/wfl-db-config)]
        (jdbc/execute! tx [(format query queue) id])))
    (throw (ex-info "No snapshots in queue" {:source source}))))

;; Create and add new snapshots to the snapshot queue
(defn ^:private update-tdr-source [source]
  (letfn [(find-new-rows       [source now]      [])
          (make-snapshots      [source row-ids])
          (write-snapshots     [source snapshots])
          (update-last-checked [now])]
    (let [now     (OffsetDateTime/now)
          row-ids (find-new-rows source now)]
      (when-not (empty? row-ids)
        (write-snapshots source (make-snapshots source row-ids)))
      (update-last-checked source now))))

(defn ^:private load-tdr-source [{:keys [source-ptr] :as workload}]
  {:type    tdr-source-type
   :queue   nil
   :updated nil})

;; maybe we want to split check-request and create to avoid writing
;; records for bad workload requests?
(defn ^:private create-tdr-source [source-request]
  (letfn [(check-request! [request] (throw (Exception. "Not implemented")))
          (make-record    [request] nil)]
    (check-request! source-request)
    (let [foreign-key (make-record source-request)]
      (load-tdr-source {:source-ptr foreign-key}))))

(defoverload workloads/start-workload! pipeline start-covid-workload!)

(defoverload create-source! tdr-source-type create-tdr-source)
(defoverload peek-queue!    tdr-source-type peek-tdr-source-queue)
(defoverload pop-queue!     tdr-source-type pop-tdr-source-queue)
(defoverload update-source! tdr-source-type update-tdr-source)
(defoverload load-source!   tdr-source-type load-tdr-source)<|MERGE_RESOLUTION|>--- conflicted
+++ resolved
@@ -1,28 +1,18 @@
 (ns wfl.module.covid
-<<<<<<< HEAD
-  "Handle COVID processing."
-  (:require [wfl.api.workloads :as workloads :refer [defoverload]]
-=======
   "Manage the Sarscov2IlluminaFull pipeline."
   (:require [clojure.data.json :as json]
             [clojure.set :as set]
             [clojure.string :as str]
             [clojure.tools.logging.readable :as log]
             [wfl.api.workloads :as workloads :refer [defoverload]]
->>>>>>> d2e20aca
             [wfl.jdbc :as jdbc]
             [wfl.module.batch :as batch]
             [wfl.service.datarepo :as datarepo]
             [wfl.service.postgres :as postgres]
             [wfl.service.rawls :as rawls]
-<<<<<<< HEAD
-            [wfl.util :as util])
-  (:import (java.time OffsetDateTime)))
-=======
             [wfl.util :as util]
             [wfl.wfl :as wfl])
   (:import [java.time OffsetDateTime]))
->>>>>>> d2e20aca
 
 (def pipeline "Sarscov2IlluminaFull")
 
@@ -33,7 +23,6 @@
 (defn create-covid-workload!
   [tx {:keys [source sink executor] :as request}])
 
-<<<<<<< HEAD
 ;; TODO: move this to the queue-based skeleton later
 (defn ^:private snapshot-created?
   "Check if `snapshot-job-id` has done in TDR,
@@ -93,7 +82,6 @@
                     :workload
                     {:updated (OffsetDateTime/now)}
                     ["id = ?" (:id workload)]))))
-=======
 (defn ^:private get-snapshots-from-workspace
   [workspace])
 
@@ -102,7 +90,6 @@
   [tx {:keys [id started] :as workload}]
   (jdbc/update! tx :workload {:started (OffsetDateTime/now)} ["id = ?" id])
   (workloads/load-workload-for-id tx id))
->>>>>>> d2e20aca
 
 (defn ^:private get-imported-snapshot-reference
   "Nil or the snapshot reference for SNAPSHOT_REFERENCE_ID in WORKSPACE."
