(ns wfl.module.covid
  "Manage the Sarscov2IlluminaFull pipeline."
  (:require [clojure.edn :as edn]
            [clojure.data.json :as json]
            [clojure.set :as set]
            [clojure.string :as str]
            [clojure.tools.logging :as log]
            [wfl.api.workloads :as workloads :refer [defoverload]]
            [wfl.jdbc :as jdbc]
            [wfl.service.datarepo :as datarepo]
            [wfl.service.firecloud :as firecloud]
            [wfl.service.postgres :as postgres]
            [wfl.service.rawls :as rawls]
            [wfl.util :as util]
            [wfl.wfl :as wfl])
  (:import [java.time OffsetDateTime ZoneId]
           [java.time.format DateTimeFormatter]
           [java.util UUID]))

(def pipeline "Sarscov2IlluminaFull")

(defn ^:private get-snapshots-from-workspace
  [workspace])

;; Generic helpers
(defn ^:private load-record-by-id! [tx table id]
  (let [query        "SELECT * FROM %s WHERE id = ? LIMIT 1"
        [record & _] (jdbc/query tx [(format query table) id])]
    (when-not record
      (throw (ex-info (str "No such record") {:id id :table table})))
    record))

(defn ^:private utc-now
  "Return OffsetDateTime/now in UTC."
  []
  (OffsetDateTime/now (ZoneId/of "UTC")))

;; interfaces
;; queue operations
(defmulti peek-queue!
  "Peek the first object from the `queue`, if one exists."
  (fn [queue] (:type queue)))

(defmulti pop-queue!
  "Pop the first object from the `queue`. Throws if none exists."
  (fn [queue] (:type queue)))

(defmulti queue-length!
  "Return the number of objects in the queue."
  (fn [queue] (:type queue)))

;; source operations
(defmulti create-source!
  "Use `tx` and workload `id` to write the source to persisted storage and
   return a [type item] pair to be written into the parent table."
  (fn [tx id source-request] (:name source-request)))

(defmulti start-source!
  "Use `tx` to start accepting data from the `source`."
  (fn [tx source] (:type source)))

(defmulti update-source!
  "Update the source."
  (fn [source] (:type source)))

(defmulti stop-source!
  "Use `tx` to stop accepting new data from the `source`."
  (fn [tx source] (:type source)))

(defmulti load-source!
  "Use `tx` to load the workload source with `source_type`."
  (fn [tx workload] (:source_type workload)))

;; executor operations
(defmulti create-executor!
  "Use `tx` and workload `id` to write the executor to persisted storage and
   return a [type item] pair to be written into the parent table."
  (fn [tx id executor-request] (:name executor-request)))

(defmulti update-executor!
  "Update the executor with the `source`"
  (fn [source executor] (:type executor)))

(defmulti executor-workflows
  "Use `tx` to return the workflows created by the `executor"
  (fn [tx executor] (:type executor)))

(defmulti load-executor!
  "Use `tx` to load the workload executor with `executor_type`."
  (fn [tx workload] (:executor_type workload)))

;; sink operations
(defmulti create-sink!
  "Use `tx` and workload `id` to write the sink to persisted storage and
   return a [type item] pair to be written into the parent table."
  (fn [tx id sink-request] (:name sink-request)))

(defmulti update-sink!
  "Update the sink with the `executor`"
  (fn [executor sink] (:type sink)))

(defmulti load-sink!
  "Use `tx` to load the workload sink with `sink_type`."
  (fn [tx workload] (:sink_type workload)))

;; validations
(defmulti throw-when-malformed-source-request!
  "Validate the source of a `request`"
  (fn [source] (:name source)))

(defmulti throw-when-malformed-executor-request!
  "Validate the executor of a `request`"
  (fn [executor] (:name executor)))

(defmulti throw-when-malformed-sink-request!
  "Validate the sink of a `request`"
  (fn [sink] (:name sink)))

;; :default implementations
(defmethod throw-when-malformed-source-request!
  :default
  [source]
  (throw
   (ex-info "Failed to create workload - unknown source"
            {:source source
             :type  ::invalid-source})))

(defmethod throw-when-malformed-executor-request!
  :default
  [executor]
  (throw
   (ex-info "Failed to create workload - unknown executor"
            {:source executor
             :type  ::invalid-executor})))

(defmethod throw-when-malformed-sink-request!
  :default
  [sink]
  (throw
   (ex-info "Failed to create workload - unknown sink"
            {:source sink
             :type  ::invalid-sink})))

;; Workload Functions
(defn ^:private add-workload-record
  "Use `tx` to create a workload `record` for `request` and return the id of the
   new workload."
  [tx request]
  (letfn [(combine-labels [labels]
            (->> (mapv request [:pipeline :project])
                 (map str ["pipeline:" "project:"])
                 (concat labels)
                 set
                 sort
                 vec))]
    (-> (update request :labels combine-labels)
        (select-keys [:creator :watchers :labels :project])
        (merge (select-keys (wfl/get-the-version) [:commit :version]))
        (assoc :executor ""
               :output   ""
               :release  ""
               :wdl      ""
               :uuid     (UUID/randomUUID))
        (->> (jdbc/insert! tx :workload) first :id))))

(def ^:private continuous-workload-table-name "ContinuousWorkload")

(defn ^:private patch-workload [tx {:keys [id]} colls]
  (jdbc/update! tx :workload colls ["id = ?" id]))

(defn ^:private patch-continuous-workload
  "Use `tx` to update the colls of the `_workload`."
  [tx {:keys [items] :as _workload} colls]
  (jdbc/update! tx continuous-workload-table-name colls
                ["id = ?" (util/parse-int items)]))

(defn ^:private add-continuous-workload-record
  "Use `tx` and workload `id` to create a \"ContinuousWorkload\" instance and
  return the ID of the ContinuousWorkload."
  [tx id {:keys [source sink executor] :as _request}]
  (let [set-details "UPDATE %s
                     SET    source_type   = ?::source,
                            executor_type = ?::executor,
                            sink_type     = ?::sink
                     WHERE  id = ? "
        src-exc-snk [(create-source! tx id source)
                     (create-executor! tx id executor)
                     (create-sink! tx id sink)]
        items       (->> (map second src-exc-snk)
                         (zipmap [:source_items :executor_items :sink_items])
                         (jdbc/insert! tx continuous-workload-table-name)
                         first
                         :id)]
    (-> [(format set-details continuous-workload-table-name)]
        (concat (map first src-exc-snk) [items])
        (->> (jdbc/execute! tx)))
    items))

<<<<<<< HEAD
(defn ^:private patch-workload [tx {:keys [id]} colls]
  (jdbc/update! tx :workload colls ["id = ?" id]))

(defn ^:private patch-continuous-workload
  "Use `tx` to update the `colls` of the `_workload`."
  [tx {:keys [items] :as _workload} colls]
  (jdbc/update! tx continuous-workload-table-name colls
                ["id = ?" (util/parse-int items)]))

(defn ^:private add-workload-record
  "Use `tx` to create a workload record for `request` and return the id of the
   new workload."
=======
(defn create-covid-workload
  "Verify the `request` and create a workload"
>>>>>>> 8a3bff42
  [tx request]
  (throw-when-malformed-source-request! (get-in request [:source]))
  (throw-when-malformed-executor-request! (get-in request [:executor]))
  (throw-when-malformed-sink-request! (get-in request [:sink]))
  (let [set-pipeline "UPDATE workload
                      SET pipeline = ?::pipeline
                      WHERE id = ?"
        id           (add-workload-record tx request)
        items        (add-continuous-workload-record tx id request)]
    (jdbc/execute! tx [set-pipeline pipeline id])
    (jdbc/update! tx :workload {:items items} ["id = ?" id])
    (workloads/load-workload-for-id tx id)))

(defn load-covid-workload-impl [tx {:keys [items] :as workload}]
  (if-let [id (util/parse-int items)]
    (let [{:keys [updated] :as details}
          (load-record-by-id! tx "ContinuousWorkload" id)]
      (->> {:source   (load-source! tx details)
            :executor (load-executor! tx details)
            :sink     (load-sink! tx details)
            :updated  updated}
           (merge workload)
           (filter second)
           (into {})))
    (throw (ex-info "Invalid ContinuousWorkload identifier"
                    {:id items :workload workload}))))

(defn start-covid-workload
  "Start creating and managing workflows from the `source`."
  [tx {:keys [id source] :as workload}]
  (let [now (OffsetDateTime/now)]
    (start-source! tx source)
    (patch-continuous-workload tx workload {:updated now})
    (patch-workload tx workload {:started (OffsetDateTime/now)})
    (workloads/load-workload-for-id tx id)))

(defn update-covid-workload
  "Use transaction `tx` to update `workload` statuses."
  [tx {:keys [started finished] :as workload}]
  (letfn [(update! [{:keys [id stopped source executor sink] :as workload}]
            (let [now (OffsetDateTime/now)]
              (-> (update-source! source)
                  (update-executor! executor)
                  (update-sink! sink))
              (patch-continuous-workload tx workload {:updated now})
              (when (and stopped (every? zero? (map queue-length! [source executor])))
                (patch-workload tx workload {:finished now})))
            (workloads/load-workload-for-id tx id))]
    (if (and started (not finished)) (update! workload) workload)))

(defn ^:private stop-covid-workload
  "Use transaction `tx` to stop the `workload` looking for new data."
  [tx {:keys [stopped finished] :as workload}]
  (letfn [(stop! [{:keys [id source] :as workload}]
            (let [now (OffsetDateTime/now)]
              (stop-source! tx source)
              (patch-continuous-workload tx workload {:updated now})
              (patch-workload tx workload {:stopped now})
              (when-not (:started workload)
                (patch-workload tx workload {:finished now}))
              (workloads/load-workload-for-id tx id)))]
    (if-not (or stopped finished) (stop! workload) workload)))

;; Terra Data Repository Source
(def ^:private tdr-source-name  "Terra DataRepo")
(def ^:private tdr-source-type  "TerraDataRepoSource")
(def ^:private tdr-source-table "TerraDataRepoSource")
(def ^:private tdr-source-serialized-fields
  {:dataset         :dataset
   :table           :dataset_table
   :column          :table_column_name
   :snapshotReaders :snapshot_readers})

(defn ^:private create-tdr-source [tx id request]
  (let [create  "CREATE TABLE %s OF TerraDataRepoSourceDetails (PRIMARY KEY (id))"
        alter   "ALTER TABLE %s ALTER COLUMN id ADD GENERATED ALWAYS AS IDENTITY"
        details (format "%s_%09d" tdr-source-type id)
        _       (jdbc/db-do-commands tx [(format create details)
                                         (format alter details)])
        items   (-> (select-keys request (keys tdr-source-serialized-fields))
                    (update :dataset pr-str)
                    (set/rename-keys tdr-source-serialized-fields)
                    (assoc :details details)
                    (->> (jdbc/insert! tx tdr-source-table)))]
    [tdr-source-type (-> items first :id str)]))

(defn ^:private load-tdr-source [tx {:keys [source_items] :as workload}]
  (if-let [id (util/parse-int source_items)]
    (-> (load-record-by-id! tx tdr-source-table id)
        (set/rename-keys (set/map-invert tdr-source-serialized-fields))
        (assoc :type tdr-source-type)
        (update :dataset edn/read-string))
    (throw (ex-info "source_items is not an integer" {:workload workload}))))

(defn throw-unless-column-exists
  "Throw or return the column from `table`"
  [dataset table dataset-column-name]
  (let [[result & more] (-> table
                            (get-in [:columns])
                            (->> (filter (comp #{dataset-column-name} :name))))]
    (when-not result
      (throw (ex-info "No column with name" {:name dataset-column-name :dataset dataset})))
    result))

(defn throw-unless-table-exists
  "Throw or return the table from `dataset`"
  [dataset table-name dataset-column-name]
  (let [[result & more] (-> dataset
                            (get-in [:schema :tables])
                            (->> (filter (comp #{table-name} :name))))]
    (when-not result
      (throw (ex-info "No table with name" {:name table-name :dataset dataset})))
    (when result
      (throw-unless-column-exists dataset result dataset-column-name))
    result))

(defn verify-data-repo-source!
  "Verify that the `dataset` exists and that the WFL has the necessary permissions to read it"
  [{:keys [name dataset table column skipValidation] :as source}]
  (when-not skipValidation
    (when-not (some? dataset)
      (throw (ex-info "Dataset is Nil" {:source source})))
    (-> (datarepo/dataset (:dataset source))
        (throw-unless-table-exists table column))))

(defn ^:private find-new-rows
  "Find new rows in TDR by querying between `last_checked` and the
   frozen `now`."
  [{:keys [dataset
           dataset_table
           table_column_name
           last_checked] :as _source}
   now]
  (-> (datarepo/query-table-between
       dataset
       dataset_table
       table_column_name
       [last_checked now]
       [:datarepo_row_id])
      :rows
      flatten))

(defn ^:private go-create-snapshot!
  "Create snapshot in TDR from `dataset` body, `table` and `row-ids` then
   write job info as well as rows into `source-details-name` table.
   Snapshots will be readable by members of the `snapshotReaders` list.
   `suffix` will be appended to the snapshot names."
  [suffix {:keys [dataset table snapshotReaders] :as _source} row-ids]
  (let [columns (->> (datarepo/all-columns dataset table)
                     (mapv :name)
                     (cons "datarepo_row_id"))]
    (-> (datarepo/make-snapshot-request dataset columns table row-ids)
        (update :name #(str % suffix))
        (assoc :readers snapshotReaders)
        datarepo/create-snapshot-job)))

(defn ^:private create-snapshots
  "Create uniquely named snapshots in TDR with max partition size of 500,
   using the frozen `now-obj`, from `row-ids`, return shards and TDR job-ids."
  [{:keys [dataset table snapshotReaders] :as source} now-obj row-ids]
  (let [dt-format   (DateTimeFormatter/ofPattern "YYYYMMdd'T'HHmmss")
        compact-now (.format now-obj dt-format)]
    (letfn [(create-snapshot [idx shard]
              [shard (-> (format "_%s_%s" compact-now idx)
                         (go-create-snapshot! source shard))])]
      (->> row-ids
           (partition-all 500)
           (map vec)
           (map-indexed create-snapshot)))))

(defn ^:private get-pending-tdr-jobs [{:keys [details] :as _source}]
  (let [query "SELECT id, snapshot_creation_job_id FROM %s
               WHERE snapshot_creation_job_status = 'running'"]
    (jdbc/with-db-transaction [tx (postgres/wfl-db-config)]
      (->> (format query details)
           (jdbc/query tx)
           (map (juxt :id :snapshot_creation_job_id))))))

(defn ^:private check-tdr-job
  "Check TDR job status for `job-id`, return a map with job-id,
   snapshot_id and job_status if job has failed or succeeded, otherwise nil."
  [job-id]
  (when-let [job-metadata (datarepo/get-job-metadata-when-done job-id)]
    (let [{:keys [id job-status] :as result} job-metadata]
      (if (= job-status "succeeded")
        (assoc result :snapshot_id (:id (datarepo/get-job-result id)))
        (do
          (log/error "TDR Snapshot creation job %s failed!" id)
          (assoc result :snapshot_id nil))))))

(defn ^:private write-snapshot-id
  "Write `snapshot_id` and `job_status` into source `details` table
   from the `_tdr-job-metadata` map, update timestamp with real now."
  [{:keys [details] :as _source}
   [id {:keys [job_status snapshot_id] :as _tdr-job-metadata}]]
  (jdbc/with-db-transaction [tx (postgres/wfl-db-config)]
    (jdbc/update! tx details {:snapshot_creation_job_status job_status
                              :snapshot_id snapshot_id
                              :updated  (OffsetDateTime/now)}
                  ["id = ?" id])))

(defn ^:private write-snapshots-creation-jobs
  "Write the shards and corresponding snapshot creation jobs from
   `shards->snapshot-jobs` into source `details` table, with the frozen `now`.
   Also initialize all jobs statuses to running."
  [{:keys [last_checked details] :as _source} now shards->snapshot-jobs]
  (letfn [(make-record [[shard id]]
            {:snapshot_creation_job_id     id
             :snapshot_creation_job_status "running"
             :datarepo_row_ids             shard
             :start_time                   last_checked
             :end_time                     now})]
    (jdbc/with-db-transaction [tx (postgres/wfl-db-config)]
      (->> (map make-record shards->snapshot-jobs)
           (jdbc/insert-multi! tx details)))))

(defn ^:private update-last-checked
  "Update the `last_checked` field in source table with
   the frozen `now`."
  ([tx {:keys [id] :as _source} now]
   (jdbc/update! tx tdr-source-table {:last_checked now} ["id = ?" id]))
  ([source now]
   (jdbc/with-db-transaction [tx (postgres/wfl-db-config)]
     (update-last-checked tx source now))))

(defn ^:private find-and-snapshot-new-rows
  "Create and enqueue snapshots from new rows in the `source` dataset."
  [source utc-now]
  (let [date-format (DateTimeFormatter/ofPattern "yyyy-MM-dd'T'HH:mm:ss")]
    (->> (.format utc-now date-format)
         (find-new-rows source)
         (create-snapshots source utc-now)
         (write-snapshots-creation-jobs source utc-now))
    (update-last-checked source utc-now)))

(defn ^:private update-pending-snapshot-jobs
  "Update the status of TDR snapshot jobs that are still 'running'."
  [source]
  (->> (get-pending-tdr-jobs source)
       (map #(update % 1 check-tdr-job))
       (run! #(write-snapshot-id source %))))

(defn ^:private update-tdr-source
  "Check for new data in TDR from `source`, create new snapshots,
  insert resulting job creation ids into database and update the
  timestamp for next time."
  [{:keys [stopped] :as source}]
  (when-not stopped
    (find-and-snapshot-new-rows source (utc-now)))
  (update-pending-snapshot-jobs source)
  ;; load and return the source table
  (jdbc/with-db-transaction [tx (postgres/wfl-db-config)]
    (load-tdr-source tx {:source_items (str (:id source))})))

(defn ^:private start-tdr-source [tx source]
  (update-last-checked tx source (utc-now)))

(defn ^:private stop-tdr-source [tx {:keys [id] :as _source}]
  (jdbc/update! tx tdr-source-table
                {:stopped (OffsetDateTime/now)}
                ["id = ?" id]))

(defn ^:private peek-tdr-source-details
  "Get first unconsumed snapshot record from `details` table."
  [{:keys [details] :as _source}]
  (let [query "SELECT * FROM %s
               WHERE consumed    IS NULL
               AND   snapshot_id IS NOT NULL
               ORDER BY id ASC LIMIT 1"]
    (jdbc/with-db-transaction [tx (postgres/wfl-db-config)]
      (->> (format query details)
           (jdbc/query tx)
           first))))

(defn ^:private peek-tdr-source-queue
  "Get first unconsumed snapshot from `source` queue."
  [source]
  (if-let [{:keys [snapshot_id] :as _record} (peek-tdr-source-details source)]
    (datarepo/snapshot snapshot_id)))

(defn ^:private tdr-source-queue-length
  "Return the number of unconsumed snapshot records from `details` table."
  [{:keys [details] :as _source}]
  (let [query "SELECT COUNT(*) FROM %s
               WHERE consumed IS NULL
               AND   snapshot_creation_job_status <> 'failed'"]
    (jdbc/with-db-transaction [tx (postgres/wfl-db-config)]
      (->> (format query details)
           (jdbc/query tx)
           first
           :count))))

(defn ^:private pop-tdr-source-queue
  "Consume first unconsumed snapshot record in `details` table, or throw if none."
  [{:keys [details] :as source}]
  (if-let [{:keys [id] :as _record} (peek-tdr-source-details source)]
    (jdbc/with-db-transaction [tx (postgres/wfl-db-config)]
      (let [now (OffsetDateTime/now)]
        (jdbc/update! tx details {:consumed now
                                  :updated  now}
                      ["id = ?" id])))
    (throw (ex-info "No snapshots in queue" {:source source}))))

(defoverload create-source! tdr-source-name create-tdr-source)
(defoverload start-source!  tdr-source-type start-tdr-source)
(defoverload update-source! tdr-source-type update-tdr-source)
(defoverload stop-source!   tdr-source-type stop-tdr-source)
(defoverload load-source!   tdr-source-type load-tdr-source)
(defoverload peek-queue!    tdr-source-type peek-tdr-source-queue)
(defoverload pop-queue!     tdr-source-type pop-tdr-source-queue)
(defoverload queue-length!  tdr-source-type tdr-source-queue-length)
(defoverload throw-when-malformed-source-request! tdr-source-name verify-data-repo-source!)

;; TDR Snapshot List Source
(def ^:private tdr-snapshot-list-name "TDR Snapshots")
(def ^:private tdr-snapshot-list-type "TDRSnapshotListSource")

(defn ^:private create-tdr-snapshot-list [tx id {:keys [snapshots] :as _request}]
  (let [create  "CREATE TABLE %s OF ListSource (PRIMARY KEY (id))"
        alter   "ALTER TABLE %s ALTER COLUMN id ADD GENERATED ALWAYS AS IDENTITY"
        details (format "%s_%09d" tdr-snapshot-list-type id)]
    (jdbc/db-do-commands tx [(format create details) (format alter details)])
    (jdbc/insert-multi! tx details (map #(-> {:item (pr-str %)}) snapshots))
    [tdr-snapshot-list-type details]))

(defn ^:private load-tdr-snapshot-list [tx {:keys [source_items] :as _workload}]
  (when-not (postgres/table-exists? tx source_items)
    (throw (ex-info "Failed to load tdr-snapshot-list: no such table"
                    {:table source_items})))
  {:type tdr-snapshot-list-type :items source_items})

(defn ^:private start-tdr-snapshot-list [_ source] source)
(defn ^:private update-tdr-snapshot-list [source]  source)

(defn ^:private peek-tdr-snapshot-list [{:keys [items] :as _source}]
  (let [query "SELECT *        FROM %s
               WHERE  consumed IS NULL
               ORDER BY id ASC LIMIT 1"]
    (jdbc/with-db-transaction [tx (postgres/wfl-db-config)]
      (->> (format query items)
           (jdbc/query tx)
           first))))

(defn ^:private tdr-snapshot-list-queue-length [{:keys [items] :as _source}]
  (let [query "SELECT COUNT (*) FROM %s WHERE consumed IS NULL"]
    (jdbc/with-db-transaction [tx (postgres/wfl-db-config)]
      (->> (format query items)
           (jdbc/query tx)
           first
           :count))))

(defn ^:private pop-tdr-snapshot-list [{:keys [items] :as source}]
  (if-let [{:keys [id]} (peek-tdr-snapshot-list source)]
    (jdbc/with-db-transaction [tx (postgres/wfl-db-config)]
      (jdbc/update! tx items {:consumed (OffsetDateTime/now)} ["id = ?" id]))
    (throw (ex-info "Attempt to pop empty queue" {:source source}))))

(defoverload create-source! tdr-snapshot-list-name create-tdr-snapshot-list)
(defoverload start-source!  tdr-snapshot-list-type start-tdr-snapshot-list)
(defoverload update-source! tdr-snapshot-list-type update-tdr-snapshot-list)
(defoverload load-source!   tdr-snapshot-list-type load-tdr-snapshot-list)
(defoverload peek-queue!    tdr-snapshot-list-type
  (comp edn/read-string :item peek-tdr-snapshot-list))
(defoverload queue-length!  tdr-snapshot-list-type tdr-snapshot-list-queue-length)
(defoverload pop-queue!     tdr-snapshot-list-type pop-tdr-snapshot-list)

;; Terra Executor
(def ^:private terra-executor-name  "Terra")
(def ^:private terra-executor-type  "TerraExecutor")
(def ^:private terra-executor-table "TerraExecutor")
(def ^:private terra-executor-serialized-fields
  {:workspace                  :workspace
   :methodConfiguration        :method_configuration
   :methodConfigurationVersion :method_configuration_version
   :fromSource                 :from_source})

(defn ^:private create-terra-executor [tx id request]
  (let [create  "CREATE TABLE %s OF TerraExecutorDetails (PRIMARY KEY (id))"
        alter   "ALTER TABLE %s ALTER COLUMN id ADD GENERATED ALWAYS AS IDENTITY"
        details (format "%s_%09d" terra-executor-type id)
        _       (jdbc/db-do-commands tx [(format create details)
                                         (format alter details)])
        items   (-> (select-keys request (keys terra-executor-serialized-fields))
                    (update :fromSource pr-str)
                    (set/rename-keys terra-executor-serialized-fields)
                    (assoc :details details)
                    (->> (jdbc/insert! tx terra-executor-table)))]
    [terra-executor-type (-> items first :id str)]))

(defn ^:private load-terra-executor [tx {:keys [executor_items] :as workload}]
  (if-let [id (util/parse-int executor_items)]
    (-> (load-record-by-id! tx terra-executor-table id)
        (assoc :type terra-executor-type)
        (set/rename-keys (set/map-invert terra-executor-serialized-fields))
        (update :fromSource edn/read-string))
    (throw (ex-info "Invalid executor_items" {:workload workload}))))

(defn verify-terra-executor!
  "Verify the method-configuration exists."
  [{:keys [name methodConfiguration skipValidation] :as executor}]
  (when-not skipValidation
    (when-not (:methodConfiguration executor)
      (throw (ex-info "Unknown Method Configuration" {:executor executor})))))

(defn ^:private import-snapshot!
  "Return snapshot reference for `id` imported to `workspace` as `name`."
  [{:keys [workspace] :as _executor}
   {:keys [name id]   :as _snapshot}]
  (rawls/create-snapshot-reference workspace id name))

(defn ^:private from-source
  "Coerce `source-item` to form understood by `executor` via `fromSource`."
  [{:keys [fromSource] :as executor}
   source-item]
  (cond (= "importSnapshot" fromSource) (import-snapshot! executor source-item)
        :else (throw (ex-info "Unknown fromSource" {:executor executor}))))

(defn ^:private update-method-configuration!
  "Update `methodConfiguration` in `workspace` with snapshot reference `name`
  as :dataReferenceName via Firecloud.
  Update executor table record ID with incremented `methodConfigurationVersion`."
  [{:keys [id
           workspace
           methodConfiguration
           methodConfigurationVersion] :as executor}
   {:keys [name]                       :as _reference}]
  (let [firecloud-mc
        (try
          (firecloud/get-method-configuration workspace methodConfiguration)
          (catch Throwable cause
            (throw (ex-info "Method configuration does not exist in workspace"
                            {:executor executor} cause))))
        inc-version (inc methodConfigurationVersion)]
    (when-not (== methodConfigurationVersion (:methodConfigVersion firecloud-mc))
      (throw (ex-info (str "Firecloud method configuration version != expected: "
                           "possible concurrent modification")
                      {:executor            executor
                       :methodConfiguration firecloud-mc})))
    (-> firecloud-mc
        (assoc :dataReferenceName name :methodConfigVersion inc-version)
        (->> (firecloud/update-method-configuration workspace
                                                    methodConfiguration)))
    (jdbc/with-db-transaction [tx (postgres/wfl-db-config)]
      (jdbc/update! tx terra-executor-table
                    {:method_configuration_version inc-version}
                    ["id = ?" id]))))

(defn ^:private create-submission!
  "Update `methodConfiguration` to use `reference`.
  Create and return submission in `workspace` for `methodConfiguration` via Firecloud."
  [{:keys [workspace methodConfiguration] :as executor} reference]
  (update-method-configuration! executor reference)
  (firecloud/submit-method workspace methodConfiguration))

(defn ^:private write-workflows!
  "Write `workflows` to `details` table."
  [{:keys [details]                :as _executor}
   {:keys [referenceId]            :as _reference}
   {:keys [submissionId workflows] :as _submission}]
  (jdbc/with-db-transaction [tx (postgres/wfl-db-config)]
    (let [now     (OffsetDateTime/now)
          to-rows (fn [{:keys [status workflowId] :as _workflow}]
                    {:snapshot_reference_id referenceId
                     :rawls_submission_id   submissionId
                     :workflow_id           workflowId
                     :workflow_status       status
                     :updated               now})]
      (jdbc/insert-multi! tx details (map to-rows workflows)))))

(defn ^:private update-terra-workflow-statuses!
  "Update statuses in `details` table for active or failed `workspace` workflows."
  [{:keys [workspace details] :as _executor}]
  (letfn [(read-active-or-failed-workflows
            []
            (let [query "SELECT *
                         FROM %s
                         WHERE rawls_submission_id IS NOT NULL
                         AND workflow_id IS NOT NULL
                         AND workflow_status NOT IN ('Succeeded', 'Aborted')"]
              (jdbc/with-db-transaction [tx (postgres/wfl-db-config)]
                (jdbc/query tx (format query details)))))
          (update-workflow-status
            [{:keys [rawls_submission_id workflow_id] :as record}]
            (let [{:keys [status] :as _workflow}
                  (firecloud/get-workflow workspace
                                          rawls_submission_id
                                          workflow_id)]
              (assoc record :workflow_status status)))
          (write-workflow-statuses
            [now records]
            (jdbc/with-db-transaction [tx (postgres/wfl-db-config)]
              (-> (fn [{:keys [id workflow_status] :as _record}]
                    (jdbc/update! tx details
                                  {:workflow_status workflow_status
                                   :updated         now}
                                  ["id = ?" id]))
                  (run! records))))]
    (->> (read-active-or-failed-workflows)
         (map update-workflow-status)
         (write-workflow-statuses (OffsetDateTime/now)))))

(defn ^:private update-terra-executor
  "Create new submission from new `source` snapshot if available,
  writing its workflows to `details` table.
  Update statuses for active or failed workflows in `details` table.
  Return `executor`."
  [source executor]
  (when-let [snapshot (peek-queue! source)]
    (let [reference  (from-source executor snapshot)
          submission (create-submission! executor reference)]
      (write-workflows! executor reference submission)
      (pop-queue! source)))
  (update-terra-workflow-statuses! executor)
  executor)

(defn ^:private peek-terra-executor-details
  "Get first unconsumed successful workflow record from `details` table."
  [{:keys [details] :as _executor}]
  (let [query "SELECT * FROM %s
               WHERE consumed IS NULL
               AND   workflow_status = 'Succeeded'
               ORDER BY id ASC LIMIT 1"]
    (jdbc/with-db-transaction [tx (postgres/wfl-db-config)]
      (->> (format query details)
           (jdbc/query tx)
           first))))

(defn ^:private peek-terra-executor-queue
  "Get first unconsumed successful workflow from `executor` queue."
  [{:keys [workspace] :as executor}]
  (if-let [{:keys [rawls_submission_id workflow_id] :as _record}
           (peek-terra-executor-details executor)]
    (firecloud/get-workflow workspace rawls_submission_id workflow_id)))

(defn ^:private pop-terra-executor-queue
  "Consume first unconsumed successful workflow record in `details` table,
  or throw if none."
  [{:keys [details] :as executor}]
  (if-let [{:keys [id] :as _record} (peek-terra-executor-details executor)]
    (jdbc/with-db-transaction [tx (postgres/wfl-db-config)]
      (let [now (OffsetDateTime/now)]
        (jdbc/update! tx details {:consumed now :updated now}
                      ["id = ?" id])))
    (throw (ex-info "No successful workflows in queue" {:executor executor}))))

(defn ^:private terra-executor-queue-length
  "Return the number of unconsumed succeeded workflows records from `details` table."
  [{:keys [details] :as _executor}]
  (let [query "SELECT COUNT(*) FROM %s
               WHERE consumed        IS NULL
               AND   workflow_status <> 'Aborted'"]
    (jdbc/with-db-transaction [tx (postgres/wfl-db-config)]
      (->> (format query details)
           (jdbc/query tx)
           first
           :count))))

(defn ^:private terra-executor-workflows
  [tx {:keys [workspace details] :as _executor}]
  (when-not (postgres/table-exists? tx details)
    (throw (ex-info "Missing executor details table" {:table details})))
  (->> (format "SELECT DISTINCT rawls_submission_id FROM %s" details)
       (jdbc/query tx)
       (mapcat (comp :workflows #(firecloud/get-submission workspace %)))))

(defoverload create-executor!   terra-executor-name create-terra-executor)
(defoverload update-executor!   terra-executor-type update-terra-executor)
(defoverload load-executor!     terra-executor-type load-terra-executor)
(defoverload peek-queue!        terra-executor-type peek-terra-executor-queue)
(defoverload pop-queue!         terra-executor-type pop-terra-executor-queue)
(defoverload queue-length!      terra-executor-type terra-executor-queue-length)
(defoverload executor-workflows terra-executor-type terra-executor-workflows)
(defoverload throw-when-malformed-executor-request! terra-executor-name verify-terra-executor!)

;; Terra Workspace Sink
(def ^:private terra-workspace-sink-name  "Terra Workspace")
(def ^:private terra-workspace-sink-type  "TerraWorkspaceSink")
(def ^:private terra-workspace-sink-table "TerraWorkspaceSink")
(def ^:private terra-workspace-sink-serialized-fields
  {:workspace   :workspace
   :entity      :entity
   :fromOutputs :from_outputs
   :identifier  :identifier})

(defn ^:private create-terra-workspace-sink [tx id request]
  (let [create  "CREATE TABLE %s OF TerraWorkspaceSinkDetails (PRIMARY KEY (id))"
        alter   "ALTER TABLE %s ALTER COLUMN id ADD GENERATED ALWAYS AS IDENTITY"
        details (format "%s_%09d" terra-workspace-sink-type id)
        _       (jdbc/db-do-commands tx [(format create details)
                                         (format alter details)])
        items   (-> (select-keys request (keys terra-workspace-sink-serialized-fields))
                    (update :fromOutputs pr-str)
                    (set/rename-keys terra-workspace-sink-serialized-fields)
                    (assoc :details details)
                    (->> (jdbc/insert! tx terra-workspace-sink-table)))]
    [terra-workspace-sink-type (-> items first :id str)]))

(defn ^:private load-terra-workspace-sink [tx {:keys [sink_items] :as workload}]
  (if-let [id (util/parse-int sink_items)]
    (-> (load-record-by-id! tx terra-workspace-sink-table id)
        (set/rename-keys (set/map-invert terra-workspace-sink-serialized-fields))
        (update :fromOutputs edn/read-string)
        (assoc :type terra-workspace-sink-type))
    (throw (ex-info "Invalid sink_items" {:workload workload}))))

(defn verify-terra-sink!
  "Verify that the WFL has access to both firecloud and the `workspace`."
  [{:keys [name workspace skipValidation] :as sink}]
  (when-not skipValidation
    (try
      (firecloud/get-workspace workspace)
      (catch Throwable t
        (throw (ex-info "Cannot access the workspace" {:workspace workspace
                                                       :cause     (.getMessage t)}))))))

;; visible for testing
(defn rename-gather
  "Transform the `values` using the transformation defined in `mapping`."
  [values mapping]
  (letfn [(literal? [x] (str/starts-with? x "$"))
          (go! [v]
            (cond (literal? v) (subs v 1 (count v))
                  (string?  v) (values (keyword v))
                  (map?     v) (rename-gather values v)
                  (coll?    v) (keep go! v)
                  :else        (throw (ex-info "Unknown operation"
                                               {:operation v}))))]
    (into {} (for [[k v] mapping] [k (go! v)]))))

(defn ^:private terra-workspace-sink-to-attributes
  [{:keys [outputs] :as workflow} fromOutputs]
  (when-not (map? fromOutputs)
    (throw (IllegalStateException. "fromOutputs is malformed")))
  (try
    (rename-gather outputs fromOutputs)
    (catch Exception cause
      (throw (ex-info "Failed to coerce workflow outputs to attribute values"
                      {:fromOutputs fromOutputs :workflow workflow}
                      cause)))))

(defn ^:private update-terra-workspace-sink
  [executor {:keys [fromOutputs workspace entity identifier details] :as _sink}]
  (when-let [{:keys [uuid outputs] :as workflow} (peek-queue! executor)]
    (log/debug "Coercing workflow" uuid "outputs to" entity)
    (let [attributes (terra-workspace-sink-to-attributes workflow fromOutputs)
          name       (outputs (keyword identifier))]
      (log/debug "Upserting workflow" uuid "outputs as" name)
      (rawls/batch-upsert workspace [[name entity attributes]])
      (pop-queue! executor)
      (log/info "Sank workflow" uuid "as" name)
      (jdbc/with-db-transaction [tx (postgres/wfl-db-config)]
        (->> {:entity_name name
              :workflow    uuid
              :updated     (OffsetDateTime/now)}
             (jdbc/insert! tx details))))))

(defoverload create-sink! terra-workspace-sink-name create-terra-workspace-sink)
(defoverload load-sink!   terra-workspace-sink-type load-terra-workspace-sink)
(defoverload update-sink! terra-workspace-sink-type update-terra-workspace-sink)
(defoverload throw-when-malformed-sink-request! terra-workspace-sink-name verify-terra-sink!)

(defoverload workloads/create-workload!   pipeline create-covid-workload)
(defoverload workloads/start-workload!    pipeline start-covid-workload)
(defoverload workloads/update-workload!   pipeline update-covid-workload)
(defoverload workloads/stop-workload!     pipeline stop-covid-workload)
(defoverload workloads/load-workload-impl pipeline load-covid-workload-impl)
(defmethod   workloads/workflows          pipeline
  [tx {:keys [executor] :as _workload}]
  (executor-workflows tx executor))<|MERGE_RESOLUTION|>--- conflicted
+++ resolved
@@ -196,23 +196,8 @@
         (->> (jdbc/execute! tx)))
     items))
 
-<<<<<<< HEAD
-(defn ^:private patch-workload [tx {:keys [id]} colls]
-  (jdbc/update! tx :workload colls ["id = ?" id]))
-
-(defn ^:private patch-continuous-workload
-  "Use `tx` to update the `colls` of the `_workload`."
-  [tx {:keys [items] :as _workload} colls]
-  (jdbc/update! tx continuous-workload-table-name colls
-                ["id = ?" (util/parse-int items)]))
-
-(defn ^:private add-workload-record
-  "Use `tx` to create a workload record for `request` and return the id of the
-   new workload."
-=======
 (defn create-covid-workload
   "Verify the `request` and create a workload"
->>>>>>> 8a3bff42
   [tx request]
   (throw-when-malformed-source-request! (get-in request [:source]))
   (throw-when-malformed-executor-request! (get-in request [:executor]))
