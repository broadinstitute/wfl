--- conflicted
+++ resolved
@@ -103,7 +103,6 @@
   "Use `tx` to load the workload sink with `sink_type`."
   (fn [tx workload] (:sink_type workload)))
 
-<<<<<<< HEAD
 (defn ^:private patch-workload [tx {:keys [id]} colls]
   (jdbc/update! tx :workload colls ["id = ?" id]))
 
@@ -163,7 +162,6 @@
              (create-executor! tx id executor)
              (create-sink! tx id sink)
              [id]))
-=======
 ;; validations
 (defmulti throw-when-malformed-source-request!
   "Validate the source of a `request`"
@@ -270,7 +268,6 @@
         items        (add-continuous-workload-record tx id request)]
     (jdbc/execute! tx [set-pipeline pipeline id])
     (jdbc/update! tx :workload {:items items} ["id = ?" id])
->>>>>>> 51cf21e4
     (workloads/load-workload-for-id tx id)))
 
 (defn load-covid-workload-impl [tx workload]
@@ -284,7 +281,6 @@
       (into {:type :workload} $))))
 
 (defn start-covid-workload
-<<<<<<< HEAD
   "Start creating and managing workflows from the source."
   [tx {:keys [started stopped] :as workload}]
   (letfn [(start [{:keys [id source] :as workload} now]
@@ -292,15 +288,6 @@
             (patch-workload tx workload {:started now :updated now})
             (workloads/load-workload-for-id tx id))]
     (if-not (or started stopped) (start workload (utc-now)) workload)))
-=======
-  "Start creating and managing workflows from the `source`."
-  [tx {:keys [id source] :as workload}]
-  (let [now (OffsetDateTime/now)]
-    (start-source! tx source)
-    (patch-continuous-workload tx workload {:updated now})
-    (patch-workload tx workload {:started (OffsetDateTime/now)})
-    (workloads/load-workload-for-id tx id)))
->>>>>>> 51cf21e4
 
 (defn update-covid-workload
   "Use transaction `tx` to update `workload` statuses."
@@ -727,20 +714,11 @@
            (jdbc/insert-multi! tx details)))))
 
 (defn ^:private update-terra-workflow-statuses!
-<<<<<<< HEAD
   "Update statuses in DETAILS table for active or failed WORKSPACE workflows.
   Return EXECUTOR."
   [{:keys [workspace details] :as executor}]
   (letfn [(read-active-or-failed-workflows []
             (let [query "SELECT * FROM %s
-=======
-  "Update statuses in `details` table for active or failed `workspace` workflows."
-  [{:keys [workspace details] :as _executor}]
-  (letfn [(read-active-or-failed-workflows
-            []
-            (let [query "SELECT *
-                         FROM %s
->>>>>>> 51cf21e4
                          WHERE rawls_submission_id IS NOT NULL
                          AND   workflow_id IS NOT NULL
                          AND   workflow_status NOT IN ('Succeeded', 'Aborted')"]
@@ -763,12 +741,8 @@
                   (run! records))))]
     (->> (read-active-or-failed-workflows)
          (map update-workflow-status)
-<<<<<<< HEAD
          (write-workflow-statuses (utc-now)))
     executor))
-=======
-         (write-workflow-statuses (OffsetDateTime/now)))))
->>>>>>> 51cf21e4
 
 (defn ^:private update-terra-executor
   "Create new submission from new `source` snapshot if available,
