--- conflicted
+++ resolved
@@ -1,19 +1,12 @@
 (ns wfl.module.covid
   "Manage the Sarscov2IlluminaFull pipeline."
-<<<<<<< HEAD
-  (:require [clojure.set :as set]
+  (:require [clojure.edn :as edn]
+            [clojure.set :as set]
             [wfl.api.workloads :as workloads :refer [defoverload]]
             [wfl.jdbc :as jdbc]
             [wfl.module.batch :as batch]
             [wfl.service.datarepo :as datarepo]
             [wfl.service.firecloud :as firecloud]
-=======
-  (:require [clojure.edn :as edn]
-            [clojure.set :as set]
-            [wfl.api.workloads :as workloads :refer [defoverload]]
-            [wfl.jdbc :as jdbc]
-            [wfl.module.batch :as batch]
->>>>>>> e3585f15
             [wfl.service.postgres :as postgres]
             [wfl.service.rawls :as rawls]
             [wfl.util :as util]
@@ -25,7 +18,6 @@
 
 (defn ^:private get-snapshots-from-workspace
   [workspace])
-<<<<<<< HEAD
 
 (defn throw-unless-column-exists [dataset table column-name]
   "Throw or return the column from `table` with `column-name`"
@@ -83,8 +75,17 @@
   (verify-source! source)
   (verify-executor! executor)
   (verify-sink! sink))
-=======
->>>>>>> e3585f15
+
+;; TODO: validate the request before creating the workload
+(defn create-covid-workload [tx request]
+  (let [set-pipeline "UPDATE workload
+                      SET pipeline = ?::pipeline
+                      WHERE id = ?"
+        id           (add-workload-record tx request)
+        items        (add-continuous-workload-record tx id request)]
+    (jdbc/execute! tx [set-pipeline pipeline id])
+    (jdbc/update! tx :workload {:items items} ["id = ?" id])
+    (workloads/load-workload-for-id tx id)))
 
 (defn start-covid-workload
   "Mark WORKLOAD with a started timestamp."
@@ -219,17 +220,6 @@
         (assoc :executor "" :output "" :release "" :wdl "" :uuid (UUID/randomUUID))
         (->> (jdbc/insert! tx :workload) first :id))))
 
-;; TODO: validate the request before creating the workload
-(defn create-covid-workload [tx request]
-  (let [set-pipeline "UPDATE workload
-                      SET pipeline = ?::pipeline
-                      WHERE id = ?"
-        id           (add-workload-record tx request)
-        items        (add-continuous-workload-record tx id request)]
-    (jdbc/execute! tx [set-pipeline pipeline id])
-    (jdbc/update! tx :workload {:items items} ["id = ?" id])
-    (workloads/load-workload-for-id tx id)))
-
 (defn update-covid-workload
   "Use transaction TX to update WORKLOAD statuses."
   [tx {:keys [started finished] :as workload}]
