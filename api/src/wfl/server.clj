--- conflicted
+++ resolved
@@ -15,10 +15,7 @@
             [wfl.jdbc                       :as jdbc]
             [wfl.log                        :as log]
             [wfl.service.postgres           :as postgres]
-<<<<<<< HEAD
             [wfl.service.slack              :as slack]
-=======
->>>>>>> d0093a39
             [wfl.util                       :as util]
             [wfl.wfl                        :as wfl])
   (:import (java.util.concurrent Future TimeUnit)
@@ -90,25 +87,16 @@
   state of workflows in the background. Dereference the future to wait
   for the background task to finish (when an error occurs)."
   []
-<<<<<<< HEAD
   (letfn [(do-update! [{:keys [id uuid] :as _workload}]
             (jdbc/with-db-transaction [tx (postgres/wfl-db-config)]
               (let [{:keys [watchers] :as workload}
                     (workloads/load-workload-for-id tx id)
                     slack-watchers (filter slack/slack-channel-watcher? watchers)]
-=======
-  (letfn [(do-update! [{:keys [id uuid]}]
-            (jdbc/with-db-transaction [tx (postgres/wfl-db-config)]
-              (let [{:keys [watchers] :as workload}
-                    (workloads/load-workload-for-id tx id)]
-                (log/info (format "Updating workload %s" uuid))
->>>>>>> d0093a39
                 (try
                   (workloads/update-workload! tx workload)
                   (catch UserException e
                     (log/warn (format "Error updating workload %s" uuid))
                     (log/warn e)
-<<<<<<< HEAD
                     (slack/notify-channels slack-watchers uuid e))))))
           (try-update [{:keys [uuid] :as workload}]
             (try
@@ -119,17 +107,6 @@
                 (log/error (str t)))))
           (update-workloads []
             (try
-=======
-                    (notify-watchers watchers uuid e))))))
-          (try-update [{:keys [uuid] :as workload}]
-            (try
-              (do-update! workload)
-              (catch Throwable t
-                (log/error (format "Failed to update workload %s" uuid))
-                (log/error (str t)))))
-          (update-workloads []
-            (try
->>>>>>> d0093a39
               (log/info "Finding workloads to update...")
               (run! try-update
                     (jdbc/with-db-transaction [tx (postgres/wfl-db-config)]
@@ -141,7 +118,6 @@
                 (log/error (str t)))))]
     (log/info "starting workload update loop")
     (update-workloads)
-<<<<<<< HEAD
     (future
       (while true
         (update-workloads)
@@ -162,12 +138,6 @@
       (while true
         (get-logging-level)
         (.sleep TimeUnit/SECONDS 60)))))
-=======
-    (future
-      (while true
-        (update-workloads)
-        (.sleep TimeUnit/SECONDS 20)))))
->>>>>>> d0093a39
 
 (defn ^:private start-logging-polling
   "Start polling for changes to the log level."
