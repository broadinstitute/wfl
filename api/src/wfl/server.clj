--- conflicted
+++ resolved
@@ -80,36 +80,19 @@
 
 (defn ^:private do-update!
   "Update `_workload` in a database transaction. "
-<<<<<<< HEAD
-  [{:keys [id uuid labels] :as _workload}]
-=======
   [{:keys [id] :as _workload}]
->>>>>>> d6cedb8a
   (jdbc/with-db-transaction [tx (postgres/wfl-db-config)]
     (let [workload (workloads/load-workload-for-id tx id)]
       (try
         (workloads/update-workload! tx workload)
         (catch UserException e
           (log/warning "Error updating workload"
-<<<<<<< HEAD
-                       :exception e :labels labels :workload uuid)
-=======
                        :workload  (workloads/to-log workload)
                        :exception e)
->>>>>>> d6cedb8a
           (slack/notify-watchers workload (.getMessage e)))))))
 
 (defn ^:private try-update
   "Try to update the workflows in `workload` with a backstop."
-<<<<<<< HEAD
-  [{:keys [uuid labels] :as workload}]
-  (try
-    (log/info "Updating workload" :labels labels :workload uuid)
-    (do-update! workload)
-    (catch Throwable t
-      (log/error "Failed to update workload"
-                 :labels labels :throwable t :workload uuid))))
-=======
   [workload]
   (try
     (log/info "Updating workload"
@@ -119,7 +102,6 @@
       (log/error "Failed to update workload"
                  :workload  (workloads/to-log workload)
                  :throwable t))))
->>>>>>> d6cedb8a
 
 (defn ^:private update-workloads
   "Update the active workflows in the active workloads."
@@ -129,11 +111,7 @@
     (run! try-update
           (jdbc/with-db-transaction [tx (postgres/wfl-db-config)]
             (jdbc/query tx (str/join \space
-<<<<<<< HEAD
-                                     ["SELECT id,uuid,labels FROM workload"
-=======
                                      ["SELECT * FROM workload"
->>>>>>> d6cedb8a
                                       "WHERE started IS NOT NULL"
                                       "AND finished IS NULL"]))))
     (catch Throwable t
@@ -195,9 +173,5 @@
   (let [port    (util/is-non-negative! (first args))
         manager (start-workload-manager)
         logger  (start-logging-polling)
-<<<<<<< HEAD
-        slacker (slack/start-notification-loop slack/notifier)]
-=======
         slacker (slack/start-notification-loop)]
->>>>>>> d6cedb8a
     (await-some manager logger slacker (start-webserver port))))