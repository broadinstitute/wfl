--- conflicted
+++ resolved
@@ -1,12 +1,7 @@
 (ns wfl.server
   "An HTTP API server."
-<<<<<<< HEAD
-  (:require [clojure.string                 :as str]
-            [clj-time.coerce                :as tc]
-=======
   (:require [clj-time.coerce                :as tc]
             [clojure.string                 :as str]
->>>>>>> ca30908a
             [ring.adapter.jetty             :as jetty]
             [ring.middleware.defaults       :as defaults]
             [ring.middleware.json           :refer [wrap-json-response]]
