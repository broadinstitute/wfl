--- conflicted
+++ resolved
@@ -18,13 +18,8 @@
             [wfl.service.slack              :as slack]
             [wfl.util                       :as util]
             [wfl.wfl                        :as wfl])
-<<<<<<< HEAD
-  (:import (java.util.concurrent Future TimeUnit)
-           (wfl.util UserException)))
-=======
   (:import [java.util.concurrent Future]
            [wfl.util UserException]))
->>>>>>> c3871359
 
 (def description
   "The purpose of this command."
@@ -124,52 +119,6 @@
   state of workflows in the background. Dereference the future to wait
   for the background task to finish (when an error occurs)."
   []
-<<<<<<< HEAD
-  (letfn [(do-update! [{:keys [id uuid] :as _workload}]
-            (jdbc/with-db-transaction [tx (postgres/wfl-db-config)]
-              (let [workload (workloads/load-workload-for-id tx id)]
-                (try
-                  (workloads/update-workload! tx workload)
-                  (catch UserException e
-                    (log/warn (format "Error updating workload %s" uuid))
-                    (log/warn e)
-                    (slack/notify-watchers workload (.getMessage e)))))))
-          (try-update [{:keys [uuid] :as workload}]
-            (try
-              (log/info (format "Updating workload %s" uuid))
-              (do-update! workload)
-              (catch Throwable t
-                (log/error (format "Failed to update workload %s" uuid))
-                (log/error (str t)))))
-          (update-workloads []
-            (try
-              (log/info "Finding workloads to update...")
-              (run! try-update
-                    (jdbc/with-db-transaction [tx (postgres/wfl-db-config)]
-                      (jdbc/query tx "SELECT id,uuid FROM workload
-                                      WHERE started IS NOT NULL
-                                      AND finished IS NULL")))
-              (catch Throwable t
-                (log/error "Failed to update workloads")
-                (log/error (str t)))))]
-    (log/info "starting workload update loop")
-    (update-workloads)
-    (future
-      (while true
-        (update-workloads)
-        (util/sleep-seconds 20)))
-    (slack/start-notification-loop slack/notifier)))
-
-(defn ^:private start-logging-polling
-  "Start polling for changes to the log level."
-  []
-  (letfn [(get-logging-level [] (jdbc/with-db-transaction [tx (postgres/wfl-db-config)]
-                                  (let [config (config/get-config tx "LOGGING_LEVEL")]
-                                    (reset! log/logging-level
-                                            (if (empty? config)
-                                              :info
-                                              (-> config str/lower-case keyword))))))]
-=======
   (log/info "Starting workload update loop")
   (update-workloads)
   (future
@@ -184,27 +133,18 @@
             (jdbc/with-db-transaction [tx (postgres/wfl-db-config)]
               (log/set-active-level
                (config/get-config tx "LOGGING_LEVEL"))))]
->>>>>>> c3871359
     (get-logging-level)
     (future
       (while true
         (get-logging-level)
-<<<<<<< HEAD
-        (.sleep TimeUnit/SECONDS 60)))))
-=======
         (util/sleep-seconds 60)))))
->>>>>>> c3871359
 
 (defn ^:private start-webserver
   "Start the jetty webserver asynchronously to serve http requests on the
   specified port. Returns a java.util.concurrent.Future that, when de-
   referenced, blocks until the server ends."
   [port]
-<<<<<<< HEAD
-  (log/info (format "starting jetty webserver on port %s" port))
-=======
   (log/info "Starting jetty webserver" :port port)
->>>>>>> c3871359
   (let [server (jetty/run-jetty (app) {:port port :join? false})]
     (reify Future
       (cancel      [_ _]   (throw (UnsupportedOperationException.)))
@@ -224,20 +164,11 @@
           (recur)))))
 
 (defn run
-<<<<<<< HEAD
-  "Run server in ENVIRONMENT on PORT."
-=======
   "Run server in `environment` on `port`."
->>>>>>> c3871359
   [& args]
   (log/info (str/join " " ["Run:" wfl/the-name "server" args]))
   (let [port    (util/is-non-negative! (first args))
         manager (start-workload-manager)
-<<<<<<< HEAD
-        logger  (start-logging-polling)]
-    (await-some manager logger (start-webserver port))))
-=======
         logger  (start-logging-polling)
         slacker (slack/start-notification-loop slack/notifier)]
-    (await-some manager logger slacker (start-webserver port))))
->>>>>>> c3871359
+    (await-some manager logger slacker (start-webserver port))))