--- conflicted
+++ resolved
@@ -443,22 +443,7 @@
       ; iterate through the results and get the distinct reference values
       ; resubmit the reference values
       ; write back to the table, putting the new workflow id into the retry field of the failed one
-<<<<<<< HEAD
-      (let [workflow_ids (util/to-quoted-comma-separated-list (map :uuid workflows))
-            {:keys [workspace details] :as executor} (:executor workload)
-            get_query (format "SELECT * FROM %s WHERE workflow IN (%s)" details workflow_ids)
-            results (jdbc/query (postgres/wfl-db-config) [get_query])
-            distinct_references (->> (map :reference results)
-                                     set
-                                     (map (partial rawls/get-snapshot-reference workspace)))
-
-            ]
-           (for [ref distinct_references]
-                (jdbc/with-db-transaction [tx (postgres/wfl-db-config)]
-                  (let [submission (create-submission! executor ref)
-
-                     ;new_workflow_row_id (:id result)
-=======
+
   (let [workflow_ids (util/to-quoted-comma-separated-list (map :uuid workflows))
         {:keys [workspace details] :as executor} (:executor workload)
         get_query (format "SELECT * FROM %s WHERE workflow IN (%s)" details workflow_ids)
@@ -472,7 +457,6 @@
         (let [submission (create-submission! executor ref)]
           (allocate-submission executor ref submission)
                      ;new_workflow_id (:id result)
->>>>>>> c497e22f
                      ;entity_id (:entity result)
                      ;update_query (format "UPDATE %s
                      ;                      SET retry=%s
