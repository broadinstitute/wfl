(ns wfl.executor
  (:require [clojure.edn           :as edn]
            [clojure.set           :as set :refer [rename-keys]]
            [clojure.spec.alpha    :as s]
            [clojure.string        :as str]
            [ring.util.codec       :refer [url-encode]]
            [wfl.api.workloads     :refer [defoverload] :as workloads]
            [wfl.environment       :as env]
            [wfl.jdbc              :as jdbc]
            [wfl.log               :as log]
            [wfl.module.all        :as all]
            [wfl.service.cromwell  :as cromwell]
            [wfl.service.datarepo  :as datarepo]
            [wfl.service.dockstore :as dockstore]
            [wfl.service.firecloud :as firecloud]
            [wfl.service.postgres  :as postgres]
            [wfl.service.rawls     :as rawls]
            [wfl.stage             :as stage :refer [log-prefix]]
            [wfl.util              :as util :refer [map-keys utc-now]])
  (:import [wfl.util UserException]))

;; executor operations
(defmulti update-executor!
  "Consume items from the `workload`'s source queue and enqueue to its executor
   queue for consumption by a later processing stage,
   performing any external effects as necessary.
   Implementations should avoid maintaining in-memory state and making long-
   running external calls, favouring internal queues to manage such tasks
   asynchronously between invocations.  Note that the `Workload`'s Source queue and Executor
   are parameterised types and the Source queue's parameterisation must be
   convertible to the Executor's."
  (fn [{:keys [executor] :as _workload}] (:type executor)))

(defmulti executor-workflows
  "Use db `transaction` to return the workflows created by the `executor`
  matching optional `filters` (ex. status, submission)."
  (fn [_transaction executor _filters] (:type executor)))

(defmulti executor-throw-if-invalid-retry-filters
  "Throw if `filters` are invalid for `workload`'s retry request."
  (fn [{:keys [executor] :as _workload} _filters] (:type executor)))

(defmulti executor-retry-workflows!
  "Retry/resubmit the `workflows` managed by the `executor`."
  (fn [{:keys [executor] :as _workload} _workflows] (:type executor)))

;; load/save operations
(defmulti create-executor!
  "Create an `Executor` instance using the database `transaction` and
   configuration in the executor `request` and return a
   `[type items]` pair to be written to a workload record as
   `executor_type` and `executor_items`.
   Notes:
   - This is a factory method registered for workload creation.
   - The `Executor` type string must match a value of the `executor` enum
     in the database schema.
   - This multimethod is type-dispatched on the `:name` association in the
     `request`."
  (fn [_transaction _workload-id request] (:name request)))

(defmulti load-executor!
  "Return the `Executor` implementation associated with the `executor_type` and
   `executor_items` fields of the `workload` row in the database.
   Note that this multimethod is type-dispatched on the `:executor_type`
   association in the `workload`."
  (fn [_transaction workload] (:executor_type workload)))

(defmethod create-executor! :default
  [_ _ {:keys [name] :as request}]
  (throw (UserException.
          "Invalid executor name"
          {:name      name
           :request   request
           :status    400
           :executors (-> create-executor! methods (dissoc :default) keys)})))

;; Terra Executor
(def ^:private ^:const terra-executor-name  "Terra")
(def ^:private ^:const terra-executor-type  "TerraExecutor")
(def ^:private ^:const terra-executor-table "TerraExecutor")
(def ^:private ^:const terra-executor-serialized-fields
  {:workspace                  :workspace
   :methodConfiguration        :method_configuration
   :methodConfigurationVersion :method_configuration_version
   :fromSource                 :from_source})

;; Specs
(s/def ::entity ::all/uuid)
(s/def ::fromSource string?)
(s/def ::methodConfiguration (s/and string? util/terra-namespaced-name?))
(s/def ::methodConfigurationVersion integer?)
(s/def ::reference ::all/uuid)
(s/def ::submission ::all/uuid)
(s/def ::workflow ::all/uuid)

(s/def ::terra-executor (s/keys :req-un [::all/name
                                         ::fromSource
                                         ::methodConfiguration
                                         ::methodConfigurationVersion
                                         ::all/workspace]))

(s/def ::terra-executor-workflow (s/keys :req-un [::entity
                                                  ::methodConfiguration
                                                  ::reference
                                                  ::submission
                                                  ::all/workspace]
                                         :opt-un [::workflow
                                                  ::all/status]))

(defn ^:private write-terra-executor [tx id executor]
  (let [create  "CREATE TABLE %s OF TerraExecutorDetails (PRIMARY KEY (id))"
        alter   "ALTER TABLE %s ALTER COLUMN id ADD GENERATED ALWAYS AS IDENTITY"
        details (format "%s_%09d" terra-executor-type id)]
    (jdbc/db-do-commands tx [(format create details) (format alter details)])
    [terra-executor-type
     (-> (select-keys executor (keys terra-executor-serialized-fields))
         (update :fromSource pr-str)
         (set/rename-keys terra-executor-serialized-fields)
         (assoc :details details)
         (->> (jdbc/insert! tx terra-executor-table) first :id str))]))

(defn ^:private load-terra-executor [tx {:keys [executor_items] :as workload}]
  (if-let [id (util/parse-int executor_items)]
    (-> (postgres/load-record-by-id! tx terra-executor-table id)
        (assoc :type terra-executor-type)
        (set/rename-keys (set/map-invert terra-executor-serialized-fields))
        (update :fromSource edn/read-string))
    (throw (ex-info "Invalid executor_items" {:workload workload}))))

(defn ^:private error-on-method-config-version-mismatch
  "Throw or log error if `methodConfigVersion` does not match `expected`."
  ([{:keys [methodConfigVersion] :as methodconfig} expected throw?]
   (when-not (== expected methodConfigVersion)
     (let [cause "Unexpected method configuration version"
           data  {:expected            expected
                  :actual              methodConfigVersion
                  :methodConfiguration methodconfig}]
       (if throw?
         (throw (UserException. cause data))
         (log/error (merge {:cause cause} data))))))
  ([methodconfig expected]
   (error-on-method-config-version-mismatch methodconfig expected false)))

(defn ^:private throw-unless-dockstore-method
  "Throw unless the `sourceRepo` of `methodRepoMethod` is \"dockstore\"."
  [{:keys [sourceRepo] :as methodRepoMethod}]
  (when-not (= "dockstore" sourceRepo)
    (throw (UserException. "Only Dockstore methods are supported."
                           {:status 400 :methodRepoMethod methodRepoMethod}))))

(defn ^:private create-user-comment
  "Create a user comment to be added to an executor submission."
  [note {:keys [uuid] :as _workload} snapshot-id]
  (str/join \space [note "Workload:" uuid "Snapshot ID:" snapshot-id "origin:" (env/getenv "WFL_WFL_URL")]))

(defn terra-executor-validate-request-or-throw
  "Verify the method-configuration exists."
  [{:keys [skipValidation
           workspace
           methodConfiguration
           methodConfigurationVersion
           fromSource] :as executor}]
  (when-not skipValidation
    (firecloud/workspace-or-throw workspace)
    (when-not (= "importSnapshot" fromSource)
      (throw
       (UserException. "Unsupported coercion" (util/make-map fromSource))))
    (let [m (firecloud/method-configuration workspace methodConfiguration)]
      (error-on-method-config-version-mismatch m methodConfigurationVersion true)
      (throw-unless-dockstore-method (:methodRepoMethod m))))
  executor)

(defn ^:private entity-from-snapshot
  "Coerce the `snapshot` into a workspace entity via `fromSource`."
  [{:keys [workspace fromSource] :as executor} {:keys [id name] :as snapshot}]
  (when-not (= "importSnapshot" fromSource)
    (throw (ex-info "Unknown conversion from snapshot to workspace entity."
                    {:executor executor
                     :snapshot snapshot})))
  (log/debug (format "%s Creating or getting snapshot reference %s in %s..."
                     (log-prefix executor) name workspace))
  (rawls/create-or-get-snapshot-reference workspace id name))

(defn ^:private from-source
  "Coerce `object` to form understood by `executor``."
  [executor [type value :as object]]
  (case type
    :datarepo/snapshot (entity-from-snapshot executor value)
    (throw (ex-info "No method to coerce object into workspace entity"
                    {:executor executor
                     :object   object}))))

(def ^:private table-from-snapshot-reference-error-message
  (str/join \space
            ["Will not set method configuration root entity table:"
             "expected exactly one table in snapshot."]))

(defn ^:private table-from-snapshot-reference
  "Return singular table in snapshot from `reference`, or log error."
  [executor reference]
  (let [snapshot-id               (get-in reference [:attributes :snapshot])
        snapshot                  (datarepo/snapshot snapshot-id)
        [table & rest :as tables] (map :name (:tables snapshot))]
    (if (and table (empty? rest))
      table
      (log/error {:cause     table-from-snapshot-reference-error-message
                  :executor  executor
                  :reference reference
                  :tables    tables}))))

(defn ^:private update-method-configuration!
  "Update `methodConfiguration` in `workspace` with snapshot `reference` name
  and table as its root entity via Firecloud.
  Update executor table record ID with incremented `methodConfigurationVersion`."
  [{:keys [id
           workspace
           methodConfiguration
           methodConfigurationVersion] :as executor}
   reference]
  (let [name    (get-in reference [:metadata :name])
        current (firecloud/method-configuration workspace methodConfiguration)
        _       (error-on-method-config-version-mismatch
                 current methodConfigurationVersion)
        inc'd   (inc (:methodConfigVersion current))
        newMc   (merge
                 current
                 {:dataReferenceName name :methodConfigVersion inc'd}
                 (when-let [table (table-from-snapshot-reference executor reference)]
                   {:rootEntityType table}))]
    (log/debug {:action                 "Updating method configuration"
                :executor               executor
                :newMethodConfiguration newMc})
    (firecloud/update-method-configuration workspace methodConfiguration newMc)
    (jdbc/with-db-transaction [tx (postgres/wfl-db-config)]
      (jdbc/update! tx terra-executor-table
                    {:method_configuration_version inc'd}
                    ["id = ?" id]))))

(defn ^:private create-submission!
  "Update `methodConfiguration` to use `reference`.
  Create and return submission in `workspace` for `methodConfiguration` via Firecloud."
  [{:keys [workspace methodConfiguration] :as executor} userComment reference]
  (update-method-configuration! executor reference)
  (log/debug (format "%s Submitting %s to %s..."
                     (log-prefix executor) methodConfiguration workspace))
  (firecloud/submit-method workspace methodConfiguration userComment))

(defn ^:private allocate-submission
  "Write or allocate workflow records for `submission` in `details` table,
  and return them."
  [{:keys [details] :as executor}
   reference
   {:keys [submissionId workflows] :as _submission}]
  (log/debug (format "%s Allocating %s workflow records for submission %s..."
                     (log-prefix executor) (count workflows) submissionId))
  (letfn [(to-row [now {:keys [status workflowId entityName] :as _workflow}]
            {:reference  (get-in reference [:metadata :resourceId])
             :submission submissionId
             :workflow   workflowId
             :entity     entityName
             :status     status
             :updated    now})]
    (jdbc/with-db-transaction [tx (postgres/wfl-db-config)]
      (->> workflows
           (map (partial to-row (utc-now)))
           (jdbc/insert-multi! tx details)))))

;; Workflows in newly created firecloud submissions may not have been scheduled
;; yet and thus do not have a workflow uuid. Thus, we first "allocate" the
;; workflow in the database and then later assign workflow uuids.
(defn ^:private update-unassigned-workflow-uuids!
  "Assign workflow uuids from previous submissions"
  [{:keys [workspace details] :as executor}]
  (letfn [(read-a-submission-without-workflows []
            (let [query (str/join \space ["SELECT id, submission, entity FROM %s"
                                          "WHERE submission IN ("
                                          "SELECT submission FROM %s"
                                          "WHERE workflow IS NULL"
                                          "LIMIT 1"
                                          ")"])]
              (jdbc/with-db-transaction [tx (postgres/wfl-db-config)]
                (let [records (jdbc/query tx (format query details details))]
                  (when-first [{:keys [submission]} records]
                    [submission records])))))
          (zip-record [{:keys [entity] :as record}
                       {:keys [workflowId workflowEntity status]}]
            (when-not (= entity workflowEntity)
              (throw (ex-info "Failed to write workflow uuid: entity did not match"
                              {:expected entity
                               :actual   workflowEntity
                               :executor executor})))
            (assoc record :workflow workflowId :status status))
          (write-workflow-statuses [now records]
            (jdbc/with-db-transaction [tx (postgres/wfl-db-config)]
              (run!
               (fn [{:keys [id workflow status]}]
                 (jdbc/update! tx details
                               {:status status :workflow workflow :updated now}
                               ["id = ?" id]))
               records)))]
    (when-let [[submission records] (read-a-submission-without-workflows)]
      (let [{:keys [workflows]} (firecloud/get-submission workspace submission)]
        (when-not (== (count records) (count workflows))
          (throw (ex-info "Allocated more records than created workflows"
                          {:submission submission :executor executor})))
        (log/debug (format "%s Writing %s workflow uuids and statuses for submission %s..."
                           (log-prefix executor) (count workflows) submission))
        (->> workflows
             (map #(update % :workflowEntity :entityName))
             (sort-by :workflowEntity)
             (map zip-record (sort-by :entity records))
             (write-workflow-statuses (utc-now)))))))

(def ^:private active-workflows-query-template
  "Query template for fetching active workflows
  from an executor details table to be specified at runtime."
  (let [final-statuses (util/to-quoted-comma-separated-list rawls/final-statuses)]
    (format "SELECT * FROM %%s
             WHERE submission IS NOT NULL
             AND   workflow   IS NOT NULL
             AND   status     NOT IN %s
             ORDER BY id ASC"
            final-statuses)))

(defn ^:private update-terra-workflow-statuses!
  "Update statuses in `details` table for active `workspace` workflows."
  [{:keys [workspace details] :as executor}]
  (letfn [(update-status-from-firecloud
            [{:keys [submission workflow] :as record}]
            (->> (firecloud/get-workflow workspace submission workflow "status")
                 :status
                 (assoc record :status)))
          (write-workflow-statuses [now records]
            (jdbc/with-db-transaction [tx (postgres/wfl-db-config)]
              (run!
               (fn [{:keys [id status] :as _record}]
                 (jdbc/update! tx details {:status status :updated now}
                               ["id = ?" id]))
               (sort-by :entity records))))]
    (log/debug (format "%s Updating statuses for active workflows..."
                       (log-prefix executor)))
    (->> (jdbc/with-db-transaction [tx (postgres/wfl-db-config)]
           (jdbc/query tx (format active-workflows-query-template details)))
         (mapv update-status-from-firecloud)
         (write-workflow-statuses (utc-now)))))

(defn ^:private update-terra-executor
  "Create new submission from new `source` snapshot if available,
  writing its workflows to `details` table.
  Update statuses for active or failed workflows in `details` table.
  Return updated `workload`."
  [{:keys [source executor] :as workload}]
  (when-let [object (stage/peek-queue source)]
    (let [entity      (from-source executor object)
          userComment (create-user-comment "New submission" workload (get-in entity [:attributes :snapshot]))
          submission  (create-submission! executor userComment entity)]
      (allocate-submission executor entity submission)
      (stage/pop-queue! source)))
  (update-unassigned-workflow-uuids! executor)
  (update-terra-workflow-statuses! executor)
  (jdbc/with-db-transaction [tx (postgres/wfl-db-config)]
    (workloads/load-workload-for-uuid tx (:uuid workload))))

(defn ^:private combine-record-workflow-and-outputs
  [{:keys [updated] :as _record}
   {:keys [workflowName] :as workflow}
   firecloud-outputs]
  (let [prefix  (str workflowName ".")
        outputs (-> firecloud-outputs
                    (get-in [:tasks (keyword workflowName) :outputs])
                    (util/unprefix-keys prefix))]
    (-> (assoc workflow :updated updated :outputs outputs)
        (update :inputs #(util/unprefix-keys % prefix))
        (set/rename-keys {:id :uuid})
        (util/select-non-nil-keys [:inputs :uuid :status :outputs :updated]))))

(defn ^:private peek-terra-executor-details
  "Get first unconsumed successful workflow record from `details` table."
  [{:keys [details] :as _executor}]
  (let [query (str/join \space ["SELECT * FROM %s"
                                "WHERE consumed IS NULL"
                                "AND status = 'Succeeded'"
                                "ORDER BY id ASC"
                                "LIMIT 1"])]
    (jdbc/with-db-transaction [tx (postgres/wfl-db-config)]
      (->> (format query details)
           (jdbc/query tx)
           first))))

(defn ^:private method-content-url
  "Return the URL to the WDL content used by this `methodRepoMethod`. If the WDL
   is hosted on GitHub, returns a jsdelivr URL to avoid GitHub rate limits."
  [{:keys [methodPath methodVersion] :as methodRepoMethod}]
  (throw-unless-dockstore-method methodRepoMethod)
  (let [id  (url-encode (str "#workflow/" methodPath))
        url (:url (dockstore/ga4gh-tool-descriptor id methodVersion "WDL"))]
    (if-let [groups (re-find #"^https://raw.githubusercontent.com/(.*)$" url)]
      (let [[author repo version path] (str/split (second groups) #"/" 4)]
        (str/join "/" ["https://cdn.jsdelivr.net/gh" author (str repo "@" version) path]))
      url)))

;; visible for testing
(defn describe-method
  "Describe the method associated with the `methodconfig`."
  [workspace methodconfig]
  (-> (firecloud/method-configuration workspace methodconfig)
      :methodRepoMethod
      method-content-url
      firecloud/describe-workflow))

(defn ^:private peek-terra-executor-queue
  "Get first unconsumed successful workflow from `executor` queue."
  [{:keys [workspace methodConfiguration] :as executor}]
  (when-let [{:keys [submission workflow] :as record}
             (peek-terra-executor-details executor)]
    [(describe-method workspace methodConfiguration)
     (combine-record-workflow-and-outputs
      record
      (firecloud/get-workflow workspace submission workflow)
      (firecloud/get-workflow-outputs workspace submission workflow))]))

(defn ^:private pop-terra-executor-queue
  "Consume first unconsumed successful workflow record in `details` table,
  or throw if none."
  [{:keys [details] :as executor}]
  (if-let [{:keys [id] :as _record} (peek-terra-executor-details executor)]
    (jdbc/with-db-transaction [tx (postgres/wfl-db-config)]
      (let [now (utc-now)]
        (jdbc/update! tx details {:consumed now :updated now} ["id = ?" id])))
    (throw (ex-info "No successful workflows in queue" {:executor executor}))))

(defn ^:private terra-executor-queue-length
  "Return the number of workflows in the `executor` queue that are yet to be
   consumed."
  [{:keys [details] :as _executor}]
  (let [query (str/join \space ["SELECT COUNT(*) FROM %s"
                                "WHERE consumed IS NULL"
                                "AND (status IS NULL OR"
                                "status NOT IN ('Failed', 'Aborted'))"])]
    (jdbc/with-db-transaction [tx (postgres/wfl-db-config)]
      (->> (format query details)
           (jdbc/query tx)
           first
           :count))))

;; terra-executor-workflows does not return workflows
;; that are being or have been retried. Why?
;;
;; TL/DR: It's simpler maybe?
;;
;; The truth is I'm not sure of a *good* reason to do this.
;;
;; Some context/terminology:
;; Workflows are be serialised to the DB as a kind of flattened list of lists,
;; where there `HEAD` of each inner list is the most recent workflow attempt and
;; the `TAIL` of each inner list are all those previous attempts.
;;
;; In the DB, this is implemented such that each `HEAD` element does not have a
;; "pointer" to a another attempt and each retried workflow has a "pointer" to
;; the workflow that retied it (a linked list with the pointers reversed - think
;; git commit trees):
;;
;;     Attempt0 -> Attempt1 -> ... -> HEAD
;;
;; My initial thought was that when getting workflows, you'd only want to see
;; the workflows at the `HEAD` (i.e. the most recent attempts at converting
;; inputs -> outputs). This would also make it harder to retry a workflow that
;; had already been retried*. This also drove the implementation making it
;; easier to find the HEAD of each list.
;;
;; Two alternatives come to mind:
;; - return the list of lists (though this would break hOps's retry code).
;; - include a {"retried": uuid} attribute in each workflow such that clients
;;   could reconstruct the graph of retries.
;;
;; I lean towards 2 because it might expose a richer API for clients to gather
;; information from. The difficulty is that when workflows are initially
;; retried, they're not assigned a workflow UUID yet so users might see that
;; a workflow does not have a {"retried": uuid} immediately after they've tried
;; to retry it.**
;;
;; * It would still be possible and we'd have to come up with a strategy for
;; handling this - perhaps traverse the list and retry the workflow if there's
;; not already an active workflow at the `HEAD`.
;;
;; ** Admittedly, this is still a problem with this design.
(defn ^:private remove-nil-and-join
  "Remove nil elements of `vec` and join with `separator`."
  ([vec separator]
   (->> vec (remove nil?) (str/join separator)))
  ([vec]
   (remove-nil-and-join vec \space)))

(defn ^:private terra-executor-workflows-sql-params
  "Return sql and params that query `details` for non-retried workflows
  matching `submission` and/or `status` if specified."
  [{:keys [details] :as _executor} {:keys [submission status] :as _filters}]
  (let [query (remove-nil-and-join ["SELECT * FROM %s"
                                    "WHERE workflow IS NOT NULL"
                                    "AND retry IS NULL"
                                    (when submission "AND submission = ?")
                                    (when status "AND status = ?")
                                    "ORDER BY id ASC"])]
    (->> [submission status]
         (concat [(format query details)])
         (remove nil?))))

(defn ^:private terra-executor-workflows
  "Return all the non-retried workflows executed by `executor`
  matching specified `filters`."
  [tx {:keys [details] :as executor} filters]
  (postgres/throw-unless-table-exists tx details)
  (let [sql-params      (terra-executor-workflows-sql-params executor filters)
        executor-subset (select-keys executor [:workspace :methodConfiguration])]
    (map #(merge executor-subset %) (jdbc/query tx sql-params))))

;; 1. Presently Rawls doesn't support submitting a subset of a snapshot:
;;    If we wish to retry 1+ workflows stemming from a snapshot,
;;    we must resubmit the snapshot in its entirety.
;; 2. Though we are technically resubmitting snapshot references
;;    and not submissions, this query takes a submission-based approach.
;;    Why? Because there is no ambiguity when linking a submission
;;    to its workflows.  With the capacity for retries, one reference
;;    may map to multiple sets of workflows, and retrying the reference
;;    should only update the sibling workflow records of those supplied.
;;
(defn ^:private workflow-and-sibling-records
  "Return the workflow records for all workflows in submissions
  associated with the specified `workflows` --
  i.e. records for `workflows` and their siblings."
  [tx {:keys [details] :as executor} workflows]
  (postgres/throw-unless-table-exists tx details)
  (let [workflow-ids (util/to-quoted-comma-separated-list
                      (map :workflow workflows))
        query        (str/join \space ["SELECT * FROM %s"
                                       "WHERE submission IN"
                                       "(SELECT DISTINCT submission FROM %s"
                                       "WHERE workflow IN %s)"])]
    (log/debug {:action       "Fetching workflow-ids' sibling workflow records"
                :executor     executor
                :workflow-ids workflow-ids})
    (jdbc/query tx (format query details details workflow-ids))))

(defn update-retried-workflow-records
  "Match `original-records` with `retry-records` on entity uuid,
  update each original record to point to its retry record,
  and propagate all updates to `details` table."
  [{:keys [details] :as executor} [retry-records original-records]]
  (letfn [(link-retry-to-original
            [{:keys [entity]         :as original}
             {:keys [retryEntity id] :as retry}]
            (when-not (= entity retryEntity)
              (throw (ex-info (str "Failed to link retry to original workflow: "
                                   "mismatched entities")
                              {:original original
                               :retry    retry
                               :executor executor})))
            (assoc original :retry id))
          (write-retries
            [now records]
            (jdbc/with-db-transaction [tx (postgres/wfl-db-config)]
              (run!
               (fn [{:keys [id retry]}]
                 (jdbc/update! tx details
                               {:retry retry :updated now}
                               ["id = ?" id]))
               records)))]
    (when-not (== (count retry-records) (count original-records))
      (throw (ex-info "All original records should be retried"
                      {:retry-records    retry-records
                       :original-records original-records
                       :executor         executor})))
    (log/debug (format "%s Linking %s retry records to their originals..."
                       (log-prefix executor) (count retry-records)))
    (->> retry-records
         (map #(rename-keys % {:entity :retryEntity}))
         (sort-by :retryEntity)
         (map link-retry-to-original (sort-by :entity original-records))
         (write-retries (utc-now)))))

;; Visible for testing
(def retry-invalid-submission-error-message
  "Missing or invalid Terra Workspace submission ID")

(defn ^:private retry-submission-validation-error
  "Return error information to throw if Terra `submission` ID
  is unspecified or an invalid format."
  [submission]
  (when-not (s/valid? ::submission submission)
    {:message retry-invalid-submission-error-message}))

;; Visible for testing
(def retry-unsupported-status-error-message
  "Retry unsupported for requested workflow status")

(defn ^:private retry-status-validation-error
  "Return error information to throw if workflow `status`
  is specified and unretriable."
  [status]
  (when status
    (when-not (cromwell/retry-status? status)
      {:message retry-unsupported-status-error-message
       :data    {:supported-statuses cromwell/retry-status?}})))

;; Visible for testing
(def terra-executor-retry-filters-invalid-error-message
  "Cannot retry workload: invalid workflow filters.")

(defn ^:private terra-executor-throw-if-invalid-retry-filters
  "Throw if `submission` or `status` are invalid filters
  for workload `uuid`'s retry request."
  [{:keys [uuid] :as _workload} {:keys [submission status] :as filters}]
  (let [submission-error (retry-submission-validation-error submission)
        status-error     (retry-status-validation-error status)
        errors           (remove nil? [submission-error status-error])]
    (when (seq errors)
      (throw (UserException. terra-executor-retry-filters-invalid-error-message
                             (merge {:workload          uuid
                                     :filters           filters
                                     :validation-errors (map :message errors)
                                     :status            400}
                                    (into {} (map :data errors))))))))

;; Further work required to deal in generic entities
;; rather than assumed snapshot references:
;; https://broadinstitute.atlassian.net/browse/GH-1422
;;
(defn ^:private terra-executor-retry-workflows
  "Resubmit the snapshot references associated with `workflows` in `workspace`
  and update each original workflow record with the row ID of its retry."
  [{{:keys [workspace] :as executor} :executor :as workload} workflows]
  (letfn [(submit-reference [reference-id]
<<<<<<< HEAD
            (let [reference (rawls/get-snapshot-reference workspace reference-id)]
=======
            ;; Further work required to deal in generic entities
            ;; rather than assumed snapshot references:
            ;; https://broadinstitute.atlassian.net/browse/GH-1422
            (let [reference (rawls/get-snapshot-reference workspace reference-id)
                  userComment (create-user-comment "Retry" workload (get-in reference [:attributes :snapshot]))]
>>>>>>> 922f26eb
              (->> reference
                   (create-submission! executor userComment)
                   (allocate-submission executor reference))))]
    (->> (jdbc/with-db-transaction [tx (postgres/wfl-db-config)]
           (workflow-and-sibling-records tx executor workflows))
         (group-by :reference)
         (map-keys submit-reference)
         (run! (partial update-retried-workflow-records executor)))))

(defn ^:private terra-executor-done? [executor]
  (zero? (stage/queue-length executor)))

(defn ^:private terra-executor-to-edn [executor]
  (-> executor
      (util/select-non-nil-keys (keys terra-executor-serialized-fields))
      (assoc :name terra-executor-name)))

(defmethod create-executor! terra-executor-name
  [tx id request]
  (write-terra-executor tx id (terra-executor-validate-request-or-throw request)))

(defoverload load-executor!                terra-executor-type load-terra-executor)
(defoverload update-executor!              terra-executor-type update-terra-executor)
(defoverload executor-workflows            terra-executor-type terra-executor-workflows)
(defoverload executor-throw-if-invalid-retry-filters
  terra-executor-type terra-executor-throw-if-invalid-retry-filters)
(defoverload executor-retry-workflows!     terra-executor-type terra-executor-retry-workflows)

(defoverload stage/peek-queue   terra-executor-type peek-terra-executor-queue)
(defoverload stage/pop-queue!   terra-executor-type pop-terra-executor-queue)
(defoverload stage/queue-length terra-executor-type terra-executor-queue-length)
(defoverload stage/done?        terra-executor-type terra-executor-done?)

(defoverload util/to-edn terra-executor-type terra-executor-to-edn)

;; Generic executor-level specs following all implementations
(s/def ::executor ::terra-executor)
(s/def ::executor-workflow ::terra-executor-workflow)<|MERGE_RESOLUTION|>--- conflicted
+++ resolved
@@ -630,15 +630,8 @@
   and update each original workflow record with the row ID of its retry."
   [{{:keys [workspace] :as executor} :executor :as workload} workflows]
   (letfn [(submit-reference [reference-id]
-<<<<<<< HEAD
-            (let [reference (rawls/get-snapshot-reference workspace reference-id)]
-=======
-            ;; Further work required to deal in generic entities
-            ;; rather than assumed snapshot references:
-            ;; https://broadinstitute.atlassian.net/browse/GH-1422
             (let [reference (rawls/get-snapshot-reference workspace reference-id)
                   userComment (create-user-comment "Retry" workload (get-in reference [:attributes :snapshot]))]
->>>>>>> 922f26eb
               (->> reference
                    (create-submission! executor userComment)
                    (allocate-submission executor reference))))]
