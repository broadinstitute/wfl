(ns zero.module.wgs
  "Reprocess (External) Whole Genomes."
  (:require [clojure.java.io :as io]
            [clojure.data.json :as json]
            [clojure.set :as set]
            [clojure.string :as str]
            [clojure.tools.logging :as log]
            [zero.environments :as env]
            [zero.jdbc :as jdbc]
            [zero.module.all :as all]
            [zero.references :as references]
            [zero.service.cromwell :as cromwell]
            [zero.service.gcs :as gcs]
            [zero.service.postgres :as postgres]
            [zero.util :as util]
            [zero.wdl :as wdl]
            [zero.zero :as zero])
  (:import [java.time OffsetDateTime]))

(def pipeline "ExternalWholeGenomeReprocessing")

(def workflow-wdl
  "The top-level WDL file and its version."
  {:release "ExternalWholeGenomeReprocessing_v1.0"
   :top     "pipelines/reprocessing/external/wgs/ExternalWholeGenomeReprocessing.wdl"})

(def cromwell-label-map
  "The WDL label applied to Cromwell metadata."
  {(keyword zero/the-name)
   pipeline})

(def cromwell-label
  "The WDL label applied to Cromwell metadata."
  (let [[key value] (first cromwell-label-map)]
    (str (name key) ":" value)))

(def get-cromwell-wgs-environment
  "Transduce Cromwell URL to a :wgs environment."
  (comp first (partial all/cromwell-environments
                #{:wgs-dev :wgs-prod :wgs-staging})))

(def fingerprinting
  "Fingerprinting inputs for wgs."
  (let [fp   (str "single_sample/plumbing/bams/20k/NA12878_PLUMBING"
               ".hg38.reference.fingerprint")
        storage "gs://broad-gotc-test-storage/"]
    {:fingerprint_genotypes_file  (str storage fp ".vcf.gz")
     :fingerprint_genotypes_index (str storage fp ".vcf.gz.tbi")}))

(def cram-ref
  "Ref Fasta for CRAM."
  {:cram_ref_fasta        "gs://gcp-public-data--broad-references/hg38/v0/Homo_sapiens_assembly38.fasta"
   :cram_ref_fasta_index  "gs://gcp-public-data--broad-references/hg38/v0/Homo_sapiens_assembly38.fasta.fai"})

(defn make-references
  "HG38 reference, calling interval, and contamination files."
  [prefix]
  (let [hg38 "gs://gcp-public-data--broad-references/hg38/v0/"
        il   "wgs_calling_regions.hg38.interval_list"
        p3   "contamination-resources/1000g/1000g.phase3.100k.b38.vcf.gz.dat"]
    (merge (references/hg38-genome-references prefix)
           {:calling_interval_list       (str hg38 il)
            :contamination_sites_bed     (str hg38 p3 ".bed")
            :contamination_sites_mu      (str hg38 p3 ".mu")
            :contamination_sites_ud      (str hg38 p3 ".UD")})))

(def hack-task-level-values
  "Hack to overload task-level values for wgs pipeline."
  (merge {:wgs_coverage_interval_list
          (str "gs://gcp-public-data--broad-references/"
               "hg38/v0/wgs_coverage_regions.hg38.interval_list")}
         (-> {:disable_sanity_check true}
             (util/prefix-keys :CheckContamination)
             (util/prefix-keys :UnmappedBamToAlignedBam)
             (util/prefix-keys :UnmappedBamToAlignedBam)
             (util/prefix-keys :WholeGenomeGermlineSingleSample)
             (util/prefix-keys :WholeGenomeGermlineSingleSample)
             (util/prefix-keys :WholeGenomeReprocessing)
             (util/prefix-keys :WholeGenomeReprocessing))))

(defn env-inputs
  "Genome inputs for ENVIRONMENT that do not depend on the input file."
  [environment]
  (let [{:keys [google_account_vault_path vault_token_path]}
        (env/stuff environment)]
    {:google_account_vault_path google_account_vault_path
     :vault_token_path vault_token_path
     :unmapped_bam_suffix ".unmapped.bam"
     :papi_settings       {:agg_preemptible_tries 3
                           :preemptible_tries     3}
     :scatter_settings    {:haplotype_scatter_count         10
                           :break_bands_at_multiples_of     100000}}))

(defn make-inputs
  "Return inputs for reprocessing IN-GS into OUT-GS in ENVIRONMENT."
  [environment out-gs in-gs sample]
  (let [[input-key base _] (all/bam-or-cram? in-gs)
        leaf (last (str/split base #"/"))
        [_ out-dir] (gcs/parse-gs-url (util/unsuffix base leaf))
        ref-prefix (get sample :reference_fasta_prefix)
        inputs (-> (zipmap [:base_file_name :final_gvcf_base_name :sample_name]
                           (repeat leaf))
                   (assoc input-key in-gs)
                   (assoc :destination_cloud_path (str out-gs out-dir))
<<<<<<< HEAD
                   (assoc :references references)
                   #_(merge fingerprinting) ;; Uncomment to enable fingerprinting
=======
                   (assoc :references (make-references ref-prefix))
                   #_(merge per-sample) ;; Uncomment to enable fingerprinting
>>>>>>> f28c67c5
                   (merge cram-ref)
                   (merge (env-inputs environment)
                          hack-task-level-values))
        merged-inputs (merge inputs sample)
        {:keys [destination_cloud_path final_gvcf_base_name]} merged-inputs
        output (str destination_cloud_path final_gvcf_base_name ".cram")]
    (all/throw-when-output-exists-already! output)
    (util/prefix-keys merged-inputs :ExternalWholeGenomeReprocessing)
    ))

(defn active-objects
  "GCS object names of BAMs or CRAMs from IN-GS-URL now active in ENVIRONMENT."
  [environment in-gs-url]
  (prn (format "%s: querying Cromwell in %s" zero/the-name environment))
  (let [input-keys [:ExternalWholeGenomeReprocessing.input_bam
                    :ExternalWholeGenomeReprocessing.input_cram]
        md (partial cromwell/metadata environment)]
    (letfn [(active? [metadata]
              (let [url (-> metadata :id md :submittedFiles :inputs
                            (json/read-str :key-fn keyword)
                            (some input-keys))]
                (when url
                  (let [[bucket object] (gcs/parse-gs-url url)
                        [_ unsuffixed _] (all/bam-or-cram? object)
                        [in-bucket in-object] (gcs/parse-gs-url in-gs-url)]
                    (when (and (= in-bucket bucket)
                               (str/starts-with? object in-object))
                      unsuffixed)))))]
      (->> {:label  cromwell-label
            :status ["On Hold" "Running" "Submitted"]}
           (cromwell/query environment)
           (keep active?)
           set))))

(defn really-submit-one-workflow
  "Submit IN-GS for reprocessing into OUT-GS in ENVIRONMENT."
  [environment in-gs out-gs sample]
  (let [path (wdl/hack-unpack-resources-hack (:top workflow-wdl))]
    (cromwell/submit-workflow
     environment
     (io/file (:dir path) (path ".wdl"))
     (io/file (:dir path) (path ".zip"))
     (make-inputs environment out-gs in-gs sample)
     (util/make-options environment)
<<<<<<< HEAD
     cromwell-label-map)))

(defn submit-workflow
  "Submit OBJECT from IN-BUCKET for reprocessing into OUT-GS in
  ENVIRONMENT."
  [environment in-bucket out-gs object]
  (let [in-gs (gcs/gs-url in-bucket object)]
    (really-submit-one-workflow environment in-gs out-gs)))

(defn submit-some-workflows
  "Submit up to MAX workflows from IN-GS to OUT-GS in ENVIRONMENT."
  [environment max in-gs out-gs]
  (let [bucket (all/readable! in-gs)]
    (letfn [(input? [{:keys [name]}]
              (let [[_ unsuffixed suffix] (all/bam-or-cram? name)]
                (when unsuffixed [unsuffixed suffix])))]
      (let [slashified (all/slashify out-gs)
            done   (set/union (all/processed-crams slashified)
                              (active-objects environment in-gs))
            suffix (->> in-gs
                        gcs/parse-gs-url
                        (apply gcs/list-objects)
                        (keep input?)
                        (into {}))
            more   (->> suffix
                        keys
                        (remove done)
                        (take max)
                        (map (fn [base] (str base (suffix base)))))
            submit (partial submit-workflow environment bucket slashified)
            ids    (map submit more)]
        (run! prn ids)
        (vec ids)))))

(defn submit-some-workflows-or-throw
  "Submit up to MAX-STRING workflows from IN-GS to OUT-GS in ENVIRONMENT."
  [environment max-string in-gs out-gs]
  (let [max (util/is-non-negative! max-string)]
    (submit-some-workflows environment max in-gs out-gs)))

(defn maybe-update-workflow-status!
  "Use transaction TX to update the status of WORKFLOW in ENV."
  [tx env items {:keys [id uuid] :as _workflow}]
  (letfn [(maybe [m k v] (if v (assoc m k v) m))]
    (when uuid
      (let [now    (OffsetDateTime/now)
            status (util/do-or-nil (cromwell/status env uuid))]
        (jdbc/update! tx items
          (maybe {:updated now :uuid uuid} :status status)
          ["id = ?" id])))))

(defn update-workload!
  "Use transaction TX to update _WORKLOAD statuses."
  [tx {:keys [cromwell items] :as _workload}]
  (let [env (@get-cromwell-wgs-environment (all/de-slashify cromwell))]
    (try
      (let [workflows (postgres/get-table tx items)]
        (run! (partial maybe-update-workflow-status! tx env items) workflows))
      (catch Exception cause
        (throw (ex-info "Error updating workload status" {} cause))))))

(defn add-workload!
  "Use transaction TX to add the workload described by BODY."
  [tx {:keys [items] :as body}]
  (let [now          (OffsetDateTime/now)
        [uuid table] (all/add-workload-table! tx workflow-wdl body)]
    (letfn [(idnow [m id] (-> m (assoc :id id) (assoc :updated now)))]
      (jdbc/insert-multi! tx table (map idnow items (rest (range)))))
    {:uuid uuid}))

(defn create-workload
  "Remember the workload specified by BODY."
  [body]
  (jdbc/with-db-transaction [tx (postgres/zero-db-config)]
    (->> body
      (add-workload! tx)
      (conj ["SELECT * FROM workload WHERE uuid = ?"])
      (jdbc/query tx)
      first
      (filter second)
      (into {}))))

(defn skip-workflow?
  "True when _WORKFLOW in _WORKLOAD in ENV is done or active."
  [env
   {:keys [input output] :as _workload}
   {:keys [input_cram]   :as _workflow}]
  (let [in-gs  (str (all/slashify input)  input_cram)
        out-gs (str (all/slashify output) input_cram)]
    (or (->> out-gs gcs/parse-gs-url
          (apply gcs/list-objects)
          util/do-or-nil seq)        ; done?
      (->> {:label  cromwell-label
            :status ["On Hold" "Running" "Submitted"]}
        (cromwell/query env)
        (map (comp :ExternalWholeGenomeReprocessing.input_cram
               (fn [it] (json/read-str it :key-fn keyword))
               :inputs :submittedFiles
               (partial cromwell/metadata env)
               :id))
        (keep #{in-gs})
        seq))))                    ; active?

(defn start-workload!
  "Use transaction TX to start the WORKLOAD."
  [tx {:keys [cromwell input items output uuid] :as workload}]
  (let [env    (get-cromwell-wgs-environment (all/de-slashify cromwell))
        input  (all/slashify input)
        output (all/slashify output)
        now    (OffsetDateTime/now)]
    (letfn [(maybe [m k v] (if v (assoc m k v) m))
            (submit! [{:keys [id input_cram uuid] :as workflow}]
              [id (or uuid
                    (if (skip-workflow? env workload workflow)
                      util/uuid-nil
                      (really-submit-one-workflow
                        env (str input input_cram) output)))])
            (update! [tx [id uuid]]
              (when uuid
                (jdbc/update! tx items
                  {:updated now :uuid uuid}
                  ["id = ?" id])))]
      (let [workflows (postgres/get-table tx items)
            ids-uuids (map submit! workflows)]
        (jdbc/update! tx :workload {:started now} ["uuid = ?" uuid])
        (run! (partial update! tx) ids-uuids)))))
=======
     cromwell-label-map)))
>>>>>>> f28c67c5
<|MERGE_RESOLUTION|>--- conflicted
+++ resolved
@@ -102,13 +102,8 @@
                            (repeat leaf))
                    (assoc input-key in-gs)
                    (assoc :destination_cloud_path (str out-gs out-dir))
-<<<<<<< HEAD
-                   (assoc :references references)
+                   (assoc :references (make-references ref-prefix))
                    #_(merge fingerprinting) ;; Uncomment to enable fingerprinting
-=======
-                   (assoc :references (make-references ref-prefix))
-                   #_(merge per-sample) ;; Uncomment to enable fingerprinting
->>>>>>> f28c67c5
                    (merge cram-ref)
                    (merge (env-inputs environment)
                           hack-task-level-values))
@@ -153,46 +148,7 @@
      (io/file (:dir path) (path ".zip"))
      (make-inputs environment out-gs in-gs sample)
      (util/make-options environment)
-<<<<<<< HEAD
      cromwell-label-map)))
-
-(defn submit-workflow
-  "Submit OBJECT from IN-BUCKET for reprocessing into OUT-GS in
-  ENVIRONMENT."
-  [environment in-bucket out-gs object]
-  (let [in-gs (gcs/gs-url in-bucket object)]
-    (really-submit-one-workflow environment in-gs out-gs)))
-
-(defn submit-some-workflows
-  "Submit up to MAX workflows from IN-GS to OUT-GS in ENVIRONMENT."
-  [environment max in-gs out-gs]
-  (let [bucket (all/readable! in-gs)]
-    (letfn [(input? [{:keys [name]}]
-              (let [[_ unsuffixed suffix] (all/bam-or-cram? name)]
-                (when unsuffixed [unsuffixed suffix])))]
-      (let [slashified (all/slashify out-gs)
-            done   (set/union (all/processed-crams slashified)
-                              (active-objects environment in-gs))
-            suffix (->> in-gs
-                        gcs/parse-gs-url
-                        (apply gcs/list-objects)
-                        (keep input?)
-                        (into {}))
-            more   (->> suffix
-                        keys
-                        (remove done)
-                        (take max)
-                        (map (fn [base] (str base (suffix base)))))
-            submit (partial submit-workflow environment bucket slashified)
-            ids    (map submit more)]
-        (run! prn ids)
-        (vec ids)))))
-
-(defn submit-some-workflows-or-throw
-  "Submit up to MAX-STRING workflows from IN-GS to OUT-GS in ENVIRONMENT."
-  [environment max-string in-gs out-gs]
-  (let [max (util/is-non-negative! max-string)]
-    (submit-some-workflows environment max in-gs out-gs)))
 
 (defn maybe-update-workflow-status!
   "Use transaction TX to update the status of WORKFLOW in ENV."
@@ -270,7 +226,7 @@
                     (if (skip-workflow? env workload workflow)
                       util/uuid-nil
                       (really-submit-one-workflow
-                        env (str input input_cram) output)))])
+                        env (str input input_cram) output workflow)))])
             (update! [tx [id uuid]]
               (when uuid
                 (jdbc/update! tx items
@@ -279,7 +235,4 @@
       (let [workflows (postgres/get-table tx items)
             ids-uuids (map submit! workflows)]
         (jdbc/update! tx :workload {:started now} ["uuid = ?" uuid])
-        (run! (partial update! tx) ids-uuids)))))
-=======
-     cromwell-label-map)))
->>>>>>> f28c67c5
+        (run! (partial update! tx) ids-uuids)))))