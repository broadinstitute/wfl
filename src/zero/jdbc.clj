(ns zero.jdbc
  "clojure.tools.logging wrapping for clojure.java.jdbc"
  (:require [clojure.java.jdbc :as jdbc]
            [clojure.tools.logging.readable :as log]))

(def ^:private remember-db
  "Memoized helper to only print the db out the first time"
  (memoize (fn [db]
             (let [random (rand-int 10000)
                   identifier (str (:user db) "@" (:connection-uri db) "#" random)]
               (log/infof "JDBC new DB config %s observed (the #%s isn't important, just unique):"
                          identifier random)
               (log/info (dissoc db :password))
               identifier))))

(defn format-db
  "Return the db config's identifier, printing the whole db if it is new."
  [db]
  (zero.jdbc/remember-db (into {} (filter #(-> % last string?) db))))

(defmacro query
  "Logged alias for [[clojure.java.jdbc/query]]"
  ([db sql-params] `(do
                      (log/info "JDBC SQL query (without opts):" (format-db ~db) ~sql-params)
                      (jdbc/query ~db ~sql-params)))
  ([db sql-params opts] `(do
                           (log/info "JDBC SQL query:" (format-db ~db) ~sql-params ~opts)
                           (jdbc/query ~db ~sql-params ~opts))))

(defmacro update!
  "Logged alias for [[clojure.java.jdbc/update!]]"
  ([db table set-map where-clause] `(do
                                      (log/info "JDBC SQL update! (without opts):" (format-db ~db) ~table ~set-map ~where-clause)
                                      (jdbc/update! ~db ~table ~set-map ~where-clause)))
  ([db table set-map where-clause opts] `(do
                                           (log/info "JDBC SQL update!:" (format-db ~db) ~table ~set-map ~where-clause ~opts)
                                           (jdbc/update! ~db ~table ~set-map ~where-clause ~opts))))

(defmacro insert-multi!
  "Logged alias for [[clojure.java.jdbc/insert-multi!]]"
  ([db table rows] `(do
                      (log/info "JDBC SQL insert-rows! (without opts):" (format-db ~db) ~table ~rows)
                      (jdbc/insert-multi! ~db ~table ~rows)))
  ([db table cols-or-rows values-or-opts] `(do
                                             (if (map? values-or-opts)
                                               (log/info "JDBC SQL insert-rows!:" (format-db ~db) ~table ~cols-or-rows ~values-or-opts)
                                               (log/info "JDBC SQL insert-cols! (without opts):" (format-db ~db) ~table ~cols-or-rows ~values-or-opts))
                                             (jdbc/insert-multi! ~db ~table ~cols-or-rows ~values-or-opts)))
  ([db table cols values opts] `(do
                                  (log/info "JDBC SQL insert-cols!:" (format-db ~db) ~table ~cols ~values ~opts)
                                  (jdbc/insert-multi! ~db ~table ~cols ~values ~opts))))

(defmacro execute!
  "Logged alias for [[clojure.java.jdbc/execute!]]"
  ([db sql-params] `(do
                      (log/info "JDBC SQL execute! (without opts):" (format-db ~db) ~sql-params)
                      (jdbc/execute! ~db ~sql-params)))
  ([db sql-params opts] `(do
                           (log/info "JDBC SQL execute!:" (format-db ~db) ~sql-params ~opts)
                           (jdbc/execute! ~db ~sql-params ~opts))))

(defmacro db-do-commands
  "Logged alias for [[clojure.java.jdbc/db-do-commands]]"
  ([db sql-commands] `(do
                        (log/info "JDBC SQL db-do-commands:" (format-db ~db) ~sql-commands)
                        (jdbc/db-do-commands ~db ~sql-commands)))
  ([db transaction? sql-commands] `(do
                                     (log/info "JDBC SQL db-do-commands:" (format-db ~db) ~transaction? ~sql-commands)
                                     (jdbc/db-do-commands ~db ~transaction? ~sql-commands))))

(defmacro insert!
  "Logged alias for [[clojure.java.jdbc/insert!]]"
  ([db table row] `(do
                     (log/info "JDBC SQL insert-rows! (without opts):" (format-db ~db) ~table [~row])
                     (jdbc/insert! ~db ~table ~row)))
  ([db table cols-or-row values-or-opts] `(do
                                            (if (map? values-or-opts)
                                              (log/info "JDBC SQL insert-rows!:" (format-db ~db) ~table [~cols-or-row] ~values-or-opts)
                                              (log/info "JDBC SQL insert-cols! (without opts):" (format-db ~db) ~table ~cols-or-row [~values-or-opts]))
                                            (jdbc/insert! ~db ~table ~cols-or-row ~values-or-opts)))
  ([db table cols values opts] `(do
                                  (log/info "JDBC SQL insert-cols!:" (format-db ~db) ~table ~cols [~values] ~opts)
                                  (jdbc/insert! ~db ~table ~cols ~values ~opts))))

(defmacro with-db-transaction
  "Logged alias for [[clojure.java.jdbc/with-db-transaction]]"
  [binding & body]
  `(let [id# (rand-int 10000)]
<<<<<<< HEAD
     (log/info "JDBC SQL transaction" id# "started to" (format-db ~(second binding)))
     (jdbc/with-db-transaction ~binding ~@body)
     (log/info "JDBC SQL transaction" id# "ended")))
=======
     (log/info "JDBC SQL transaction" id# "started to" (clean-db ~(second binding)))
     (let [~'exe (jdbc/with-db-transaction ~binding ~@body)]
       (log/info "JDBC SQL transaction" id# "ended")
       ~'exe)))
>>>>>>> 0f6cbf31

(defmacro prepare-statement
  "Alias for [[clojure.java.jdbc/prepare-statement]], does not log since the statement would be used later"
  ([con sql] `(jdbc/prepare-statement ~con ~sql))
  ([^java.sql.Connection con ^String sql opts] `(jdbc/prepare-statement ~con ~sql ~opts)))

(defmacro get-connection
  "Logged alias for [[clojure.java.jdbc/prepare-statement]]"
  ([db-spec] `(do
                (log/info "JBDC SQL connection made (no opts):" (format-db ~db-spec))
                (jdbc/get-connection ~db-spec)))
  ([db-spec opts] `(do
                     (log/info "JBDC SQL connection made:" (format-db ~db-spec) ~opts)
                     (jdbc/get-connection ~db-spec ~opts))))
<|MERGE_RESOLUTION|>--- conflicted
+++ resolved
@@ -86,16 +86,10 @@
   "Logged alias for [[clojure.java.jdbc/with-db-transaction]]"
   [binding & body]
   `(let [id# (rand-int 10000)]
-<<<<<<< HEAD
      (log/info "JDBC SQL transaction" id# "started to" (format-db ~(second binding)))
-     (jdbc/with-db-transaction ~binding ~@body)
-     (log/info "JDBC SQL transaction" id# "ended")))
-=======
-     (log/info "JDBC SQL transaction" id# "started to" (clean-db ~(second binding)))
      (let [~'exe (jdbc/with-db-transaction ~binding ~@body)]
        (log/info "JDBC SQL transaction" id# "ended")
        ~'exe)))
->>>>>>> 0f6cbf31
 
 (defmacro prepare-statement
   "Alias for [[clojure.java.jdbc/prepare-statement]], does not log since the statement would be used later"
